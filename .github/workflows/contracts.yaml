--- conflicted
+++ resolved
@@ -6,10 +6,7 @@
       - master
       - prod
       - release/*
-<<<<<<< HEAD
-=======
       - staging
->>>>>>> a98892d6
       - develop
       - alpha
     paths:
@@ -20,10 +17,7 @@
       - master
       - prod
       - release/*
-<<<<<<< HEAD
-=======
       - staging
->>>>>>> a98892d6
       - develop
       - alpha
     paths:
