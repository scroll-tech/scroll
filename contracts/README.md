# Scroll Contracts

<<<<<<< HEAD
This directory contains the solidity code for Scroll L1 bridge and rollup contracts and L2 bridge and pre-deployed contracts. The [`specs`](../specs/) folder describes the overall Scroll protocol including the cross-domain messaging and rollup process. You can also find contract APIs and more details in the [`docs`](./docs) folder.
=======
Note: For more comprehensive documentation, see [`./docs/`](./docs).
>>>>>>> 7a1992ba

## Directory Structure

<pre>
├── <a href="./docs/">docs</a>: Documentation for the contracts
├── <a href="./integration-test/">integration-test</a>: Hardhat integration tests
├── <a href="./lib/">lib</a>
│   ├── <a href="./lib/ds-test">ds-test</a>: testing tools
│   ├── <a href="./lib/forge-std">forge-std</a>: foundry dependency
│   └── <a href="./lib/solmate">solmate</a>: testing tools
├── <a href="./scripts">scripts</a>: deployment scripts
├── <a href="./src">src</a>
│   ├── <a href="./src/interfaces/">interfaces</a>: common contract interfaces
│   ├── <a href="./src/L1/">L1</a>: contracts on the L1
│   │   ├── <a href="./src/L1/gateways/">gateways</a>: Gateway router and individual gateway contracts
│   │   ├── <a href="./src/L1/rollup/">rollup</a>: Rollup contracts for data availability and finalization
│   │   ├── <a href="./src/L1/IL1ScrollMessenger.sol">IL1ScrollMessenger.sol</a>: L1 Scroll messenger interface
│   │   └── <a href="./src/L1/L1ScrollMessenger.sol">L1ScrollMessenger.sol</a>: L1 Scroll messenger contract
│   ├── <a href="./src/L2/">L2</a>: contracts on the L2
│   │   ├── <a href="./src/L2/gateways/">gateways</a>: Gateway router and individual gateway contracts
│   │   ├── <a href="./src/L2/predeploys/">predeploys</a>: Pre-deployed contracts on the L2 Scroll chain
│   │   ├── <a href="./src/L2/IL2ScrollMessenger.sol">IL2ScrollMessenger.sol</a>: L2 Scroll messenger interface
│   │   └── <a href="./src/L2/L2ScrollMessenger.sol">L2ScrollMessenger.sol</a>: L2 Scroll messenger contract
│   ├── <a href="./src/libraries/">libraries</a>: shared contract libraries
│   ├── <a href="./src/misc/">misc</a>: miscellaneous contracts
│   ├── <a href="./src/mocks/">mocks</a>: mock contracts used in the testing
│   └── <a href="./src/test/">test</a>: unit tests in solidity
├── <a href="./foundry.toml">foundry.toml</a>: configure foundry
├── <a href="./hardhat.config.ts">hardhat.config.ts</a>: configure hardhat
├── <a href="./remappings.txt">remappings.txt</a>: foundry dependency mappings
...
</pre>

## Dependencies

### Foundry

First run the command below to get foundryup, the Foundry toolchain installer:

```bash
curl -L https://foundry.paradigm.xyz | bash
```

If you do not want to use the redirect, feel free to manually download the foundryup installation script from [here](https://raw.githubusercontent.com/foundry-rs/foundry/master/foundryup/foundryup).

Then, run `foundryup` in a new terminal session or after reloading your `PATH`.

Other ways to install Foundry can be found [here](https://github.com/foundry-rs/foundry#installation).

### Hardhat

```
yarn install
```

## Build

<<<<<<< HEAD
+ Run `git submodule update --init --recursive` to initialise git submodules.
+ Run `yarn prettier:solidity` to run linting in fix mode, will auto-format all solidity codes.
+ Run `yarn prettier` to run linting in fix mode, will auto-format all typescript codes.
+ Run `forge build` to compile contracts with foundry.
+ Run `npx hardhat compile` to compile with hardhat.
+ Run `forge test -vvv` to run foundry units tests. It will compile all contracts before running the unit tests.
+ Run `npx hardhat test` to run integration tests. It may not compile all contracts before running, it's better to run `npx hardhat compile` first.
=======
- Run `git submodule update --init --recursive` to initialise git submodules.
- Run `yarn prettier:solidity` to run linting in fix mode, will auto-format all solidity codes.
- Run `yarn prettier` to run linting in fix mode, will auto-format all typescript codes.
- Run `yarn prepare` to install the precommit linting hook
- Run `forge build` to compile contracts with foundry.
- Run `npx hardhat compile` to compile with hardhat.
- Run `forge test -vvv` to run foundry units tests. It will compile all contracts before running the unit tests.
- Run `npx hardhat test` to run integration tests. It may not compile all contracts before running, it's better to run `npx hardhat compile` first.

## TODO

- [ ] unit tests
  - [ ] L1 Messenger
  - [x] L1 Gateways
  - [x] L1 Gateway Router
  - [ ] L2 Messenger
  - [x] L2 Gateways
  - [x] L2 Gateway Router
  - [x] ScrollStandardERC20Factory
  - [x] Whitelist
  - [ ] SimpleGasOracle
- [ ] integration tests
  - [x] ERC20Gateway
  - [x] GatewayRouter
- [ ] ZKRollup contracts
- [x] Gas Oracle contracts for cross chain message call
- [ ] ERC721/ERC115 interface design
- [ ] add proof verification codes
- [ ] security analysis
>>>>>>> 7a1992ba
<|MERGE_RESOLUTION|>--- conflicted
+++ resolved
@@ -1,10 +1,6 @@
 # Scroll Contracts
 
-<<<<<<< HEAD
 This directory contains the solidity code for Scroll L1 bridge and rollup contracts and L2 bridge and pre-deployed contracts. The [`specs`](../specs/) folder describes the overall Scroll protocol including the cross-domain messaging and rollup process. You can also find contract APIs and more details in the [`docs`](./docs) folder.
-=======
-Note: For more comprehensive documentation, see [`./docs/`](./docs).
->>>>>>> 7a1992ba
 
 ## Directory Structure
 
@@ -62,42 +58,11 @@
 
 ## Build
 
-<<<<<<< HEAD
-+ Run `git submodule update --init --recursive` to initialise git submodules.
-+ Run `yarn prettier:solidity` to run linting in fix mode, will auto-format all solidity codes.
-+ Run `yarn prettier` to run linting in fix mode, will auto-format all typescript codes.
-+ Run `forge build` to compile contracts with foundry.
-+ Run `npx hardhat compile` to compile with hardhat.
-+ Run `forge test -vvv` to run foundry units tests. It will compile all contracts before running the unit tests.
-+ Run `npx hardhat test` to run integration tests. It may not compile all contracts before running, it's better to run `npx hardhat compile` first.
-=======
-- Run `git submodule update --init --recursive` to initialise git submodules.
+- Run `git submodule update --init --recursive` to initialize git submodules.
 - Run `yarn prettier:solidity` to run linting in fix mode, will auto-format all solidity codes.
 - Run `yarn prettier` to run linting in fix mode, will auto-format all typescript codes.
-- Run `yarn prepare` to install the precommit linting hook
+- Run `yarn prepare` to install the precommit linting hook.
 - Run `forge build` to compile contracts with foundry.
 - Run `npx hardhat compile` to compile with hardhat.
 - Run `forge test -vvv` to run foundry units tests. It will compile all contracts before running the unit tests.
-- Run `npx hardhat test` to run integration tests. It may not compile all contracts before running, it's better to run `npx hardhat compile` first.
-
-## TODO
-
-- [ ] unit tests
-  - [ ] L1 Messenger
-  - [x] L1 Gateways
-  - [x] L1 Gateway Router
-  - [ ] L2 Messenger
-  - [x] L2 Gateways
-  - [x] L2 Gateway Router
-  - [x] ScrollStandardERC20Factory
-  - [x] Whitelist
-  - [ ] SimpleGasOracle
-- [ ] integration tests
-  - [x] ERC20Gateway
-  - [x] GatewayRouter
-- [ ] ZKRollup contracts
-- [x] Gas Oracle contracts for cross chain message call
-- [ ] ERC721/ERC115 interface design
-- [ ] add proof verification codes
-- [ ] security analysis
->>>>>>> 7a1992ba
+- Run `npx hardhat test` to run integration tests. It may not compile all contracts before running, it's better to run `npx hardhat compile` first.