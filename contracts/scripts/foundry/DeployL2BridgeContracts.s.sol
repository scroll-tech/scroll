--- conflicted
+++ resolved
@@ -20,17 +20,14 @@
 
 contract DeployL2BridgeContracts is Script {
     uint256 L2_DEPLOYER_PRIVATE_KEY = vm.envUint("L2_DEPLOYER_PRIVATE_KEY");
-<<<<<<< HEAD
     
     address L2_MESSAGE_QUEUE_ADDR = vm.envAddress("L2_MESSAGE_QUEUE_ADDR");
 
     address L1_BLOCK_CONTAINER_ADDR = vm.envAddress("L1_BLOCK_CONTAINER_ADDR");
 
-=======
     address L1_TX_FEE_RECIPIENT_ADDR = vm.envAddress("L1_TX_FEE_RECIPIENT_ADDR");
 
     L2ScrollMessenger messenger;
->>>>>>> fbcabcc5
     ProxyAdmin proxyAdmin;
 
     address L2_SCROLL_MESSENGER_PREDEPLOY_ADDR = vm.envOr("L2_SCROLL_MESSENGER_PREDEPLOY_ADDR", address(0));
@@ -62,14 +59,13 @@
     }
 
     function deployL2ScrollMessenger() internal {
-<<<<<<< HEAD
-        L2ScrollMessenger l2ScrollMessenger = new L2ScrollMessenger(L1_BLOCK_CONTAINER_ADDR, L2_MESSAGE_QUEUE_ADDR);
-=======
         if (L2_SCROLL_MESSENGER_PREDEPLOY_ADDR != address(0)) {
             logAddress("L2_SCROLL_MESSENGER_ADDR", address(L2_SCROLL_MESSENGER_PREDEPLOY_ADDR));
             return;
         }
 
+        L2ScrollMessenger l2ScrollMessenger = new L2ScrollMessenger(L1_BLOCK_CONTAINER_ADDR, L2_MESSAGE_QUEUE_ADDR);
+    
         address owner = vm.addr(L2_DEPLOYER_PRIVATE_KEY);
         messenger = new L2ScrollMessenger(owner);
 
@@ -81,7 +77,6 @@
             logAddress("L2_TX_FEE_VAULT_ADDR", address(L2_TX_FEE_VAULT_PREDEPLOY_ADDR));
             return;
         }
->>>>>>> fbcabcc5
 
         L2TxFeeVault feeVault = new L2TxFeeVault(address(messenger), L1_TX_FEE_RECIPIENT_ADDR);
 
