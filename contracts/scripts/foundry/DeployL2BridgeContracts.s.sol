// SPDX-License-Identifier: UNLICENSED
pragma solidity ^0.8.10;

import { Script } from "forge-std/Script.sol";
import { console} from "forge-std/console.sol";

import { ProxyAdmin } from "@openzeppelin/contracts/proxy/transparent/ProxyAdmin.sol";
import { TransparentUpgradeableProxy } from "@openzeppelin/contracts/proxy/transparent/TransparentUpgradeableProxy.sol";

import { L2CustomERC20Gateway } from "../../src/L2/gateways/L2CustomERC20Gateway.sol";
import { L2ERC1155Gateway } from "../../src/L2/gateways/L2ERC1155Gateway.sol";
import { L2ERC721Gateway } from "../../src/L2/gateways/L2ERC721Gateway.sol";
import { L2GatewayRouter } from "../../src/L2/gateways/L2GatewayRouter.sol";
import { L2ScrollMessenger } from "../../src/L2/L2ScrollMessenger.sol";
import { L2StandardERC20Gateway } from "../../src/L2/gateways/L2StandardERC20Gateway.sol";
<<<<<<< HEAD
import { L2TxFeeVault } from "../../src/L2/predeploys/L2TxFeeVault.sol";
=======
import { Whitelist } from "../../src/L2/predeploys/Whitelist.sol";
>>>>>>> d5f0218f
import { ScrollStandardERC20 } from "../../src/libraries/token/ScrollStandardERC20.sol";
import { ScrollStandardERC20Factory } from "../../src/libraries/token/ScrollStandardERC20Factory.sol";

contract DeployL2BridgeContracts is Script {
    uint256 L2_DEPLOYER_PRIVATE_KEY = vm.envUint("L2_DEPLOYER_PRIVATE_KEY");
    address L1_TX_FEE_RECIPIENT_ADDR = vm.envAddress("L1_TX_FEE_RECIPIENT_ADDR");

    L2ScrollMessenger messenger;
    ProxyAdmin proxyAdmin;

    address L2_SCROLL_MESSENGER_PREDEPLOY_ADDR = vm.envOr("L2_SCROLL_MESSENGER_PREDEPLOY_ADDR", address(0));
    address L2_PROXY_ADMIN_PREDEPLOY_ADDR = vm.envOr("L2_PROXY_ADMIN_PREDEPLOY_ADDR", address(0));
    address L2_STANDARD_ERC20_GATEWAY_PROXY_PREDEPLOY_ADDR = vm.envOr("L2_STANDARD_ERC20_GATEWAY_PROXY_PREDEPLOY_ADDR", address(0));
    address L2_GATEWAY_ROUTER_PROXY_PREDEPLOY_ADDR = vm.envOr("L2_GATEWAY_ROUTER_PROXY_PREDEPLOY_ADDR", address(0));
    address L2_SCROLL_STANDARD_ERC20_FACTORY_PREDEPLOY_ADDR = vm.envOr("L2_SCROLL_STANDARD_ERC20_FACTORY_PREDEPLOY_ADDR", address(0));
    address L2_CUSTOM_ERC20_GATEWAY_PROXY_PREDEPLOY_ADDR = vm.envOr("L2_CUSTOM_ERC20_GATEWAY_PROXY_PREDEPLOY_ADDR", address(0));
    address L2_ERC721_GATEWAY_PROXY_PREDEPLOY_ADDR = vm.envOr("L2_ERC721_GATEWAY_PROXY_PREDEPLOY_ADDR", address(0));
    address L2_ERC1155_GATEWAY_PROXY_PREDEPLOY_ADDR = vm.envOr("L2_ERC1155_GATEWAY_PROXY_PREDEPLOY_ADDR", address(0));
    address L2_WHITELIST_PREDEPLOY_ADDR = vm.envOr("L2_WHITELIST_PREDEPLOY_ADDR", address(0));

    function run() external {
        vm.startBroadcast(L2_DEPLOYER_PRIVATE_KEY);

        deployL2ScrollMessenger();
        deployTxFeeVault();
        deployProxyAdmin();
        deployL2StandardERC20Gateway();
        deployL2GatewayRouter();
        deployScrollStandardERC20Factory();
        deployL2CustomERC20Gateway();
        deployL2ERC721Gateway();
        deployL2ERC1155Gateway();
        deployL2Whitelist();

        vm.stopBroadcast();
    }

    function deployL2ScrollMessenger() internal {
        if (L2_SCROLL_MESSENGER_PREDEPLOY_ADDR != address(0)) {
            logAddress("L2_SCROLL_MESSENGER_ADDR", address(L2_SCROLL_MESSENGER_PREDEPLOY_ADDR));
            return;
        }

        address owner = vm.addr(L2_DEPLOYER_PRIVATE_KEY);
        messenger = new L2ScrollMessenger(owner);

        logAddress("L2_SCROLL_MESSENGER_ADDR", address(messenger));
    }

    function deployTxFeeVault() internal {
        L2TxFeeVault feeVault = new L2TxFeeVault(address(messenger), L1_TX_FEE_RECIPIENT_ADDR);

        logAddress("L2_TX_FEE_VAULT", address(feeVault));
    }

    function deployProxyAdmin() internal {
        if (L2_PROXY_ADMIN_PREDEPLOY_ADDR != address(0)) {
            logAddress("L2_PROXY_ADMIN_ADDR", address(L2_PROXY_ADMIN_PREDEPLOY_ADDR));
            return;
        }

        proxyAdmin = new ProxyAdmin();

        logAddress("L2_PROXY_ADMIN_ADDR", address(proxyAdmin));
    }

    function deployL2StandardERC20Gateway() internal {
        if (L2_STANDARD_ERC20_GATEWAY_PROXY_PREDEPLOY_ADDR != address(0)) {
            logAddress("L2_STANDARD_ERC20_GATEWAY_PROXY_ADDR", address(L2_STANDARD_ERC20_GATEWAY_PROXY_PREDEPLOY_ADDR));
            return;
        }

        L2StandardERC20Gateway impl = new L2StandardERC20Gateway();
        TransparentUpgradeableProxy proxy = new TransparentUpgradeableProxy(address(impl), address(proxyAdmin), new bytes(0));

        logAddress("L2_STANDARD_ERC20_GATEWAY_IMPLEMENTATION_ADDR", address(impl));
        logAddress("L2_STANDARD_ERC20_GATEWAY_PROXY_ADDR", address(proxy));
    }

    function deployL2GatewayRouter() internal {
        if (L2_GATEWAY_ROUTER_PROXY_PREDEPLOY_ADDR != address(0)) {
            logAddress("L2_GATEWAY_ROUTER_PROXY_ADDR", address(L2_GATEWAY_ROUTER_PROXY_PREDEPLOY_ADDR));
            return;
        }

        L2GatewayRouter impl = new L2GatewayRouter();
        TransparentUpgradeableProxy proxy = new TransparentUpgradeableProxy(address(impl), address(proxyAdmin), new bytes(0));

        logAddress("L2_GATEWAY_ROUTER_IMPLEMENTATION_ADDR", address(impl));
        logAddress("L2_GATEWAY_ROUTER_PROXY_ADDR", address(proxy));
    }

    function deployScrollStandardERC20Factory() internal {
        if (L2_SCROLL_STANDARD_ERC20_FACTORY_PREDEPLOY_ADDR != address(0)) {
            logAddress("L2_SCROLL_STANDARD_ERC20_FACTORY_ADDR", address(L2_SCROLL_STANDARD_ERC20_FACTORY_PREDEPLOY_ADDR));
            return;
        }

        ScrollStandardERC20 tokenImpl = new ScrollStandardERC20();
        ScrollStandardERC20Factory scrollStandardERC20Factory = new ScrollStandardERC20Factory(address(tokenImpl));

        logAddress("L2_SCROLL_STANDARD_ERC20_ADDR", address(tokenImpl));
        logAddress("L2_SCROLL_STANDARD_ERC20_FACTORY_ADDR", address(scrollStandardERC20Factory));
    }

    function deployL2CustomERC20Gateway() internal {
        if (L2_CUSTOM_ERC20_GATEWAY_PROXY_PREDEPLOY_ADDR != address(0)) {
            logAddress("L2_CUSTOM_ERC20_GATEWAY_PROXY_ADDR", address(L2_CUSTOM_ERC20_GATEWAY_PROXY_PREDEPLOY_ADDR));
            return;
        }

        L2CustomERC20Gateway impl = new L2CustomERC20Gateway();
        TransparentUpgradeableProxy proxy = new TransparentUpgradeableProxy(address(impl), address(proxyAdmin), new bytes(0));

        logAddress("L2_CUSTOM_ERC20_GATEWAY_IMPLEMENTATION_ADDR", address(impl));
        logAddress("L2_CUSTOM_ERC20_GATEWAY_PROXY_ADDR", address(proxy));
    }

    function deployL2ERC721Gateway() internal {
        if (L2_ERC721_GATEWAY_PROXY_PREDEPLOY_ADDR != address(0)) {
            logAddress("L2_ERC721_GATEWAY_PROXY_ADDR", address(L2_ERC721_GATEWAY_PROXY_PREDEPLOY_ADDR));
            return;
        }

        L2ERC721Gateway impl = new L2ERC721Gateway();
        TransparentUpgradeableProxy proxy = new TransparentUpgradeableProxy(address(impl), address(proxyAdmin), new bytes(0));

        logAddress("L2_ERC721_GATEWAY_IMPLEMENTATION_ADDR", address(impl));
        logAddress("L2_ERC721_GATEWAY_PROXY_ADDR", address(proxy));
    }

    function deployL2ERC1155Gateway() internal {
        if (L2_ERC1155_GATEWAY_PROXY_PREDEPLOY_ADDR != address(0)) {
            logAddress("L2_ERC1155_GATEWAY_PROXY_ADDR", address(L2_ERC1155_GATEWAY_PROXY_PREDEPLOY_ADDR));
            return;
        }

        L2ERC1155Gateway impl = new L2ERC1155Gateway();
        TransparentUpgradeableProxy proxy = new TransparentUpgradeableProxy(address(impl), address(proxyAdmin), new bytes(0));

        logAddress("L2_ERC1155_GATEWAY_IMPLEMENTATION_ADDR", address(impl));
        logAddress("L2_ERC1155_GATEWAY_PROXY_ADDR", address(proxy));
    }

    function deployL2Whitelist() internal {
        if (L2_WHITELIST_PREDEPLOY_ADDR != address(0)) {
            logAddress("L2_WHITELIST_ADDR", address(L2_WHITELIST_PREDEPLOY_ADDR));
            return;
        }

        address owner = vm.addr(L2_DEPLOYER_PRIVATE_KEY);
        Whitelist whitelist = new Whitelist(owner);

        logAddress("L2_WHITELIST_ADDR", address(whitelist));
    }

    function logAddress(string memory name, address addr) internal {
        console.log(string(abi.encodePacked(name, "=", vm.toString(address(addr)))));
    }
}<|MERGE_RESOLUTION|>--- conflicted
+++ resolved
@@ -13,11 +13,8 @@
 import { L2GatewayRouter } from "../../src/L2/gateways/L2GatewayRouter.sol";
 import { L2ScrollMessenger } from "../../src/L2/L2ScrollMessenger.sol";
 import { L2StandardERC20Gateway } from "../../src/L2/gateways/L2StandardERC20Gateway.sol";
-<<<<<<< HEAD
 import { L2TxFeeVault } from "../../src/L2/predeploys/L2TxFeeVault.sol";
-=======
 import { Whitelist } from "../../src/L2/predeploys/Whitelist.sol";
->>>>>>> d5f0218f
 import { ScrollStandardERC20 } from "../../src/libraries/token/ScrollStandardERC20.sol";
 import { ScrollStandardERC20Factory } from "../../src/libraries/token/ScrollStandardERC20Factory.sol";
 
@@ -29,6 +26,7 @@
     ProxyAdmin proxyAdmin;
 
     address L2_SCROLL_MESSENGER_PREDEPLOY_ADDR = vm.envOr("L2_SCROLL_MESSENGER_PREDEPLOY_ADDR", address(0));
+    address L2_TX_FEE_VAULT_PREDEPLOY_ADDR = vm.envOr("L2_TX_FEE_VAULT_PREDEPLOY_ADDR", address(0));
     address L2_PROXY_ADMIN_PREDEPLOY_ADDR = vm.envOr("L2_PROXY_ADMIN_PREDEPLOY_ADDR", address(0));
     address L2_STANDARD_ERC20_GATEWAY_PROXY_PREDEPLOY_ADDR = vm.envOr("L2_STANDARD_ERC20_GATEWAY_PROXY_PREDEPLOY_ADDR", address(0));
     address L2_GATEWAY_ROUTER_PROXY_PREDEPLOY_ADDR = vm.envOr("L2_GATEWAY_ROUTER_PROXY_PREDEPLOY_ADDR", address(0));
@@ -68,9 +66,14 @@
     }
 
     function deployTxFeeVault() internal {
+        if (L2_TX_FEE_VAULT_PREDEPLOY_ADDR != address(0)) {
+            logAddress("L2_TX_FEE_VAULT_ADDR", address(L2_TX_FEE_VAULT_PREDEPLOY_ADDR));
+            return;
+        }
+
         L2TxFeeVault feeVault = new L2TxFeeVault(address(messenger), L1_TX_FEE_RECIPIENT_ADDR);
 
-        logAddress("L2_TX_FEE_VAULT", address(feeVault));
+        logAddress("L2_TX_FEE_VAULT_ADDR", address(feeVault));
     }
 
     function deployProxyAdmin() internal {
