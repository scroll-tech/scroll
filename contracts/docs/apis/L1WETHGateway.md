# L1WETHGateway



> L1WETHGateway

The `L1WETHGateway` contract is used to deposit `WETH` token in layer 1 and finalize withdraw `WETH` from layer 2.

*The deposited WETH tokens are not held in the gateway. It will first be unwrapped as Ether and then the Ether will be sent to the `L1ScrollMessenger` contract. On finalizing withdraw, the Ether will be transfered from `L1ScrollMessenger`, then wrapped as WETH and finally transfer to recipient.*

## Methods

### WETH

```solidity
function WETH() external view returns (address)
```

The address of L1 WETH address.




#### Returns

| Name | Type | Description |
|---|---|---|
| _0 | address | undefined |

### counterpart

```solidity
function counterpart() external view returns (address)
```

The address of corresponding L1/L2 Gateway contract.




#### Returns

| Name | Type | Description |
|---|---|---|
| _0 | address | undefined |

### depositERC20

```solidity
function depositERC20(address _token, uint256 _amount, uint256 _gasLimit) external payable
```

Deposit some token to a caller&#39;s account on L2.

*Make this function payable to send relayer fee in Ether.*

#### Parameters

| Name | Type | Description |
|---|---|---|
| _token | address | The address of token in L1. |
| _amount | uint256 | The amount of token to transfer. |
| _gasLimit | uint256 | Gas limit required to complete the deposit on L2. |

### depositERC20

```solidity
function depositERC20(address _token, address _to, uint256 _amount, uint256 _gasLimit) external payable
```

Deposit some token to a recipient&#39;s account on L2.

*Make this function payable to send relayer fee in Ether.*

#### Parameters

| Name | Type | Description |
|---|---|---|
| _token | address | The address of token in L1. |
| _to | address | The address of recipient&#39;s account on L2. |
| _amount | uint256 | The amount of token to transfer. |
| _gasLimit | uint256 | Gas limit required to complete the deposit on L2. |

### depositERC20AndCall

```solidity
function depositERC20AndCall(address _token, address _to, uint256 _amount, bytes _data, uint256 _gasLimit) external payable
```

Deposit some token to a recipient&#39;s account on L2 and call.

*Make this function payable to send relayer fee in Ether.*

#### Parameters

| Name | Type | Description |
|---|---|---|
| _token | address | The address of token in L1. |
| _to | address | The address of recipient&#39;s account on L2. |
| _amount | uint256 | The amount of token to transfer. |
| _data | bytes | Optional data to forward to recipient&#39;s account. |
| _gasLimit | uint256 | Gas limit required to complete the deposit on L2. |

### finalizeWithdrawERC20

```solidity
function finalizeWithdrawERC20(address _l1Token, address _l2Token, address _from, address _to, uint256 _amount, bytes _data) external payable
```

Complete ERC20 withdraw from L2 to L1 and send fund to recipient&#39;s account in L1.

*Make this function payable to handle WETH deposit/withdraw.      The function should only be called by L1ScrollMessenger.      The function should also only be called by L2ERC20Gateway in L2.*

#### Parameters

| Name | Type | Description |
|---|---|---|
| _l1Token | address | The address of corresponding L1 token. |
| _l2Token | address | The address of corresponding L2 token. |
| _from | address | The address of account who withdraw the token in L2. |
| _to | address | The address of recipient in L1 to receive the token. |
| _amount | uint256 | The amount of the token to withdraw. |
| _data | bytes | Optional data to forward to recipient&#39;s account. |

### getL2ERC20Address

```solidity
function getL2ERC20Address(address) external view returns (address)
```

Return the corresponding l2 token address given l1 token address.



#### Parameters

| Name | Type | Description |
|---|---|---|
| _0 | address | undefined |

#### Returns

| Name | Type | Description |
|---|---|---|
| _0 | address | undefined |

### initialize

```solidity
function initialize(address _counterpart, address _router, address _messenger) external nonpayable
```

Initialize the storage of L1WETHGateway.



#### Parameters

| Name | Type | Description |
|---|---|---|
| _counterpart | address | The address of L2ETHGateway in L2. |
| _router | address | The address of L1GatewayRouter. |
| _messenger | address | The address of L1ScrollMessenger. |

### l2WETH

```solidity
function l2WETH() external view returns (address)
```

The address of L2 WETH address.




#### Returns

| Name | Type | Description |
|---|---|---|
| _0 | address | undefined |

### messenger

```solidity
function messenger() external view returns (address)
```

The address of corresponding L1ScrollMessenger/L2ScrollMessenger contract.




#### Returns

| Name | Type | Description |
|---|---|---|
| _0 | address | undefined |

### onDropMessage

```solidity
function onDropMessage(bytes _message) external payable
```





#### Parameters

| Name | Type | Description |
|---|---|---|
| _message | bytes | undefined |

### router

```solidity
function router() external view returns (address)
```

The address of L1GatewayRouter/L2GatewayRouter contract.




#### Returns

| Name | Type | Description |
|---|---|---|
| _0 | address | undefined |



## Events

### DepositERC20

```solidity
event DepositERC20(address indexed l1Token, address indexed l2Token, address indexed from, address to, uint256 amount, bytes data)
```

Emitted when someone deposit ERC20 token from L1 to L2.



#### Parameters

| Name | Type | Description |
|---|---|---|
| l1Token `indexed` | address | undefined |
| l2Token `indexed` | address | undefined |
| from `indexed` | address | undefined |
| to  | address | undefined |
| amount  | uint256 | undefined |
| data  | bytes | undefined |

### FinalizeWithdrawERC20

```solidity
event FinalizeWithdrawERC20(address indexed l1Token, address indexed l2Token, address indexed from, address to, uint256 amount, bytes data)
```

Emitted when ERC20 token is withdrawn from L2 to L1 and transfer to recipient.



#### Parameters

| Name | Type | Description |
|---|---|---|
| l1Token `indexed` | address | undefined |
| l2Token `indexed` | address | undefined |
| from `indexed` | address | undefined |
| to  | address | undefined |
| amount  | uint256 | undefined |
| data  | bytes | undefined |

<<<<<<< HEAD
### Initialized

```solidity
event Initialized(uint8 version)
```


=======
### RefundERC20

```solidity
event RefundERC20(address indexed token, address indexed recipient, uint256 amount)
```

Emitted when some ERC20 token is refunded.
>>>>>>> 3491f0eb



#### Parameters

| Name | Type | Description |
|---|---|---|
<<<<<<< HEAD
| version  | uint8 | undefined |
=======
| token `indexed` | address | undefined |
| recipient `indexed` | address | undefined |
| amount  | uint256 | undefined |
>>>>>>> 3491f0eb


<|MERGE_RESOLUTION|>--- conflicted
+++ resolved
@@ -275,7 +275,6 @@
 | amount  | uint256 | undefined |
 | data  | bytes | undefined |
 
-<<<<<<< HEAD
 ### Initialized
 
 ```solidity
@@ -283,7 +282,15 @@
 ```
 
 
-=======
+
+
+
+#### Parameters
+
+| Name | Type | Description |
+|---|---|---|
+| version  | uint8 | undefined |
+
 ### RefundERC20
 
 ```solidity
@@ -291,20 +298,15 @@
 ```
 
 Emitted when some ERC20 token is refunded.
->>>>>>> 3491f0eb
-
-
-
-#### Parameters
-
-| Name | Type | Description |
-|---|---|---|
-<<<<<<< HEAD
-| version  | uint8 | undefined |
-=======
+
+
+
+#### Parameters
+
+| Name | Type | Description |
+|---|---|---|
 | token `indexed` | address | undefined |
 | recipient `indexed` | address | undefined |
 | amount  | uint256 | undefined |
->>>>>>> 3491f0eb
-
-
+
+
