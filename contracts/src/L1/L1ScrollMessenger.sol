--- conflicted
+++ resolved
@@ -135,13 +135,8 @@
 
         {
             address _rollup = rollup;
-<<<<<<< HEAD
             require(IScrollChain(_rollup).isBatchFinalized(_proof.batchIndex), "Batch is not finalized");
             bytes32 _messageRoot = IScrollChain(_rollup).withdrawRoots(_proof.batchIndex);
-=======
-            require(IScrollChain(_rollup).isBatchFinalized(_proof.batchHash), "Batch is not finalized");
-            bytes32 _messageRoot = IScrollChain(_rollup).getL2MessageRoot(_proof.batchHash);
->>>>>>> 0a1e64cc
             require(
                 WithdrawTrieVerifier.verifyMerkleProof(_messageRoot, _xDomainCalldataHash, _nonce, _proof.merkleProof),
                 "Invalid proof"
