--- conflicted
+++ resolved
@@ -115,27 +115,6 @@
     ) external payable override whenNotPaused {
         _sendMessage(_to, _value, _message, _gasLimit, _refundAddress);
     }
-<<<<<<< HEAD
-  }
-
-  /// @inheritdoc IL1ScrollMessenger
-  function relayMessageWithProof(
-    address _from,
-    address _to,
-    uint256 _value,
-    uint256 _nonce,
-    bytes memory _message,
-    L2MessageProof memory _proof
-  ) external override whenNotPaused onlyWhitelistedSender(msg.sender) {
-    require(xDomainMessageSender == ScrollConstants.DEFAULT_XDOMAIN_MESSAGE_SENDER, "Message is already in execution");
-
-    bytes32 _xDomainCalldataHash = keccak256(_encodeXDomainCalldata(_from, _to, _value, _nonce, _message));
-    require(!isL2MessageExecuted[_xDomainCalldataHash], "Message was already successfully executed");
-
-    {
-      address _rollup = rollup;
-      require(IScrollChain(_rollup).isBatchFinalized(_proof.batchHash), "Batch is not finalized");
-=======
 
     /// @inheritdoc IL1ScrollMessenger
     function relayMessageWithProof(
@@ -157,18 +136,11 @@
         {
             address _rollup = rollup;
             require(IScrollChain(_rollup).isBatchFinalized(_proof.batchHash), "Batch is not finalized");
-            // @note skip verify for now
-            /*
->>>>>>> 77f1fa7c
-      bytes32 _messageRoot = IScrollChain(_rollup).getL2MessageRoot(_proof.batchHash);
-      require(
-        WithdrawTrieVerifier.verifyMerkleProof(_messageRoot, _xDomainCalldataHash, _nonce, _proof.merkleProof),
-        "Invalid proof"
-      );
-<<<<<<< HEAD
-    }
-=======
-      */
+            bytes32 _messageRoot = IScrollChain(_rollup).getL2MessageRoot(_proof.batchHash);
+            require(
+                WithdrawTrieVerifier.verifyMerkleProof(_messageRoot, _xDomainCalldataHash, _nonce, _proof.merkleProof),
+                "Invalid proof"
+            );
         }
 
         // @todo check more `_to` address to avoid attack.
@@ -177,7 +149,6 @@
 
         // @note This usually will never happen, just in case.
         require(_from != xDomainMessageSender, "Invalid message sender");
->>>>>>> 77f1fa7c
 
         xDomainMessageSender = _from;
         (bool success, ) = _to.call{value: _value}(_message);
