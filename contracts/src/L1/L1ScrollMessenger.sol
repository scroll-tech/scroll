// SPDX-License-Identifier: MIT

pragma solidity ^0.8.0;

import {PausableUpgradeable} from "@openzeppelin/contracts-upgradeable/security/PausableUpgradeable.sol";

import {IScrollChain} from "./rollup/IScrollChain.sol";
import {IL1MessageQueue} from "./rollup/IL1MessageQueue.sol";
import {IL1ScrollMessenger} from "./IL1ScrollMessenger.sol";
import {ScrollConstants} from "../libraries/constants/ScrollConstants.sol";
import {IScrollMessenger} from "../libraries/IScrollMessenger.sol";
import {ScrollMessengerBase} from "../libraries/ScrollMessengerBase.sol";
import {AddressAliasHelper} from "../libraries/common/AddressAliasHelper.sol";
import {WithdrawTrieVerifier} from "../libraries/verifier/WithdrawTrieVerifier.sol";

import {IMessageDropCallback} from "../libraries/callbacks/IMessageDropCallback.sol";

// solhint-disable avoid-low-level-calls
// solhint-disable reason-string

/// @title L1ScrollMessenger
/// @notice The `L1ScrollMessenger` contract can:
///
/// 1. send messages from layer 1 to layer 2;
/// 2. relay messages from layer 2 layer 1;
/// 3. replay failed message by replacing the gas limit;
/// 4. drop expired message due to sequencer problems.
///
/// @dev All deposited Ether (including `WETH` deposited throng `L1WETHGateway`) will locked in
/// this contract.
contract L1ScrollMessenger is PausableUpgradeable, ScrollMessengerBase, IL1ScrollMessenger {
    /**********
     * Events *
     **********/

    /// @notice Emitted when the maximum number of times each message can be replayed is updated.
    /// @param maxReplayTimes The new maximum number of times each message can be replayed.
    event UpdateMaxReplayTimes(uint256 maxReplayTimes);

    /***********
     * Structs *
     ***********/

    struct ReplayState {
        // The number of replayed times.
        uint128 times;
        // The queue index of lastest replayed one. If it is zero, it means the message has not been replayed.
        uint256 lastIndex;
    }

    /*************
     * Variables *
     *************/

    /// @notice Mapping from L1 message hash to sent status.
    mapping(bytes32 => bool) public isL1MessageSent;

    /// @notice Mapping from L2 message hash to a boolean value indicating if the message has been successfully executed.
    mapping(bytes32 => bool) public isL2MessageExecuted;

    /// @notice Mappging from L1 message hash to drop status.
    mapping(bytes32 => bool) public isL1MessageDropped;

    /// @notice The address of Rollup contract.
    address public rollup;

    /// @notice The address of L1MessageQueue contract.
    address public messageQueue;

<<<<<<< HEAD
    /// @notice The maximum number of times each L1 message can be replayed.
    uint256 public maxReplayTimes;

    /// @notice Mapping from L1 message hash to replay state.
    mapping(bytes32 => ReplayState) public replayStates;

    /// @notice Mapping from queue index to previous replay queue index.
    /// @dev If a message `x` was replayed 3 times with index `q1`, `q2` and `q3`, the
    /// value of `prevReplayIndex` and `replayStates` will be `replayStates[hash(x)].lastIndex = q3`,
    /// `replayStates[hash(x)].times = 3`, `prevReplayIndex[q3] = q2`, `prevReplayIndex[q2] = q1`
    /// and `prevReplayIndex[q1] = x`.
    mapping(uint256 => uint256) public prevReplayIndex;

    // @note move to ScrollMessengerBase in next big refactor
    /// @dev The status of for non-reentrant check.
    uint256 private _lock_status;

    /**********************
     * Function Modifiers *
     **********************/

    modifier nonReentrant() {
        // On the first call to nonReentrant, _notEntered will be true
        require(_lock_status != _ENTERED, "ReentrancyGuard: reentrant call");

        // Any calls to nonReentrant after this point will fail
        _lock_status = _ENTERED;

        _;

        // By storing the original value once again, a refund is triggered (see
        // https://eips.ethereum.org/EIPS/eip-2200)
        _lock_status = _NOT_ENTERED;
    }

=======
>>>>>>> 7a1992ba
    /***************
     * Constructor *
     ***************/

    /// @notice Initialize the storage of L1ScrollMessenger.
    /// @param _counterpart The address of L2ScrollMessenger contract in L2.
    /// @param _feeVault The address of fee vault, which will be used to collect relayer fee.
    /// @param _rollup The address of ScrollChain contract.
    /// @param _messageQueue The address of L1MessageQueue contract.
    function initialize(
        address _counterpart,
        address _feeVault,
        address _rollup,
        address _messageQueue
    ) public initializer {
        PausableUpgradeable.__Pausable_init();
        ScrollMessengerBase._initialize(_counterpart, _feeVault);

        rollup = _rollup;
        messageQueue = _messageQueue;

        // initialize to a nonzero value
        xDomainMessageSender = ScrollConstants.DEFAULT_XDOMAIN_MESSAGE_SENDER;
    }

    /*****************************
     * Public Mutating Functions *
     *****************************/

    /// @inheritdoc IScrollMessenger
    function sendMessage(
        address _to,
        uint256 _value,
        bytes memory _message,
        uint256 _gasLimit
    ) external payable override whenNotPaused {
        _sendMessage(_to, _value, _message, _gasLimit, tx.origin);
    }

    /// @inheritdoc IScrollMessenger
    function sendMessage(
        address _to,
        uint256 _value,
        bytes calldata _message,
        uint256 _gasLimit,
        address _refundAddress
    ) external payable override whenNotPaused {
        _sendMessage(_to, _value, _message, _gasLimit, _refundAddress);
    }

    /// @inheritdoc IL1ScrollMessenger
    function relayMessageWithProof(
        address _from,
        address _to,
        uint256 _value,
        uint256 _nonce,
        bytes memory _message,
        L2MessageProof memory _proof
    ) external override whenNotPaused {
        require(
            xDomainMessageSender == ScrollConstants.DEFAULT_XDOMAIN_MESSAGE_SENDER,
            "Message is already in execution"
        );

        bytes32 _xDomainCalldataHash = keccak256(_encodeXDomainCalldata(_from, _to, _value, _nonce, _message));
        require(!isL2MessageExecuted[_xDomainCalldataHash], "Message was already successfully executed");

        {
            address _rollup = rollup;
            require(IScrollChain(_rollup).isBatchFinalized(_proof.batchIndex), "Batch is not finalized");
            bytes32 _messageRoot = IScrollChain(_rollup).withdrawRoots(_proof.batchIndex);
            require(
                WithdrawTrieVerifier.verifyMerkleProof(_messageRoot, _xDomainCalldataHash, _nonce, _proof.merkleProof),
                "Invalid proof"
            );
        }

        // @note check more `_to` address to avoid attack in the future when we add more gateways.
        require(_to != messageQueue, "Forbid to call message queue");
        require(_to != address(this), "Forbid to call self");

        // @note This usually will never happen, just in case.
        require(_from != xDomainMessageSender, "Invalid message sender");

        xDomainMessageSender = _from;
        (bool success, ) = _to.call{value: _value}(_message);
        // reset value to refund gas.
        xDomainMessageSender = ScrollConstants.DEFAULT_XDOMAIN_MESSAGE_SENDER;

        if (success) {
            isL2MessageExecuted[_xDomainCalldataHash] = true;
            emit RelayedMessage(_xDomainCalldataHash);
        } else {
            emit FailedRelayedMessage(_xDomainCalldataHash);
        }
    }

    /// @inheritdoc IL1ScrollMessenger
    function replayMessage(
        address _from,
        address _to,
        uint256 _value,
        uint256 _queueIndex,
        bytes memory _message,
        uint32 _newGasLimit,
        address _refundAddress
    ) external payable override whenNotPaused {
        // only replay when no other malicious action is ongoing
        require(xDomainMessageSender == ScrollConstants.DEFAULT_XDOMAIN_MESSAGE_SENDER, "message in some context");

        // We will use a different `queueIndex` for the replaced message. However, the original `queueIndex` or `nonce`
        // is encoded in the `_message`. We will check the `xDomainCalldata` in layer 2 to avoid duplicated execution.
        // So, only one message will succeed in layer 2. If one of the message is executed successfully, the other one
        // will revert with "Message was already successfully executed".
        address _messageQueue = messageQueue;
        address _counterpart = counterpart;
        bytes memory _xDomainCalldata = _encodeXDomainCalldata(_from, _to, _value, _queueIndex, _message);
        bytes32 _xDomainCalldataHash = keccak256(_xDomainCalldata);

        require(isL1MessageSent[_xDomainCalldataHash], "Provided message has not been enqueued");
        // cannot replay dropped message
        require(!isL1MessageDropped[_xDomainCalldataHash], "Message already dropped");

        // compute and deduct the messaging fee to fee vault.
        uint256 _fee = IL1MessageQueue(_messageQueue).estimateCrossDomainMessageFee(_newGasLimit);

        // charge relayer fee
        require(msg.value >= _fee, "Insufficient msg.value for fee");
        if (_fee > 0) {
            (bool _success, ) = feeVault.call{value: _fee}("");
            require(_success, "Failed to deduct the fee");
        }

        // enqueue the new transaction
        uint256 _nextQueueIndex = IL1MessageQueue(_messageQueue).nextCrossDomainMessageIndex();
        IL1MessageQueue(_messageQueue).appendCrossDomainMessage(_counterpart, _newGasLimit, _xDomainCalldata);

        ReplayState memory _replayState = replayStates[_xDomainCalldataHash];
        // update the replayed message chain.
        if (_replayState.lastIndex == 0) {
            // the message has not been replayed before.
            prevReplayIndex[_nextQueueIndex] = _queueIndex;
        } else {
            prevReplayIndex[_nextQueueIndex] = _replayState.lastIndex;
        }
        _replayState.lastIndex = uint128(_nextQueueIndex);

        // update replay times
        require(_replayState.times < maxReplayTimes, "Exceed maximum replay times");
        unchecked {
            _replayState.times += 1;
        }
        replayStates[_xDomainCalldataHash] = _replayState;

        // refund fee to `_refundAddress`
        unchecked {
            uint256 _refund = msg.value - _fee;
            if (_refund > 0) {
                (bool _success, ) = _refundAddress.call{value: _refund}("");
                require(_success, "Failed to refund the fee");
            }
        }
    }

    /// @inheritdoc IL1ScrollMessenger
    function dropMessage(
        address _from,
        address _to,
        uint256 _value,
        uint256 _queueIndex,
        bytes memory _message
    ) external override whenNotPaused {
        // The criteria for dropping a message:
        // 1. The message is a L1 message.
        // 2. The message has not been dropped before.
        // 3. the message and all of its replacement are finalized in L1.
        // 4. the message and all of its replacement are skipped.
        //
        // Possible denial of service attack:
        // + replayMessage is called every time someone want to drop the message.
        // + replayMessage is called so many times for a skipped message, thus results a long list.
        //
        // We limit the number of `replayMessage` calls of each message, which may solve the above problem.

        address _messageQueue = messageQueue;

        // check message exists
        bytes memory _xDomainCalldata = _encodeXDomainCalldata(_from, _to, _value, _queueIndex, _message);
        bytes32 _xDomainCalldataHash = keccak256(_xDomainCalldata);
        require(isL1MessageSent[_xDomainCalldataHash], "Provided message has not been enqueued");

        // check message not dropped
        require(!isL1MessageDropped[_xDomainCalldataHash], "Message already dropped");

        // check message is finalized
        uint256 _lastIndex = replayStates[_xDomainCalldataHash].lastIndex;
        if (_lastIndex == 0) _lastIndex = _queueIndex;
        require(IL1MessageQueue(_messageQueue).pendingQueueIndex() > _lastIndex, "Message not finalized");

        // check message is skipped and drop it.
        // @note If the list is very long, the message may never be dropped.
        while (true) {
            IL1MessageQueue(_messageQueue).dropCrossDomainMessage(_lastIndex);
            _lastIndex = prevReplayIndex[_lastIndex];
            if (_lastIndex == 0) break;
        }

        isL1MessageDropped[_xDomainCalldataHash] = true;

        // set execution context
        xDomainMessageSender = ScrollConstants.DROP_XDOMAIN_MESSAGE_SENDER;
        IMessageDropCallback(_from).onDropMessage{value: _value}(_message);
        // clear execution context
        xDomainMessageSender = ScrollConstants.DEFAULT_XDOMAIN_MESSAGE_SENDER;
    }

    /************************
     * Restricted Functions *
     ************************/

    /// @notice Pause the contract
    /// @dev This function can only called by contract owner.
    /// @param _status The pause status to update.
    function setPause(bool _status) external onlyOwner {
        if (_status) {
            _pause();
        } else {
            _unpause();
        }
    }

    /// @notice Update max replay times.
    /// @dev This function can only called by contract owner.
    /// @param _maxReplayTimes The new max replay times.
    function updateMaxReplayTimes(uint256 _maxReplayTimes) external onlyOwner {
        maxReplayTimes = _maxReplayTimes;

        emit UpdateMaxReplayTimes(_maxReplayTimes);
    }

    /**********************
     * Internal Functions *
     **********************/

    function _sendMessage(
        address _to,
        uint256 _value,
        bytes memory _message,
        uint256 _gasLimit,
        address _refundAddress
    ) internal nonReentrant {
        address _messageQueue = messageQueue; // gas saving
        address _counterpart = counterpart; // gas saving

        // compute the actual cross domain message calldata.
        uint256 _messageNonce = IL1MessageQueue(_messageQueue).nextCrossDomainMessageIndex();
        bytes memory _xDomainCalldata = _encodeXDomainCalldata(msg.sender, _to, _value, _messageNonce, _message);

        // compute and deduct the messaging fee to fee vault.
        uint256 _fee = IL1MessageQueue(_messageQueue).estimateCrossDomainMessageFee(_gasLimit);
        require(msg.value >= _fee + _value, "Insufficient msg.value");
        if (_fee > 0) {
            (bool _success, ) = feeVault.call{value: _fee}("");
            require(_success, "Failed to deduct the fee");
        }

        // append message to L1MessageQueue
        IL1MessageQueue(_messageQueue).appendCrossDomainMessage(_counterpart, _gasLimit, _xDomainCalldata);

        // record the message hash for future use.
        bytes32 _xDomainCalldataHash = keccak256(_xDomainCalldata);

        // normally this won't happen, since each message has different nonce, but just in case.
        require(!isL1MessageSent[_xDomainCalldataHash], "Duplicated message");
        isL1MessageSent[_xDomainCalldataHash] = true;

        emit SentMessage(msg.sender, _to, _value, _messageNonce, _gasLimit, _message);

        // refund fee to `_refundAddress`
        unchecked {
            uint256 _refund = msg.value - _fee - _value;
            if (_refund > 0) {
                (bool _success, ) = _refundAddress.call{value: _refund}("");
                require(_success, "Failed to refund the fee");
            }
        }
    }
}<|MERGE_RESOLUTION|>--- conflicted
+++ resolved
@@ -67,7 +67,6 @@
     /// @notice The address of L1MessageQueue contract.
     address public messageQueue;
 
-<<<<<<< HEAD
     /// @notice The maximum number of times each L1 message can be replayed.
     uint256 public maxReplayTimes;
 
@@ -81,30 +80,6 @@
     /// and `prevReplayIndex[q1] = x`.
     mapping(uint256 => uint256) public prevReplayIndex;
 
-    // @note move to ScrollMessengerBase in next big refactor
-    /// @dev The status of for non-reentrant check.
-    uint256 private _lock_status;
-
-    /**********************
-     * Function Modifiers *
-     **********************/
-
-    modifier nonReentrant() {
-        // On the first call to nonReentrant, _notEntered will be true
-        require(_lock_status != _ENTERED, "ReentrancyGuard: reentrant call");
-
-        // Any calls to nonReentrant after this point will fail
-        _lock_status = _ENTERED;
-
-        _;
-
-        // By storing the original value once again, a refund is triggered (see
-        // https://eips.ethereum.org/EIPS/eip-2200)
-        _lock_status = _NOT_ENTERED;
-    }
-
-=======
->>>>>>> 7a1992ba
     /***************
      * Constructor *
      ***************/
