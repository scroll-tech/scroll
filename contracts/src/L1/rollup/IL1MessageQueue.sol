// SPDX-License-Identifier: MIT

pragma solidity ^0.8.0;

interface IL1MessageQueue {
    /**********
     * Events *
     **********/

    /// @notice Emitted when a new L1 => L2 transaction is appended to the queue.
    /// @param sender The address of account who initiates the transaction.
    /// @param target The address of account who will recieve the transaction.
    /// @param value The value passed with the transaction.
    /// @param queueIndex The index of this transaction in the queue.
    /// @param gasLimit Gas limit required to complete the message relay on L2.
    /// @param data The calldata of the transaction.
    event QueueTransaction(
        address indexed sender,
        address indexed target,
        uint256 value,
        uint256 queueIndex,
        uint256 gasLimit,
        bytes data
    );

    /*************************
     * Public View Functions *
     *************************/

    /// @notice Return the index of next appended message.
    /// @dev Also the total number of appended messages.
    function nextCrossDomainMessageIndex() external view returns (uint256);

    /// @notice Return the message of in `queueIndex`.
    /// @param queueIndex The index to query.
    function getCrossDomainMessage(uint256 queueIndex) external view returns (bytes32);

    /// @notice Return the amount of ETH should pay for cross domain message.
    /// @param gasLimit Gas limit required to complete the message relay on L2.
    function estimateCrossDomainMessageFee(uint256 gasLimit) external view returns (uint256);

<<<<<<< HEAD
    /// @notice Return the amount of intrinsic gas fee should pay for cross domain message.
    /// @param _message The message to be relayed on L2.
    function calculateIntrinsicGasFee(bytes memory _message) external view returns (uint256);
=======
    /// @notice Return the hash of a L1 message.
    /// @param sender The address of sender.
    /// @param queueIndex The queue index of this message.
    /// @param value The amount of Ether transfer to target.
    /// @param target The address of target.
    /// @param gasLimit The gas limit provided.
    /// @param data The calldata passed to target address.
    function computeTransactionHash(
        address sender,
        uint256 queueIndex,
        uint256 value,
        address target,
        uint256 gasLimit,
        bytes calldata data
    ) external view returns (bytes32);
>>>>>>> ff800bee

    /*****************************
     * Public Mutating Functions *
     *****************************/

    /// @notice Append a L1 to L2 message into this contract.
    /// @param target The address of target contract to call in L2.
    /// @param gasLimit The maximum gas should be used for relay this message in L2.
    /// @param data The calldata passed to target contract.
    function appendCrossDomainMessage(
        address target,
        uint256 gasLimit,
        bytes calldata data
    ) external;

    /// @notice Append an enforced transaction to this contract.
    /// @dev The address of sender should be an EOA.
    /// @param sender The address of sender who will initiate this transaction in L2.
    /// @param target The address of target contract to call in L2.
    /// @param value The value passed
    /// @param gasLimit The maximum gas should be used for this transaction in L2.
    /// @param data The calldata passed to target contract.
    function appendEnforcedTransaction(
        address sender,
        address target,
        uint256 value,
        uint256 gasLimit,
        bytes calldata data
    ) external;
}<|MERGE_RESOLUTION|>--- conflicted
+++ resolved
@@ -39,11 +39,11 @@
     /// @param gasLimit Gas limit required to complete the message relay on L2.
     function estimateCrossDomainMessageFee(uint256 gasLimit) external view returns (uint256);
 
-<<<<<<< HEAD
+
     /// @notice Return the amount of intrinsic gas fee should pay for cross domain message.
     /// @param _message The message to be relayed on L2.
     function calculateIntrinsicGasFee(bytes memory _message) external view returns (uint256);
-=======
+
     /// @notice Return the hash of a L1 message.
     /// @param sender The address of sender.
     /// @param queueIndex The queue index of this message.
@@ -59,7 +59,7 @@
         uint256 gasLimit,
         bytes calldata data
     ) external view returns (bytes32);
->>>>>>> ff800bee
+
 
     /*****************************
      * Public Mutating Functions *
