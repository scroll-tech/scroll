--- conflicted
+++ resolved
@@ -108,27 +108,7 @@
      * Public Mutating Functions *
      *****************************/
 
-<<<<<<< HEAD
-    /// @notice Allows the owner to update parameters for intrinsic gas calculation.
-    /// @param _txGas The intrinsic gas for transaction.
-    /// @param _txGasContractCreation The intrinsic gas for contract creation.
-    /// @param _zeroGas The intrinsic gas for each zero byte.
-    /// @param _nonZeroGas The intrinsic gas for each nonzero byte.
-    function setIntrinsicParams(
-        uint64 _txGas,
-        uint64 _txGasContractCreation,
-        uint64 _zeroGas,
-        uint64 _nonZeroGas
-    ) external {
-        require(whitelist.isSenderAllowed(_msgSender()), "Not whitelisted sender");
-
-        _setIntrinsicParams(_txGas, _txGasContractCreation, _zeroGas, _nonZeroGas);
-    }
-
-    /// @notice Allows the owner to modify the l2 base fee.
-=======
     /// @notice Allows whitelisted caller to modify the l2 base fee.
->>>>>>> 6f72d044
     /// @param _newL2BaseFee The new l2 base fee.
     function setL2BaseFee(uint256 _newL2BaseFee) external {
         require(whitelist.isSenderAllowed(_msgSender()), "Not whitelisted sender");
