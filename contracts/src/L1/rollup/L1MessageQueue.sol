// SPDX-License-Identifier: MIT

pragma solidity ^0.8.0;

import {OwnableUpgradeable} from "@openzeppelin/contracts-upgradeable/access/OwnableUpgradeable.sol";

import {IL2GasPriceOracle} from "./IL2GasPriceOracle.sol";
import {IL1MessageQueue} from "./IL1MessageQueue.sol";

import {AddressAliasHelper} from "../../libraries/common/AddressAliasHelper.sol";

/// @title L1MessageQueue
/// @notice This contract will hold all L1 to L2 messages.
/// Each appended message is assigned with a unique and increasing `uint256` index.
contract L1MessageQueue is OwnableUpgradeable, IL1MessageQueue {
    /**********
     * Events *
     **********/

    /// @notice Emitted when owner updates gas oracle contract.
    /// @param _oldGasOracle The address of old gas oracle contract.
    /// @param _newGasOracle The address of new gas oracle contract.
    event UpdateGasOracle(address _oldGasOracle, address _newGasOracle);

<<<<<<< HEAD
    /// @notice Emitted when owner updates EnforcedTxGateway contract.
    /// @param _oldGateway The address of old EnforcedTxGateway contract.
    /// @param _newGateway The address of new EnforcedTxGateway contract.
    event UpdateEnforcedTxGateway(address _oldGateway, address _newGateway);
=======
    /// @notice Emitted when owner updates max gas limit.
    /// @param _oldMaxGasLimit The old max gas limit.
    /// @param _newMaxGasLimit The new max gas limit.
    event UpdateMaxGasLimit(uint256 _oldMaxGasLimit, uint256 _newMaxGasLimit);
>>>>>>> 646ecb01

    /*************
     * Variables *
     *************/

    /// @notice The address of L1ScrollMessenger contract.
    address public messenger;

    /// @notice The address of GasOracle contract.
    address public gasOracle;

    /// @notice The list of queued cross domain messages.
    bytes32[] public messageQueue;

<<<<<<< HEAD
    /// @notice The address EnforcedTxGateway contract.
    address public enforcedTxGateway;
=======
    /// @notice The max gas limit of L1 transactions.
    uint256 public maxGasLimit;
>>>>>>> 646ecb01

    /***************
     * Constructor *
     ***************/

    function initialize(address _messenger, address _gasOracle, uint256 _maxGasLimit) external initializer {
        OwnableUpgradeable.__Ownable_init();

        messenger = _messenger;
        gasOracle = _gasOracle;
        maxGasLimit = _maxGasLimit;
    }

    /*************************
     * Public View Functions *
     *************************/

    /// @inheritdoc IL1MessageQueue
    function nextCrossDomainMessageIndex() external view returns (uint256) {
        return messageQueue.length;
    }

    /// @inheritdoc IL1MessageQueue
    function getCrossDomainMessage(uint256 _queueIndex) external view returns (bytes32) {
        return messageQueue[_queueIndex];
    }

    /// @inheritdoc IL1MessageQueue
    function estimateCrossDomainMessageFee(uint256 _gasLimit) external view override returns (uint256) {
        address _oracle = gasOracle;
        if (_oracle == address(0)) return 0;
        return IL2GasPriceOracle(_oracle).estimateCrossDomainMessageFee(_gasLimit);
    }

    /// @inheritdoc IL1MessageQueue
    function calculateIntrinsicGasFee(bytes memory _calldata) public view override returns (uint256) {
        address _oracle = gasOracle;
        if (_oracle == address(0)) return 0;
        return IL2GasPriceOracle(_oracle).calculateIntrinsicGasFee(_calldata);
    }

    /// @inheritdoc IL1MessageQueue
    function computeTransactionHash(
        address _sender,
        uint256 _queueIndex,
        uint256 _value,
        address _target,
        uint256 _gasLimit,
        bytes calldata _data
    ) public pure override returns (bytes32) {
        // We use EIP-2718 to encode the L1 message, and the encoding of the message is
        //      `TransactionType || TransactionPayload`
        // where
        //  1. `TransactionType` is 0x7E
        //  2. `TransactionPayload` is `rlp([queueIndex, gasLimit, to, value, data, sender])`
        //
        // The spec of rlp: https://ethereum.org/en/developers/docs/data-structures-and-encoding/rlp/
        uint256 transactionType = 0x7E;
        bytes32 hash;
        assembly {
            function get_uint_bytes(v) -> len {
                if eq(v, 0) {
                    len := 1
                    leave
                }
                for {

                } gt(v, 0) {

                } {
                    len := add(len, 1)
                    v := shr(8, v)
                }
            }

            function store_uint(_ptr, v) -> ptr {
                ptr := _ptr
                switch lt(v, 128)
                case 1 {
                    // single byte in the [0x00, 0x7f]
                    mstore(ptr, shl(248, v))
                    ptr := add(ptr, 1)
                }
                default {
                    // 1-32 bytes long
                    let len := get_uint_bytes(v)
                    mstore(ptr, shl(248, add(len, 0x80)))
                    ptr := add(ptr, 1)
                    mstore(ptr, shl(mul(8, sub(32, len)), v))
                    ptr := add(ptr, len)
                }
            }

            function store_address(_ptr, v) -> ptr {
                ptr := _ptr
                // 20 bytes long
                mstore(ptr, shl(248, 0x94)) // 0x80 + 0x14
                ptr := add(ptr, 1)
                mstore(ptr, shl(96, v))
                ptr := add(ptr, 0x14)
            }

            // 1 byte for TransactionType
            // 4 byte for list payload length
            let start_ptr := add(mload(0x40), 5)
            let ptr := start_ptr
            ptr := store_uint(ptr, _queueIndex)
            ptr := store_uint(ptr, _gasLimit)
            ptr := store_address(ptr, _target)
            ptr := store_uint(ptr, _value)

            switch eq(_data.length, 1)
            case 1 {
                // single byte
                ptr := store_uint(ptr, shr(248, calldataload(_data.offset)))
            }
            default {
                switch lt(_data.length, 56)
                case 1 {
                    // a string is 0-55 bytes long
                    mstore(ptr, shl(248, add(0x80, _data.length)))
                    ptr := add(ptr, 1)
                    calldatacopy(ptr, _data.offset, _data.length)
                    ptr := add(ptr, _data.length)
                }
                default {
                    // a string is more than 55 bytes long
                    let len_bytes := get_uint_bytes(_data.length)
                    mstore(ptr, shl(248, add(0xb7, len_bytes)))
                    ptr := add(ptr, 1)
                    mstore(ptr, shl(mul(8, sub(32, len_bytes)), _data.length))
                    ptr := add(ptr, len_bytes)
                    calldatacopy(ptr, _data.offset, _data.length)
                    ptr := add(ptr, _data.length)
                }
            }
            ptr := store_address(ptr, _sender)

            let payload_len := sub(ptr, start_ptr)
            let value
            let value_bytes
            switch lt(payload_len, 56)
            case 1 {
                // the total payload of a list is 0-55 bytes long
                value := add(0xc0, payload_len)
                value_bytes := 1
            }
            default {
                // If the total payload of a list is more than 55 bytes long
                let len_bytes := get_uint_bytes(payload_len)
                value_bytes := add(len_bytes, 1)
                value := add(0xf7, len_bytes)
                value := shl(mul(len_bytes, 8), value)
                value := or(value, payload_len)
            }
            value := or(value, shl(mul(8, value_bytes), transactionType))
            value_bytes := add(value_bytes, 1)
            let value_bits := mul(8, value_bytes)
            value := or(shl(sub(256, value_bits), value), shr(value_bits, mload(start_ptr)))
            start_ptr := sub(start_ptr, value_bytes)
            mstore(start_ptr, value)
            hash := keccak256(start_ptr, sub(ptr, start_ptr))
        }
        return hash;
    }

    /*****************************
     * Public Mutating Functions *
     *****************************/

    /// @inheritdoc IL1MessageQueue
    function appendCrossDomainMessage(address _target, uint256 _gasLimit, bytes calldata _data) external override {
        require(msg.sender == messenger, "Only callable by the L1ScrollMessenger");

        // validate gas limit
        _validateGasLimit(_gasLimit, _data);

        // do address alias to avoid replay attack in L2.
        address _sender = AddressAliasHelper.applyL1ToL2Alias(msg.sender);

        _queueTransaction(_sender, _target, 0, _gasLimit, _data);
    }

    /// @inheritdoc IL1MessageQueue
<<<<<<< HEAD
    function appendEnforcedTransaction(
        address _sender,
        address _target,
        uint256 _value,
        uint256 _gasLimit,
        bytes calldata _data
    ) external override {
        require(msg.sender == enforcedTxGateway, "Only callable by the EnforcedTxGateway");
        // We will check it in EnforcedTxGateway, just in case.
        require(_sender.code.length == 0, "only EOA");

        _queueTransaction(_sender, _target, _value, _gasLimit, _data);
=======
    function appendEnforcedTransaction(address, address, uint256, uint256, bytes calldata) external override {
        // @todo
>>>>>>> 646ecb01
    }

    /************************
     * Restricted Functions *
     ************************/

    /// @notice Update the address of gas oracle.
    /// @dev This function can only called by contract owner.
    /// @param _newGasOracle The address to update.
    function updateGasOracle(address _newGasOracle) external onlyOwner {
        address _oldGasOracle = gasOracle;
        gasOracle = _newGasOracle;

        emit UpdateGasOracle(_oldGasOracle, _newGasOracle);
    }

<<<<<<< HEAD
    /// @notice Update the address of EnforcedTxGateway.
    /// @dev This function can only called by contract owner.
    /// @param _newGateway The address to update.
    function updateEnforcedTxGateway(address _newGateway) external onlyOwner {
        address _oldGateway = enforcedTxGateway;
        enforcedTxGateway = _newGateway;

        emit UpdateEnforcedTxGateway(_oldGateway, _newGateway);
=======
    /// @notice Update the max gas limit.
    /// @dev This function can only called by contract owner.
    /// @param _newMaxGasLimit The new max gas limit.
    function updateMaxGasLimit(uint256 _newMaxGasLimit) external onlyOwner {
        uint256 _oldMaxGasLimit = maxGasLimit;
        maxGasLimit = _newMaxGasLimit;

        emit UpdateMaxGasLimit(_oldMaxGasLimit, _newMaxGasLimit);
>>>>>>> 646ecb01
    }

    /**********************
     * Internal Functions *
     **********************/

<<<<<<< HEAD
    /// @dev Internal function to queue a L1 transaction.
    /// @param _sender The address of sender who will initiate this transaction in L2.
    /// @param _target The address of target contract to call in L2.
    /// @param _value The value passed
    /// @param _gasLimit The maximum gas should be used for this transaction in L2.
    /// @param _data The calldata passed to target contract.
    function _queueTransaction(
        address _sender,
        address _target,
        uint256 _value,
        uint256 _gasLimit,
        bytes calldata _data
    ) internal {
        // compute transaction hash
        uint256 _queueIndex = messageQueue.length;
        bytes32 _hash = computeTransactionHash(_sender, _queueIndex, _value, _target, _gasLimit, _data);
        messageQueue.push(_hash);

        // emit event
        emit QueueTransaction(_sender, _target, _value, _queueIndex, _gasLimit, _data);
=======
    function _validateGasLimit(uint256 _gasLimit, bytes memory _calldata) internal {
        require(_gasLimit <= maxGasLimit, "Gas limit must not exceed maxGasLimit");
        // check if the gas limit is above intrinsic gas
        uint256 intrinsicGas = calculateIntrinsicGasFee(_calldata);
        require(_gasLimit >= intrinsicGas, "Insufficient gas limit, must be above intrinsic gas");
>>>>>>> 646ecb01
    }
}<|MERGE_RESOLUTION|>--- conflicted
+++ resolved
@@ -22,17 +22,15 @@
     /// @param _newGasOracle The address of new gas oracle contract.
     event UpdateGasOracle(address _oldGasOracle, address _newGasOracle);
 
-<<<<<<< HEAD
     /// @notice Emitted when owner updates EnforcedTxGateway contract.
     /// @param _oldGateway The address of old EnforcedTxGateway contract.
     /// @param _newGateway The address of new EnforcedTxGateway contract.
     event UpdateEnforcedTxGateway(address _oldGateway, address _newGateway);
-=======
+
     /// @notice Emitted when owner updates max gas limit.
     /// @param _oldMaxGasLimit The old max gas limit.
     /// @param _newMaxGasLimit The new max gas limit.
     event UpdateMaxGasLimit(uint256 _oldMaxGasLimit, uint256 _newMaxGasLimit);
->>>>>>> 646ecb01
 
     /*************
      * Variables *
@@ -47,13 +45,11 @@
     /// @notice The list of queued cross domain messages.
     bytes32[] public messageQueue;
 
-<<<<<<< HEAD
     /// @notice The address EnforcedTxGateway contract.
     address public enforcedTxGateway;
-=======
+
     /// @notice The max gas limit of L1 transactions.
     uint256 public maxGasLimit;
->>>>>>> 646ecb01
 
     /***************
      * Constructor *
@@ -238,7 +234,6 @@
     }
 
     /// @inheritdoc IL1MessageQueue
-<<<<<<< HEAD
     function appendEnforcedTransaction(
         address _sender,
         address _target,
@@ -251,10 +246,6 @@
         require(_sender.code.length == 0, "only EOA");
 
         _queueTransaction(_sender, _target, _value, _gasLimit, _data);
-=======
-    function appendEnforcedTransaction(address, address, uint256, uint256, bytes calldata) external override {
-        // @todo
->>>>>>> 646ecb01
     }
 
     /************************
@@ -271,7 +262,6 @@
         emit UpdateGasOracle(_oldGasOracle, _newGasOracle);
     }
 
-<<<<<<< HEAD
     /// @notice Update the address of EnforcedTxGateway.
     /// @dev This function can only called by contract owner.
     /// @param _newGateway The address to update.
@@ -280,7 +270,8 @@
         enforcedTxGateway = _newGateway;
 
         emit UpdateEnforcedTxGateway(_oldGateway, _newGateway);
-=======
+    }
+
     /// @notice Update the max gas limit.
     /// @dev This function can only called by contract owner.
     /// @param _newMaxGasLimit The new max gas limit.
@@ -289,14 +280,12 @@
         maxGasLimit = _newMaxGasLimit;
 
         emit UpdateMaxGasLimit(_oldMaxGasLimit, _newMaxGasLimit);
->>>>>>> 646ecb01
     }
 
     /**********************
      * Internal Functions *
      **********************/
 
-<<<<<<< HEAD
     /// @dev Internal function to queue a L1 transaction.
     /// @param _sender The address of sender who will initiate this transaction in L2.
     /// @param _target The address of target contract to call in L2.
@@ -317,12 +306,12 @@
 
         // emit event
         emit QueueTransaction(_sender, _target, _value, _queueIndex, _gasLimit, _data);
-=======
+    }
+
     function _validateGasLimit(uint256 _gasLimit, bytes memory _calldata) internal {
         require(_gasLimit <= maxGasLimit, "Gas limit must not exceed maxGasLimit");
         // check if the gas limit is above intrinsic gas
         uint256 intrinsicGas = calculateIntrinsicGasFee(_calldata);
         require(_gasLimit >= intrinsicGas, "Insufficient gas limit, must be above intrinsic gas");
->>>>>>> 646ecb01
     }
 }