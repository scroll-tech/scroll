// SPDX-License-Identifier: MIT

pragma solidity ^0.8.0;

import {Initializable} from "@openzeppelin/contracts/proxy/utils/Initializable.sol";
import {IERC20} from "@openzeppelin/contracts/token/ERC20/IERC20.sol";
import {SafeERC20} from "@openzeppelin/contracts/token/ERC20/utils/SafeERC20.sol";
import {Clones} from "@openzeppelin/contracts/proxy/Clones.sol";

import {IERC20Metadata} from "../../interfaces/IERC20Metadata.sol";
import {IL2ERC20Gateway} from "../../L2/gateways/IL2ERC20Gateway.sol";
import {IL1ScrollMessenger} from "../IL1ScrollMessenger.sol";
import {IL1ERC20Gateway} from "./IL1ERC20Gateway.sol";

import {ScrollGatewayBase} from "../../libraries/gateway/ScrollGatewayBase.sol";
import {L1ERC20Gateway} from "./L1ERC20Gateway.sol";

/// @title L1StandardERC20Gateway
/// @notice The `L1StandardERC20Gateway` is used to deposit standard ERC20 tokens in layer 1 and
/// finalize withdraw the tokens from layer 2.
/// @dev The deposited ERC20 tokens are held in this gateway. On finalizing withdraw, the corresponding
/// token will be transfer to the recipient directly. Any ERC20 that requires non-standard functionality
/// should use a separate gateway.
contract L1StandardERC20Gateway is Initializable, ScrollGatewayBase, L1ERC20Gateway {
    using SafeERC20 for IERC20;

    /*************
     * Variables *
     *************/

    /// @notice The address of ScrollStandardERC20 implementation in L2.
    address public l2TokenImplementation;

    /// @notice The address of ScrollStandardERC20Factory contract in L2.
    address public l2TokenFactory;

    /// @notice Mapping from l1 token address to l2 token address.
    /// @dev This is not necessary, since we can compute the address directly. But, we use this mapping
    /// to keep track on whether we have deployed the token in L2 using the L2ScrollStandardERC20Factory and
    /// pass deploy data on first call to the token.
    mapping(address => address) private tokenMapping;

    /***************
     * Constructor *
     ***************/

    /// @notice Initialize the storage of L1StandardERC20Gateway.
    /// @param _counterpart The address of L2StandardERC20Gateway in L2.
    /// @param _router The address of L1GatewayRouter.
    /// @param _messenger The address of L1ScrollMessenger.
    /// @param _l2TokenImplementation The address of ScrollStandardERC20 implementation in L2.
    /// @param _l2TokenFactory The address of ScrollStandardERC20Factory contract in L2.
    function initialize(
        address _counterpart,
        address _router,
        address _messenger,
        address _l2TokenImplementation,
        address _l2TokenFactory
    ) external initializer {
        require(_router != address(0), "zero router address");
        ScrollGatewayBase._initialize(_counterpart, _router, _messenger);

        require(_l2TokenImplementation != address(0), "zero implementation hash");
        require(_l2TokenFactory != address(0), "zero factory address");

        l2TokenImplementation = _l2TokenImplementation;
        l2TokenFactory = _l2TokenFactory;
    }

    /*************************
     * Public View Functions *
     *************************/

    /// @inheritdoc IL1ERC20Gateway
    function getL2ERC20Address(address _l1Token) public view override returns (address) {
        // In StandardERC20Gateway, all corresponding l2 tokens are depoyed by Create2 with salt,
        // we can calculate the l2 address directly.
        bytes32 _salt = keccak256(abi.encodePacked(counterpart, keccak256(abi.encodePacked(_l1Token))));

        return Clones.predictDeterministicAddress(l2TokenImplementation, _salt, l2TokenFactory);
    }

    /**********************
     * Internal Functions *
     **********************/

    /// @inheritdoc L1ERC20Gateway
    function _beforeFinalizeWithdrawERC20(
        address _l1Token,
        address _l2Token,
        address,
        address,
        uint256,
        bytes calldata
    ) internal virtual override {
        require(msg.value == 0, "nonzero msg.value");
        require(_l2Token != address(0), "token address cannot be 0");
        require(getL2ERC20Address(_l1Token) == _l2Token, "l2 token mismatch");
<<<<<<< HEAD
=======

        // update `tokenMapping` on first withdraw
        address _storedL2Token = tokenMapping[_l1Token];
        if (_storedL2Token == address(0)) {
            tokenMapping[_l1Token] = _l2Token;
        } else {
            require(_storedL2Token == _l2Token, "l2 token mismatch");
        }

        // @note can possible trigger reentrant call to messenger,
        // but it seems not a big problem.
        IERC20(_l1Token).safeTransfer(_to, _amount);

        _doCallback(_to, _data);

        emit FinalizeWithdrawERC20(_l1Token, _l2Token, _from, _to, _amount, _data);
>>>>>>> 2323dd0d
    }

    /// @inheritdoc L1ERC20Gateway
    function _beforeDropMessage(
        address,
        address,
        uint256
    ) internal virtual override {
        require(msg.value == 0, "nonzero msg.value");
    }

    /// @inheritdoc L1ERC20Gateway
    function _deposit(
        address _token,
        address _to,
        uint256 _amount,
        bytes memory _data,
        uint256 _gasLimit
    ) internal virtual override nonReentrant {
        require(_amount > 0, "deposit zero amount");

        // 1. Transfer token into this contract.
        address _from;
        (_from, _amount, _data) = _transferERC20In(_token, _amount, _data);

        // 2. Generate message passed to L2StandardERC20Gateway.
        address _l2Token = tokenMapping[_token];
        bytes memory _l2Data;
        if (_l2Token == address(0)) {
            // @note we won't update `tokenMapping` here but update the `tokenMapping` on
            // first successful withdraw. This will prevent user to set arbitrary token
            // metadata by setting a very small `_gasLimit` on the first tx.
            _l2Token = getL2ERC20Address(_token);

            // passing symbol/name/decimal in order to deploy in L2.
            string memory _symbol = IERC20Metadata(_token).symbol();
            string memory _name = IERC20Metadata(_token).name();
            uint8 _decimals = IERC20Metadata(_token).decimals();
            _l2Data = abi.encode(true, abi.encode(_data, abi.encode(_symbol, _name, _decimals)));
        } else {
            _l2Data = abi.encode(false, _data);
        }
        bytes memory _message = abi.encodeWithSelector(
            IL2ERC20Gateway.finalizeDepositERC20.selector,
            _token,
            _l2Token,
            _from,
            _to,
            _amount,
            _l2Data
        );

        // 3. Send message to L1ScrollMessenger.
        IL1ScrollMessenger(messenger).sendMessage{value: msg.value}(counterpart, 0, _message, _gasLimit, _from);

        emit DepositERC20(_token, _l2Token, _from, _to, _amount, _data);
    }
}<|MERGE_RESOLUTION|>--- conflicted
+++ resolved
@@ -96,8 +96,6 @@
         require(msg.value == 0, "nonzero msg.value");
         require(_l2Token != address(0), "token address cannot be 0");
         require(getL2ERC20Address(_l1Token) == _l2Token, "l2 token mismatch");
-<<<<<<< HEAD
-=======
 
         // update `tokenMapping` on first withdraw
         address _storedL2Token = tokenMapping[_l1Token];
@@ -106,15 +104,6 @@
         } else {
             require(_storedL2Token == _l2Token, "l2 token mismatch");
         }
-
-        // @note can possible trigger reentrant call to messenger,
-        // but it seems not a big problem.
-        IERC20(_l1Token).safeTransfer(_to, _amount);
-
-        _doCallback(_to, _data);
-
-        emit FinalizeWithdrawERC20(_l1Token, _l2Token, _from, _to, _amount, _data);
->>>>>>> 2323dd0d
     }
 
     /// @inheritdoc L1ERC20Gateway
