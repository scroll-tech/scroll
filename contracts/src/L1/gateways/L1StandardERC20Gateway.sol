// SPDX-License-Identifier: MIT

pragma solidity ^0.8.0;

import {Initializable} from "@openzeppelin/contracts/proxy/utils/Initializable.sol";
import {IERC20} from "@openzeppelin/contracts/token/ERC20/IERC20.sol";
import {SafeERC20} from "@openzeppelin/contracts/token/ERC20/utils/SafeERC20.sol";
import {Clones} from "@openzeppelin/contracts/proxy/Clones.sol";

import {IERC20Metadata} from "../../interfaces/IERC20Metadata.sol";
import {IL2ERC20Gateway} from "../../L2/gateways/IL2ERC20Gateway.sol";
import {IL1ScrollMessenger} from "../IL1ScrollMessenger.sol";
import {IL1ERC20Gateway} from "./IL1ERC20Gateway.sol";

import {ScrollGatewayBase} from "../../libraries/gateway/ScrollGatewayBase.sol";
import {L1ERC20Gateway} from "./L1ERC20Gateway.sol";

/// @title L1StandardERC20Gateway
/// @notice The `L1StandardERC20Gateway` is used to deposit standard ERC20 tokens in layer 1 and
/// finalize withdraw the tokens from layer 2.
/// @dev The deposited ERC20 tokens are held in this gateway. On finalizing withdraw, the corresponding
/// token will be transfer to the recipient directly. Any ERC20 that requires non-standard functionality
/// should use a separate gateway.
contract L1StandardERC20Gateway is Initializable, ScrollGatewayBase, L1ERC20Gateway {
    using SafeERC20 for IERC20;

    /*************
     * Variables *
     *************/

    /// @notice The address of ScrollStandardERC20 implementation in L2.
    address public l2TokenImplementation;

    /// @notice The address of ScrollStandardERC20Factory contract in L2.
    address public l2TokenFactory;

    /// @notice Mapping from l1 token address to l2 token address.
    /// @dev This is not necessary, since we can compute the address directly. But, we use this mapping
    /// to keep track on whether we have deployed the token in L2 using the L2ScrollStandardERC20Factory and
    /// pass deploy data on first call to the token.
    mapping(address => address) private tokenMapping;

    /***************
     * Constructor *
     ***************/

    /// @notice Initialize the storage of L1StandardERC20Gateway.
    /// @param _counterpart The address of L2StandardERC20Gateway in L2.
    /// @param _router The address of L1GatewayRouter.
    /// @param _messenger The address of L1ScrollMessenger.
    /// @param _l2TokenImplementation The address of ScrollStandardERC20 implementation in L2.
    /// @param _l2TokenFactory The address of ScrollStandardERC20Factory contract in L2.
    function initialize(
        address _counterpart,
        address _router,
        address _messenger,
        address _l2TokenImplementation,
        address _l2TokenFactory
    ) external initializer {
        require(_router != address(0), "zero router address");
        ScrollGatewayBase._initialize(_counterpart, _router, _messenger);

        require(_l2TokenImplementation != address(0), "zero implementation hash");
        require(_l2TokenFactory != address(0), "zero factory address");

        l2TokenImplementation = _l2TokenImplementation;
        l2TokenFactory = _l2TokenFactory;
    }

    /*************************
     * Public View Functions *
     *************************/

    /// @inheritdoc IL1ERC20Gateway
    function getL2ERC20Address(address _l1Token) public view override returns (address) {
        // In StandardERC20Gateway, all corresponding l2 tokens are depoyed by Create2 with salt,
        // we can calculate the l2 address directly.
        bytes32 _salt = keccak256(abi.encodePacked(counterpart, keccak256(abi.encodePacked(_l1Token))));

        return Clones.predictDeterministicAddress(l2TokenImplementation, _salt, l2TokenFactory);
    }

    /*****************************
     * Public Mutating Functions *
     *****************************/

    /// @inheritdoc IL1ERC20Gateway
    function finalizeWithdrawERC20(
        address _l1Token,
        address _l2Token,
        address _from,
        address _to,
        uint256 _amount,
        bytes calldata _data
    ) external payable override onlyCallByCounterpart nonReentrant {
        require(msg.value == 0, "nonzero msg.value");
        require(_l2Token != address(0), "token address cannot be 0");
        require(getL2ERC20Address(_l1Token) == _l2Token, "l2 token mismatch");

        // update `tokenMapping` on first withdraw
        address _storedL2Token = tokenMapping[_l1Token];
        if (_storedL2Token == address(0)) {
            tokenMapping[_l1Token] = _l2Token;
        } else {
            require(_storedL2Token == _l2Token, "l2 token mismatch");
        }

        // @note can possible trigger reentrant call to messenger,
        // but it seems not a big problem.
        IERC20(_l1Token).safeTransfer(_to, _amount);

        _doCallback(_to, _data);

        emit FinalizeWithdrawERC20(_l1Token, _l2Token, _from, _to, _amount, _data);
    }

    /**********************
     * Internal Functions *
     **********************/

    /// @inheritdoc L1ERC20Gateway
    function _deposit(
        address _token,
        address _to,
        uint256 _amount,
        bytes memory _data,
        uint256 _gasLimit
    ) internal virtual override nonReentrant {
        require(_amount > 0, "deposit zero amount");

        // 1. Transfer token into this contract.
        address _from;
        (_from, _amount, _data) = _transferERC20In(_token, _amount, _data);

        // 2. Generate message passed to L2StandardERC20Gateway.
        address _l2Token = tokenMapping[_token];
        bytes memory _l2Data;
        if (_l2Token == address(0)) {
            // @note we won't update `tokenMapping` here but update the `tokenMapping` on
            // first successful withdraw. This will prevent user to set arbitrary token
            // metadata by setting a very small `_gasLimit` on the first tx.
            _l2Token = getL2ERC20Address(_token);

            // passing symbol/name/decimal in order to deploy in L2.
            string memory _symbol = IERC20Metadata(_token).symbol();
            string memory _name = IERC20Metadata(_token).name();
            uint8 _decimals = IERC20Metadata(_token).decimals();
            _l2Data = abi.encode(true, abi.encode(_data, abi.encode(_symbol, _name, _decimals)));
        } else {
            _l2Data = abi.encode(false, _data);
        }
        bytes memory _message = abi.encodeWithSelector(
            IL2ERC20Gateway.finalizeDepositERC20.selector,
            _token,
            _l2Token,
            _from,
            _to,
            _amount,
            _l2Data
        );

<<<<<<< HEAD
        // 4. Send message to L1ScrollMessenger.
        IL1ScrollMessenger(messenger).sendMessage{value: msg.value}(counterpart, 0, _message, _gasLimit, _from);
=======
        // 3. Send message to L1ScrollMessenger.
        IL1ScrollMessenger(messenger).sendMessage{value: msg.value}(counterpart, 0, _message, _gasLimit);
>>>>>>> 207d13c4

        emit DepositERC20(_token, _l2Token, _from, _to, _amount, _data);
    }
}<|MERGE_RESOLUTION|>--- conflicted
+++ resolved
@@ -159,13 +159,8 @@
             _l2Data
         );
 
-<<<<<<< HEAD
-        // 4. Send message to L1ScrollMessenger.
+        // 3. Send message to L1ScrollMessenger.
         IL1ScrollMessenger(messenger).sendMessage{value: msg.value}(counterpart, 0, _message, _gasLimit, _from);
-=======
-        // 3. Send message to L1ScrollMessenger.
-        IL1ScrollMessenger(messenger).sendMessage{value: msg.value}(counterpart, 0, _message, _gasLimit);
->>>>>>> 207d13c4
 
         emit DepositERC20(_token, _l2Token, _from, _to, _amount, _data);
     }
