// SPDX-License-Identifier: MIT

pragma solidity ^0.8.0;

import {IERC20} from "@openzeppelin/contracts/token/ERC20/IERC20.sol";
import {SafeERC20} from "@openzeppelin/contracts/token/ERC20/utils/SafeERC20.sol";

import {IL1ERC20Gateway} from "./IL1ERC20Gateway.sol";
import {IL1GatewayRouter} from "./IL1GatewayRouter.sol";

import {ScrollGatewayBase} from "../../libraries/gateway/ScrollGatewayBase.sol";

// solhint-disable no-empty-blocks

<<<<<<< HEAD
abstract contract L1ERC20Gateway is IL1ERC20Gateway {
    /*************
     * Variables *
     *************/

    /// @dev The storage slots for future usage.
    uint256[50] private __gap;
=======
abstract contract L1ERC20Gateway is ScrollGatewayBase, IL1ERC20Gateway {
    using SafeERC20 for IERC20;
>>>>>>> 1b62c064

    /*****************************
     * Public Mutating Functions *
     *****************************/

    /// @inheritdoc IL1ERC20Gateway
    function depositERC20(
        address _token,
        uint256 _amount,
        uint256 _gasLimit
    ) external payable override {
        _deposit(_token, msg.sender, _amount, new bytes(0), _gasLimit);
    }

    /// @inheritdoc IL1ERC20Gateway
    function depositERC20(
        address _token,
        address _to,
        uint256 _amount,
        uint256 _gasLimit
    ) external payable override {
        _deposit(_token, _to, _amount, new bytes(0), _gasLimit);
    }

    /// @inheritdoc IL1ERC20Gateway
    function depositERC20AndCall(
        address _token,
        address _to,
        uint256 _amount,
        bytes memory _data,
        uint256 _gasLimit
    ) external payable override {
        _deposit(_token, _to, _amount, _data, _gasLimit);
    }

    /**********************
     * Internal Functions *
     **********************/

    /// @dev Internal function to transfer ERC20 token to this contract.
    /// @param _token The address of token to transfer.
    /// @param _amount The amount of token to transfer.
    /// @param _data The data passed by caller.
    function _transferERC20In(
        address _token,
        uint256 _amount,
        bytes memory _data
    )
        internal
        returns (
            address,
            uint256,
            bytes memory
        )
    {
        address _from = msg.sender;
        if (router == msg.sender) {
            // Extract real sender if this call is from L1GatewayRouter.
            (_from, _data) = abi.decode(_data, (address, bytes));
            _amount = IL1GatewayRouter(msg.sender).requestERC20(_from, _token, _amount);
        } else {
            // common practice to handle fee on transfer token.
            uint256 _before = IERC20(_token).balanceOf(address(this));
            IERC20(_token).safeTransferFrom(_from, address(this), _amount);
            uint256 _after = IERC20(_token).balanceOf(address(this));
            // no unchecked here, since some weird token may return arbitrary balance.
            _amount = _after - _before;
        }
        // ignore weird fee on transfer token
        require(_amount > 0, "deposit zero amount");

        return (_from, _amount, _data);
    }

    /// @dev Internal function to do all the deposit operations.
    ///
    /// @param _token The token to deposit.
    /// @param _to The recipient address to recieve the token in L2.
    /// @param _amount The amount of token to deposit.
    /// @param _data Optional data to forward to recipient's account.
    /// @param _gasLimit Gas limit required to complete the deposit on L2.
    function _deposit(
        address _token,
        address _to,
        uint256 _amount,
        bytes memory _data,
        uint256 _gasLimit
    ) internal virtual;
}<|MERGE_RESOLUTION|>--- conflicted
+++ resolved
@@ -12,18 +12,15 @@
 
 // solhint-disable no-empty-blocks
 
-<<<<<<< HEAD
-abstract contract L1ERC20Gateway is IL1ERC20Gateway {
+abstract contract L1ERC20Gateway is ScrollGatewayBase, IL1ERC20Gateway {
+    using SafeERC20 for IERC20;
+
     /*************
      * Variables *
      *************/
 
     /// @dev The storage slots for future usage.
     uint256[50] private __gap;
-=======
-abstract contract L1ERC20Gateway is ScrollGatewayBase, IL1ERC20Gateway {
-    using SafeERC20 for IERC20;
->>>>>>> 1b62c064
 
     /*****************************
      * Public Mutating Functions *
