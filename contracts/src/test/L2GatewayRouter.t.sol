--- conflicted
+++ resolved
@@ -180,23 +180,4 @@
         hevm.expectRevert("should never be called");
         router.finalizeDepositETH(address(0), address(0), 0, "");
     }
-<<<<<<< HEAD
-
-    function testSetETHGateway(address gateway) public {
-        // set by non-owner, should revert
-        hevm.startPrank(address(1));
-        hevm.expectRevert("Ownable: caller is not the owner");
-        router.setETHGateway(gateway);
-        hevm.stopPrank();
-
-        // set by owner, should succeed
-        hevm.expectEmit(true, true, false, true);
-        emit SetETHGateway(address(0), gateway);
-
-        assertEq(address(0), router.ethGateway());
-        router.setETHGateway(gateway);
-        assertEq(gateway, router.ethGateway());
-    }
-=======
->>>>>>> 999db621
 }