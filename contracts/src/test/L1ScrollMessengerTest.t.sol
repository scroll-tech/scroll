// SPDX-License-Identifier: MIT

pragma solidity ^0.8.0;

import {DSTestPlus} from "solmate/test/utils/DSTestPlus.sol";

import {L1MessageQueue} from "../L1/rollup/L1MessageQueue.sol";
import {IScrollChain, ScrollChain} from "../L1/rollup/ScrollChain.sol";
import {Whitelist} from "../L2/predeploys/Whitelist.sol";
import {IL1ScrollMessenger, L1ScrollMessenger} from "../L1/L1ScrollMessenger.sol";
import {L2ScrollMessenger} from "../L2/L2ScrollMessenger.sol";

contract L1ScrollMessengerTest is DSTestPlus {
    L2ScrollMessenger internal l2Messenger;

    address internal feeVault;

    L1ScrollMessenger internal l1Messenger;
    ScrollChain internal scrollChain;
    L1MessageQueue internal l1MessageQueue;

    function setUp() public {
        // Deploy L2 contracts
        l2Messenger = new L2ScrollMessenger(address(0), address(0), address(0));

        // Deploy L1 contracts
        scrollChain = new ScrollChain(0);
        l1MessageQueue = new L1MessageQueue();
        l1Messenger = new L1ScrollMessenger();

        // Initialize L1 contracts
        l1Messenger.initialize(address(l2Messenger), feeVault, address(scrollChain), address(l1MessageQueue));
        l1MessageQueue.initialize(address(l1Messenger), address(0));
        scrollChain.initialize(address(l1MessageQueue), address(0));
    }

<<<<<<< HEAD
    function testForbidCallFromL2() external {
        // import genesis batch
        bytes memory _batchHeader = new bytes(161);
        assembly {
            mstore(add(_batchHeader, 57), 1)
        }
        scrollChain.importGenesisBatch(_batchHeader, bytes32(uint256(1)), bytes32(0));
=======
    function testForbidCallMessageQueueFromL2() external {
        IScrollChain.Batch memory genesisBatch;
        genesisBatch.newStateRoot = bytes32(uint256(1));
        genesisBatch.withdrawTrieRoot = 0x35626eedbe5d8fb495fd20259ecb6c9a5574babab0b9ada1e93652baf717b085;
        genesisBatch.blocks = new IScrollChain.BlockContext[](1);
        genesisBatch.blocks[0].blockHash = bytes32(uint256(1));
        scrollChain.importGenesisBatch(genesisBatch);
>>>>>>> 0a1e64cc

        IL1ScrollMessenger.L2MessageProof memory proof;
        proof.batchIndex = scrollChain.lastFinalizedBatchIndex();

        hevm.expectRevert("Forbid to call message queue");
        l1Messenger.relayMessageWithProof(address(this), address(l1MessageQueue), 0, 0, new bytes(0), proof);
    }

    function testForbidCallSelfFromL2() external {
        IScrollChain.Batch memory genesisBatch;
        genesisBatch.newStateRoot = bytes32(uint256(1));
        genesisBatch.withdrawTrieRoot = 0x6e17d04543a7177b7ab3c42130fef5a10e6f47e9dfbd4ed577706ffb9d9273cc;
        genesisBatch.blocks = new IScrollChain.BlockContext[](1);
        genesisBatch.blocks[0].blockHash = bytes32(uint256(1));
        scrollChain.importGenesisBatch(genesisBatch);

        IL1ScrollMessenger.L2MessageProof memory proof;
        proof.batchHash = scrollChain.lastFinalizedBatchHash();

        hevm.expectRevert("Forbid to call self");
        l1Messenger.relayMessageWithProof(address(this), address(l1Messenger), 0, 0, new bytes(0), proof);
    }

    function testSendMessage(uint256 exceedValue, address refundAddress) external {
        hevm.assume(refundAddress.code.length == 0);
        hevm.assume(uint256(uint160(refundAddress)) > 100); // ignore some precompile contracts
        hevm.assume(refundAddress != address(this));

        exceedValue = bound(exceedValue, 1, address(this).balance / 2);

        // Insufficient msg.value
        hevm.expectRevert("Insufficient msg.value");
        l1Messenger.sendMessage(address(0), 1, new bytes(0), 0, refundAddress);

        // refund exceed fee
        uint256 balanceBefore = refundAddress.balance;
        l1Messenger.sendMessage{value: 1 + exceedValue}(address(0), 1, new bytes(0), 0, refundAddress);
        assertEq(balanceBefore + exceedValue, refundAddress.balance);
    }
}<|MERGE_RESOLUTION|>--- conflicted
+++ resolved
@@ -34,23 +34,17 @@
         scrollChain.initialize(address(l1MessageQueue), address(0));
     }
 
-<<<<<<< HEAD
-    function testForbidCallFromL2() external {
+    function testForbidCallMessageQueueFromL2() external {
         // import genesis batch
         bytes memory _batchHeader = new bytes(161);
         assembly {
             mstore(add(_batchHeader, 57), 1)
         }
-        scrollChain.importGenesisBatch(_batchHeader, bytes32(uint256(1)), bytes32(0));
-=======
-    function testForbidCallMessageQueueFromL2() external {
-        IScrollChain.Batch memory genesisBatch;
-        genesisBatch.newStateRoot = bytes32(uint256(1));
-        genesisBatch.withdrawTrieRoot = 0x35626eedbe5d8fb495fd20259ecb6c9a5574babab0b9ada1e93652baf717b085;
-        genesisBatch.blocks = new IScrollChain.BlockContext[](1);
-        genesisBatch.blocks[0].blockHash = bytes32(uint256(1));
-        scrollChain.importGenesisBatch(genesisBatch);
->>>>>>> 0a1e64cc
+        scrollChain.importGenesisBatch(
+            _batchHeader,
+            bytes32(uint256(1)),
+            bytes32(0x3152134c22e545ab5d345248502b4f04ef5b45f735f939c7fe6ddc0ffefc9c52)
+        );
 
         IL1ScrollMessenger.L2MessageProof memory proof;
         proof.batchIndex = scrollChain.lastFinalizedBatchIndex();
@@ -60,15 +54,19 @@
     }
 
     function testForbidCallSelfFromL2() external {
-        IScrollChain.Batch memory genesisBatch;
-        genesisBatch.newStateRoot = bytes32(uint256(1));
-        genesisBatch.withdrawTrieRoot = 0x6e17d04543a7177b7ab3c42130fef5a10e6f47e9dfbd4ed577706ffb9d9273cc;
-        genesisBatch.blocks = new IScrollChain.BlockContext[](1);
-        genesisBatch.blocks[0].blockHash = bytes32(uint256(1));
-        scrollChain.importGenesisBatch(genesisBatch);
+        // import genesis batch
+        bytes memory _batchHeader = new bytes(161);
+        assembly {
+            mstore(add(_batchHeader, 57), 1)
+        }
+        scrollChain.importGenesisBatch(
+            _batchHeader,
+            bytes32(uint256(1)),
+            bytes32(0xf7c03e2b13c88e3fca1410b228b001dd94e3f5ab4b4a4a6981d09a4eb3e5b631)
+        );
 
         IL1ScrollMessenger.L2MessageProof memory proof;
-        proof.batchHash = scrollChain.lastFinalizedBatchHash();
+        proof.batchIndex = scrollChain.lastFinalizedBatchIndex();
 
         hevm.expectRevert("Forbid to call self");
         l1Messenger.relayMessageWithProof(address(this), address(l1Messenger), 0, 0, new bytes(0), proof);
