--- conflicted
+++ resolved
@@ -54,12 +54,7 @@
     ///
     /// @param _defaultERC20Gateway The address of default ERC20 Gateway contract.
     function initialize(
-<<<<<<< HEAD
         address, /*_ethGateway*/
-=======
-        address,
-        /*_ethGateway*/
->>>>>>> 999db621
         address _defaultERC20Gateway
     ) external initializer {
         OwnableUpgradeable.__Ownable_init();
@@ -70,11 +65,7 @@
             emit SetDefaultERC20Gateway(address(0), _defaultERC20Gateway);
         }
 
-<<<<<<< HEAD
-        /* comments out since no longer used
-=======
         /* comment out since it is no longer used.
->>>>>>> 999db621
         // it can be zero during initialization
         if (_ethGateway != address(0)) {
             ethGateway = _ethGateway;
