--- conflicted
+++ resolved
@@ -25,16 +25,10 @@
      **********/
 
     /// @notice Emitted when token mapping for ERC1155 token is updated.
-<<<<<<< HEAD
     /// @param l2Token The address of corresponding ERC1155 token in layer 2.
     /// @param oldL1Token The address of the old corresponding ERC1155 token in layer 1.
     /// @param newL1Token The address of the new corresponding ERC1155 token in layer 1.
     event UpdateTokenMapping(address indexed l2Token, address indexed oldL1Token, address indexed newL1Token);
-=======
-    /// @param _l2Token The address of corresponding ERC1155 token on layer 2.
-    /// @param _l1Token The address of ERC1155 token on layer 1.
-    event UpdateTokenMapping(address _l2Token, address _l1Token);
->>>>>>> e2612a3d
 
     /*************
      * Variables *
@@ -144,13 +138,8 @@
      ************************/
 
     /// @notice Update layer 2 to layer 1 token mapping.
-<<<<<<< HEAD
-    /// @param _l2Token The address of corresponding ERC1155 token in layer 2.
-    /// @param _l1Token The address of ERC1155 token in layer 1.
-=======
     /// @param _l2Token The address of corresponding ERC1155 token on layer 2.
     /// @param _l1Token The address of ERC1155 token on layer 1.
->>>>>>> e2612a3d
     function updateTokenMapping(address _l2Token, address _l1Token) external onlyOwner {
         require(_l1Token != address(0), "token address cannot be 0");
 
