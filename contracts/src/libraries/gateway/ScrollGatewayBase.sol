--- conflicted
+++ resolved
@@ -3,10 +3,7 @@
 pragma solidity ^0.8.16;
 
 import {OwnableUpgradeable} from "@openzeppelin/contracts-upgradeable/access/OwnableUpgradeable.sol";
-<<<<<<< HEAD
-=======
 import {ReentrancyGuardUpgradeable} from "@openzeppelin/contracts-upgradeable/security/ReentrancyGuardUpgradeable.sol";
->>>>>>> 41b07bd0
 
 import {IScrollGateway} from "./IScrollGateway.sol";
 import {IScrollMessenger} from "../IScrollMessenger.sol";
@@ -14,7 +11,7 @@
 import {ScrollConstants} from "../constants/ScrollConstants.sol";
 import {ITokenRateLimiter} from "../../rate-limiter/ITokenRateLimiter.sol";
 
-abstract contract ScrollGatewayBase is OwnableUpgradeable, IScrollGateway {
+abstract contract ScrollGatewayBase is ReentrancyGuardUpgradeable, OwnableUpgradeable, IScrollGateway {
     /**********
      * Events *
      **********/
@@ -24,18 +21,6 @@
     /// @param _newRateLimiter The address of new rate limiter contract.
     event UpdateRateLimiter(address indexed _oldRateLimiter, address indexed _newRateLimiter);
 
-<<<<<<< HEAD
-    /*************
-     * Constants *
-     *************/
-
-    // https://github.com/OpenZeppelin/openzeppelin-contracts/blob/v4.5.0/contracts/security/ReentrancyGuard.sol
-    uint256 private constant _NOT_ENTERED = 1;
-    uint256 private constant _ENTERED = 2;
-
-=======
-abstract contract ScrollGatewayBase is ReentrancyGuardUpgradeable, OwnableUpgradeable, IScrollGateway {
->>>>>>> 41b07bd0
     /*************
      * Variables *
      *************/
@@ -49,17 +34,11 @@
     /// @inheritdoc IScrollGateway
     address public override messenger;
 
-<<<<<<< HEAD
-    /// @dev The status of for non-reentrant check.
-    uint256 private _status;
-
     /// @notice The address of token rate limiter contract.
     address public rateLimiter;
 
-=======
->>>>>>> 41b07bd0
     /// @dev The storage slots for future usage.
-    uint256[47] private __gap;
+    uint256[46] private __gap;
 
     /**********************
      * Function Modifiers *
@@ -94,10 +73,7 @@
         require(_counterpart != address(0), "zero counterpart address");
         require(_messenger != address(0), "zero messenger address");
 
-<<<<<<< HEAD
-=======
         ReentrancyGuardUpgradeable.__ReentrancyGuard_init();
->>>>>>> 41b07bd0
         OwnableUpgradeable.__Ownable_init();
 
         counterpart = _counterpart;
