--- conflicted
+++ resolved
@@ -14,15 +14,11 @@
 ///   * skippedL1MessageBitmap  dynamic     uint256[]   89     A bitmap to indicate if L1 messages are skipped in the batch
 /// ```
 library BatchHeaderV0Codec {
-<<<<<<< HEAD
     /// @notice Load batch header in calldata to memory.
     /// @param _batchHeader The encoded batch header bytes in calldata.
-    /// @return memPtr The start memory offset of the batch header in memory.
+    /// @return batchPtr The start memory offset of the batch header in memory.
     /// @return length The length in bytes of the batch header.
-    function loadAndValidate(bytes calldata _batchHeader) internal pure returns (uint256 memPtr, uint256 length) {
-=======
     function loadAndValidate(bytes calldata _batchHeader) internal pure returns (uint256 batchPtr, uint256 length) {
->>>>>>> 7313499c
         length = _batchHeader.length;
         require(length >= 89, "batch header length too small");
 
@@ -41,181 +37,129 @@
         }
     }
 
-<<<<<<< HEAD
     /// @notice Get the version of the batch header.
-    /// @param memPtr The start memory offset of the batch header in memory.
+    /// @param batchPtr The start memory offset of the batch header in memory.
     /// @return _version The verson of the batch header.
-    function version(uint256 memPtr) internal pure returns (uint256 _version) {
-=======
     function version(uint256 batchPtr) internal pure returns (uint256 _version) {
->>>>>>> 7313499c
         assembly {
             _version := shr(248, mload(batchPtr))
         }
     }
 
-<<<<<<< HEAD
     /// @notice Get the batch index of the batch.
-    /// @param memPtr The start memory offset of the batch header in memory.
+    /// @param batchPtr The start memory offset of the batch header in memory.
     /// @return _batchIndex The batch index of the batch.
-    function batchIndex(uint256 memPtr) internal pure returns (uint256 _batchIndex) {
-=======
     function batchIndex(uint256 batchPtr) internal pure returns (uint256 _batchIndex) {
->>>>>>> 7313499c
         assembly {
             _batchIndex := shr(192, mload(add(batchPtr, 1)))
         }
     }
 
-<<<<<<< HEAD
     /// @notice Get the number of L1 messages of the batch.
-    /// @param memPtr The start memory offset of the batch header in memory.
+    /// @param batchPtr The start memory offset of the batch header in memory.
     /// @return _l1MessagePopped The number of L1 messages of the batch.
-    function l1MessagePopped(uint256 memPtr) internal pure returns (uint256 _l1MessagePopped) {
-=======
     function l1MessagePopped(uint256 batchPtr) internal pure returns (uint256 _l1MessagePopped) {
->>>>>>> 7313499c
         assembly {
             _l1MessagePopped := shr(192, mload(add(batchPtr, 9)))
         }
     }
 
-<<<<<<< HEAD
     /// @notice Get the number of L1 messages poped before this batch.
-    /// @param memPtr The start memory offset of the batch header in memory.
+    /// @param batchPtr The start memory offset of the batch header in memory.
     /// @return _totalL1MessagePopped The the number of L1 messages poped before this batch.
-    function totalL1MessagePopped(uint256 memPtr) internal pure returns (uint256 _totalL1MessagePopped) {
-=======
     function totalL1MessagePopped(uint256 batchPtr) internal pure returns (uint256 _totalL1MessagePopped) {
->>>>>>> 7313499c
         assembly {
             _totalL1MessagePopped := shr(192, mload(add(batchPtr, 17)))
         }
     }
 
-<<<<<<< HEAD
     /// @notice Get the data hash of the batch header.
-    /// @param memPtr The start memory offset of the batch header in memory.
+    /// @param batchPtr The start memory offset of the batch header in memory.
     /// @return _dataHash The data hash of the batch header.
-    function dataHash(uint256 memPtr) internal pure returns (bytes32 _dataHash) {
-=======
     function dataHash(uint256 batchPtr) internal pure returns (bytes32 _dataHash) {
->>>>>>> 7313499c
         assembly {
             _dataHash := mload(add(batchPtr, 25))
         }
     }
 
-<<<<<<< HEAD
     /// @notice Get the parent batch hash of the batch header.
-    /// @param memPtr The start memory offset of the batch header in memory.
+    /// @param batchPtr The start memory offset of the batch header in memory.
     /// @return _parentBatchHash The parent batch hash of the batch header.
-    function parentBatchHash(uint256 memPtr) internal pure returns (bytes32 _parentBatchHash) {
-=======
     function parentBatchHash(uint256 batchPtr) internal pure returns (bytes32 _parentBatchHash) {
->>>>>>> 7313499c
         assembly {
             _parentBatchHash := mload(add(batchPtr, 57))
         }
     }
 
-<<<<<<< HEAD
     /// @notice Get the skipped L1 messages bitmap.
-    /// @param memPtr The start memory offset of the batch header in memory.
+    /// @param batchPtr The start memory offset of the batch header in memory.
     /// @param index The index of bitmap to load.
     /// @return _bitmap The bitmap from bits `index * 256` to `index * 256 + 255`.
-    function skippedBitmap(uint256 memPtr, uint256 index) internal pure returns (uint256 _bitmap) {
+    function skippedBitmap(uint256 batchPtr, uint256 index) internal pure returns (uint256 _bitmap) {
         assembly {
-            memPtr := add(memPtr, 89)
-            _bitmap := mload(add(memPtr, mul(index, 32)))
+            batchPtr := add(batchPtr, 89)
+            _bitmap := mload(add(batchPtr, mul(index, 32)))
         }
     }
 
     /// @notice Store the version of batch header.
-    /// @param memPtr The start memory offset of the batch header in memory.
+    /// @param batchPtr The start memory offset of the batch header in memory.
     /// @param _version The version of batch header.
-    function storeVersion(uint256 memPtr, uint256 _version) internal pure {
-=======
     function storeVersion(uint256 batchPtr, uint256 _version) internal pure {
->>>>>>> 7313499c
         assembly {
             mstore(batchPtr, shl(248, _version))
         }
     }
 
-<<<<<<< HEAD
     /// @notice Store the batch index of batch header.
-    /// @param memPtr The start memory offset of the batch header in memory.
+    /// @param batchPtr The start memory offset of the batch header in memory.
     /// @param _batchIndex The batch index.
-    function storeBatchIndex(uint256 memPtr, uint256 _batchIndex) internal pure {
-=======
     function storeBatchIndex(uint256 batchPtr, uint256 _batchIndex) internal pure {
->>>>>>> 7313499c
         assembly {
             mstore(add(batchPtr, 1), shl(192, _batchIndex))
         }
     }
 
-<<<<<<< HEAD
     /// @notice Store the number of L1 messages popped in current batch to batch header.
-    /// @param memPtr The start memory offset of the batch header in memory.
+    /// @param batchPtr The start memory offset of the batch header in memory.
     /// @param _l1MessagePopped The number of L1 messages popped in current batch.
-    function storeL1MessagePopped(uint256 memPtr, uint256 _l1MessagePopped) internal pure {
-=======
     function storeL1MessagePopped(uint256 batchPtr, uint256 _l1MessagePopped) internal pure {
->>>>>>> 7313499c
         assembly {
             mstore(add(batchPtr, 9), shl(192, _l1MessagePopped))
         }
     }
 
-<<<<<<< HEAD
     /// @notice Store the total number of L1 messages popped after current batch to batch header.
-    /// @param memPtr The start memory offset of the batch header in memory.
+    /// @param batchPtr The start memory offset of the batch header in memory.
     /// @param _totalL1MessagePopped The total number of L1 messages popped after current batch.
-    function storeTotalL1MessagePopped(uint256 memPtr, uint256 _totalL1MessagePopped) internal pure {
-=======
     function storeTotalL1MessagePopped(uint256 batchPtr, uint256 _totalL1MessagePopped) internal pure {
->>>>>>> 7313499c
         assembly {
             mstore(add(batchPtr, 17), shl(192, _totalL1MessagePopped))
         }
     }
 
-<<<<<<< HEAD
     /// @notice Store the data hash of batch header.
-    /// @param memPtr The start memory offset of the batch header in memory.
+    /// @param batchPtr The start memory offset of the batch header in memory.
     /// @param _dataHash The data hash.
-    function storeDataHash(uint256 memPtr, bytes32 _dataHash) internal pure {
-=======
     function storeDataHash(uint256 batchPtr, bytes32 _dataHash) internal pure {
->>>>>>> 7313499c
         assembly {
             mstore(add(batchPtr, 25), _dataHash)
         }
     }
 
-<<<<<<< HEAD
     /// @notice Store the parent batch hash of batch header.
-    /// @param memPtr The start memory offset of the batch header in memory.
+    /// @param batchPtr The start memory offset of the batch header in memory.
     /// @param _parentBatchHash The parent batch hash.
-    function storeParentBatchHash(uint256 memPtr, bytes32 _parentBatchHash) internal pure {
-=======
     function storeParentBatchHash(uint256 batchPtr, bytes32 _parentBatchHash) internal pure {
->>>>>>> 7313499c
         assembly {
             mstore(add(batchPtr, 57), _parentBatchHash)
         }
     }
 
-<<<<<<< HEAD
     /// @notice Store the skipped L1 message bitmap of batch header.
-    /// @param memPtr The start memory offset of the batch header in memory.
+    /// @param batchPtr The start memory offset of the batch header in memory.
     /// @param _skippedL1MessageBitmap The skipped L1 message bitmap.
-    function storeSkippedBitmap(uint256 memPtr, bytes calldata _skippedL1MessageBitmap) internal pure {
-=======
-    function storeBitMap(uint256 batchPtr, bytes calldata _skippedL1MessageBitmap) internal pure {
->>>>>>> 7313499c
+    function storeSkippedBitmap(uint256 batchPtr, bytes calldata _skippedL1MessageBitmap) internal pure {
         assembly {
             calldatacopy(add(batchPtr, 89), _skippedL1MessageBitmap.offset, _skippedL1MessageBitmap.length)
         }
