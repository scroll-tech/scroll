--- conflicted
+++ resolved
@@ -14,6 +14,10 @@
 ///   * skippedL1MessageBitmap  dynamic     uint256[]   89     A bitmap to indicate if L1 messages are skipped in the batch
 /// ```
 library BatchHeaderV0Codec {
+    /// @notice Load batch header in calldata to memory.
+    /// @param _batchHeader The encoded batch header bytes in calldata.
+    /// @return memPtr The start memory offset of the batch header in memory.
+    /// @return length The length in bytes of the batch header.
     function loadAndValidate(bytes calldata _batchHeader) internal pure returns (uint256 memPtr, uint256 length) {
         length = _batchHeader.length;
         require(length >= 89, "batch header length too small");
@@ -33,96 +37,134 @@
         }
     }
 
+    /// @notice Get the version of the batch header.
+    /// @param memPtr The start memory offset of the batch header in memory.
+    /// @return _version The verson of the batch header.
     function version(uint256 memPtr) internal pure returns (uint256 _version) {
         assembly {
             _version := shr(248, mload(memPtr))
         }
     }
 
+    /// @notice Get the batch index of the batch.
+    /// @param memPtr The start memory offset of the batch header in memory.
+    /// @return _batchIndex The batch index of the batch.
     function batchIndex(uint256 memPtr) internal pure returns (uint256 _batchIndex) {
         assembly {
             _batchIndex := shr(192, mload(add(memPtr, 1)))
         }
     }
 
+    /// @notice Get the number of L1 messages of the batch.
+    /// @param memPtr The start memory offset of the batch header in memory.
+    /// @return _l1MessagePopped The number of L1 messages of the batch.
     function l1MessagePopped(uint256 memPtr) internal pure returns (uint256 _l1MessagePopped) {
         assembly {
             _l1MessagePopped := shr(192, mload(add(memPtr, 9)))
         }
     }
 
+    /// @notice Get the number of L1 messages poped before this batch.
+    /// @param memPtr The start memory offset of the batch header in memory.
+    /// @return _totalL1MessagePopped The the number of L1 messages poped before this batch.
     function totalL1MessagePopped(uint256 memPtr) internal pure returns (uint256 _totalL1MessagePopped) {
         assembly {
             _totalL1MessagePopped := shr(192, mload(add(memPtr, 17)))
         }
     }
 
+    /// @notice Get the data hash of the batch header.
+    /// @param memPtr The start memory offset of the batch header in memory.
+    /// @return _dataHash The data hash of the batch header.
     function dataHash(uint256 memPtr) internal pure returns (bytes32 _dataHash) {
         assembly {
             _dataHash := mload(add(memPtr, 25))
         }
     }
 
+    /// @notice Get the parent batch hash of the batch header.
+    /// @param memPtr The start memory offset of the batch header in memory.
+    /// @return _parentBatchHash The parent batch hash of the batch header.
     function parentBatchHash(uint256 memPtr) internal pure returns (bytes32 _parentBatchHash) {
         assembly {
             _parentBatchHash := mload(add(memPtr, 57))
         }
     }
 
+    /// @notice Get the skipped L1 messages bitmap.
+    /// @param memPtr The start memory offset of the batch header in memory.
+    /// @param index The index of bitmap to load.
+    /// @return _bitmap The bitmap from bits `index * 256` to `index * 256 + 255`.
     function skippedBitmap(uint256 memPtr, uint256 index) internal pure returns (uint256 _bitmap) {
         assembly {
-            memPtr := add(memPtr, 121)
+            memPtr := add(memPtr, 89)
             _bitmap := mload(add(memPtr, mul(index, 32)))
         }
     }
 
+    /// @notice Store the version of batch header.
+    /// @param memPtr The start memory offset of the batch header in memory.
+    /// @param _version The version of batch header.
     function storeVersion(uint256 memPtr, uint256 _version) internal pure {
         assembly {
             mstore(memPtr, shl(248, _version))
         }
     }
 
+    /// @notice Store the batch index of batch header.
+    /// @param memPtr The start memory offset of the batch header in memory.
+    /// @param _batchIndex The batch index.
     function storeBatchIndex(uint256 memPtr, uint256 _batchIndex) internal pure {
         assembly {
             mstore(add(memPtr, 1), shl(192, _batchIndex))
         }
     }
 
+    /// @notice Store the number of L1 messages popped in current batch to batch header.
+    /// @param memPtr The start memory offset of the batch header in memory.
+    /// @param _l1MessagePopped The number of L1 messages popped in current batch.
     function storeL1MessagePopped(uint256 memPtr, uint256 _l1MessagePopped) internal pure {
         assembly {
             mstore(add(memPtr, 9), shl(192, _l1MessagePopped))
         }
     }
 
+    /// @notice Store the total number of L1 messages popped after current batch to batch header.
+    /// @param memPtr The start memory offset of the batch header in memory.
+    /// @param _totalL1MessagePopped The total number of L1 messages popped after current batch.
     function storeTotalL1MessagePopped(uint256 memPtr, uint256 _totalL1MessagePopped) internal pure {
         assembly {
             mstore(add(memPtr, 17), shl(192, _totalL1MessagePopped))
         }
     }
 
+    /// @notice Store the data hash of batch header.
+    /// @param memPtr The start memory offset of the batch header in memory.
+    /// @param _dataHash The data hash.
     function storeDataHash(uint256 memPtr, bytes32 _dataHash) internal pure {
         assembly {
             mstore(add(memPtr, 25), _dataHash)
         }
     }
 
+    /// @notice Store the parent batch hash of batch header.
+    /// @param memPtr The start memory offset of the batch header in memory.
+    /// @param _parentBatchHash The parent batch hash.
     function storeParentBatchHash(uint256 memPtr, bytes32 _parentBatchHash) internal pure {
         assembly {
             mstore(add(memPtr, 57), _parentBatchHash)
         }
     }
 
-    function storeBitMap(uint256 memPtr, bytes calldata _skippedL1MessageBitmap) internal pure {
+    /// @notice Store the skipped L1 message bitmap of batch header.
+    /// @param memPtr The start memory offset of the batch header in memory.
+    /// @param _skippedL1MessageBitmap The skipped L1 message bitmap.
+    function storeSkippedBitmap(uint256 memPtr, bytes calldata _skippedL1MessageBitmap) internal pure {
         assembly {
-            calldatacopy(add(memPtr, 89), _skippedL1MessageBitmap.offset, _skippedL1MessageBitmap.length)
+            calldatacopy(add(memPtr, 89), add(_skippedL1MessageBitmap.offset, 0x20), _skippedL1MessageBitmap.length)
         }
     }
 
-<<<<<<< HEAD
-    function storeSkippedBitmap(uint256 memPtr, uint256 bitmapPtr) internal pure {
-        uint256 _l1MessagePopped = l1MessagePopped(memPtr);
-
-=======
     /// @notice Compute the batch hash.
     /// @dev Caller should make sure that the encoded batch header is correct.
     ///
@@ -131,7 +173,6 @@
     /// @return _batchHash The hash of the corresponding batch.
     function computeBatchHash(uint256 memPtr, uint256 length) internal pure returns (bytes32 _batchHash) {
         // in current version, the hash is: keccak(BatchHeader without timestamp)
->>>>>>> 9afc155a
         assembly {
             _batchHash := keccak256(memPtr, length)
         }
