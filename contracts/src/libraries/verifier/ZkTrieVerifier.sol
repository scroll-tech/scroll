// SPDX-License-Identifier: MIT

pragma solidity ^0.8.16;

// solhint-disable no-inline-assembly

library ZkTrieVerifier {
    /// @notice Internal function to validates a proof from eth_getProof.
    /// @param poseidon The address of poseidon hash contract.
    /// @param account The address of the contract.
    /// @param storageKey The storage slot to verify.
    /// @param proof The rlp encoding result of eth_getProof.
    /// @return stateRoot The computed state root. Must be checked by the caller.
    /// @return storageValue The value of `storageKey`.
    ///
    /// @dev The code is based on
    /// 1. https://github.com/scroll-tech/go-ethereum/blob/staging/trie/zk_trie.go#L176
    /// 2. https://github.com/scroll-tech/zktrie/blob/main/trie/zk_trie_proof.go#L30
    ///
    /// The encoding order of `proof` is
    /// ```text
    /// |        1 byte        |      ...      |        1 byte        |      ...      |
    /// | account proof length | account proof | storage proof length | storage proof |
    /// ```
    ///
    /// Possible attack vector:
    ///   + Malicious users can influence how many levels the proof must go through by predicting addresses
    ///     (or storage slots) that would branch the Trie until a certain depth. Even though artificially 
    ///     increasing the proof's depth of a certain account or storage will not cause a DoS scenario, since
    ///     the depth can still reach the maximum depth size in the worst-case scenario, artificially increasing
    ///     the proof's depth will increase the number of iterations the `walkTree` method has to perform in order
    ///     to reach the respective leaf. If protocols that use this verifier limit the gas used on-chain to perform
    ///     such a verification (to a reasonable value), then a malicious user might be able to increase it for a
    ///     particular transaction by reaching a similar hashed key to a certain depth in the Trie.
    function verifyZkTrieProof(
        address poseidon,
        address account,
        bytes32 storageKey,
        bytes calldata proof
    ) internal view returns (bytes32 stateRoot, bytes32 storageValue) {
        assembly {
            // reverts with error `msg`.
            // make sure the length of error string <= 32
            function revertWith(msg) {
                // keccak("Error(string)")
                mstore(0x00, 0x08c379a000000000000000000000000000000000000000000000000000000000)
                mstore(0x04, 0x20) // str.offset
                mstore(0x44, msg)
                let msgLen
                for {

                } msg {

                } {
                    msg := shl(8, msg)
                    msgLen := add(msgLen, 1)
                }
                mstore(0x24, msgLen) // str.length
                revert(0x00, 0x64)
            }
            // reverts with `msg` when condition is not matched.
            // make sure the length of error string <= 32
            function require(cond, msg) {
                if iszero(cond) {
                    revertWith(msg)
                }
            }
            // compute poseidon hash of two uint256
            function poseidonHash(hasher, v0, v1, domain) -> r {
                let x := mload(0x40)
                // keccack256("poseidon(uint256[2],uint256)")
                mstore(x, 0xa717016c00000000000000000000000000000000000000000000000000000000)
                mstore(add(x, 0x04), v0)
                mstore(add(x, 0x24), v1)
                mstore(add(x, 0x44), domain)
                let success := staticcall(gas(), hasher, x, 0x64, 0x20, 0x20)
                require(success, "poseidon hash failed")
                r := mload(0x20)
            }
            // compute poseidon hash of 1 uint256
            function hashUint256(hasher, v) -> r {
                r := poseidonHash(hasher, shr(128, v), and(v, 0xffffffffffffffffffffffffffffffff), 512)
            }

            // traverses the tree from the root to the node before the leaf.
            // based on https://github.com/ethereum/go-ethereum/blob/master/trie/proof.go#L114
            function walkTree(hasher, key, _ptr) -> ptr, rootHash, expectedHash {
                ptr := _ptr

                // the first byte is the number of nodes + 1
                let nodes := sub(byte(0, calldataload(ptr)), 1)
<<<<<<< HEAD
                ptr := add(ptr, 0x01)
=======
                require(lt(nodes, 249), "InvalidNodeDepth")
                ptr := add(ptr, 1)
>>>>>>> f173c954

                // treat the leaf node with different logic
                for {
                    let depth := 1
                } lt(depth, nodes) {
                    depth := add(depth, 1)
                } {
                    // must be a parent node with two children
                    let nodeType := byte(0, calldataload(ptr))
                    // 6 <= nodeType && nodeType < 10
                    require(lt(sub(nodeType, 6), 4), "InvalidBranchNodeType")
                    ptr := add(ptr, 0x01)

                    // load left/right child hash
                    let childHashL := calldataload(ptr)
                    ptr := add(ptr, 0x20)
                    let childHashR := calldataload(ptr)
                    ptr := add(ptr, 0x20)
                    let hash := poseidonHash(hasher, childHashL, childHashR, nodeType)

                    // first item is considered the root node.
                    // Otherwise verifies that the hash of the current node
                    // is the same as the previous choosen one.
                    switch depth
                    case 1 {
                        rootHash := hash
                    }
                    default {
                        require(eq(hash, expectedHash), "BranchHashMismatch")
                    }

                    // decide which path to walk based on key
                    switch and(key, 1)
                    case 0 {
                        expectedHash := childHashL
                    }
                    default {
                        expectedHash := childHashR
                    }
                    key := shr(1, key)
                }
            }

            function checkProofMagicBytes(hasher, _ptr) -> ptr {
                ptr := _ptr
                let x := mload(0x40)
                calldatacopy(x, ptr, 0x2d)
                x := keccak256(x, 0x2d)
                require(
                    eq(x, 0x950654da67865a81bc70e45f3230f5179f08e29c66184bf746f71050f117b3b8),
                    "InvalidProofMagicBytes"
                )
                ptr := add(ptr, 0x2d) // skip ProofMagicBytes
            }

            function verifyAccountProof(hasher, _account, _ptr) -> ptr, storageRootHash, _stateRoot {
                ptr := _ptr

                let leafHash
                let key := hashUint256(hasher, shl(96, _account))

                // `stateRoot` is a return value and must be checked by the caller
                ptr, _stateRoot, leafHash := walkTree(hasher, key, ptr)

                switch byte(0, calldataload(ptr))
                case 4 {
                    // nonempty leaf node
                    ptr := add(ptr, 0x01) // skip NodeType
                    require(eq(calldataload(ptr), key), "AccountKeyMismatch")
                    ptr := add(ptr, 0x20) // skip NodeKey
                    require(eq(shr(224, calldataload(ptr)), 0x05080000), "InvalidAccountCompressedFlag")
                    ptr := add(ptr, 0x04) // skip CompressedFlag

                    // compute value hash for State Account Leaf Node, details can be found in
                    // https://github.com/scroll-tech/mpt-circuit/blob/v0.7/spec/mpt-proof.md#account-segmenttypes
                    // [nonce||codesize||0, balance, storage_root, keccak codehash, poseidon codehash]
                    mstore(0x00, calldataload(ptr))
                    ptr := add(ptr, 0x20) // skip nonce||codesize||0
                    mstore(0x00, poseidonHash(hasher, mload(0x00), calldataload(ptr), 1280))
                    ptr := add(ptr, 0x20) // skip balance
                    storageRootHash := calldataload(ptr)
                    ptr := add(ptr, 0x20) // skip StorageRoot
                    let tmpHash := hashUint256(hasher, calldataload(ptr))
                    ptr := add(ptr, 0x20) // skip KeccakCodeHash
                    tmpHash := poseidonHash(hasher, storageRootHash, tmpHash, 1280)
                    tmpHash := poseidonHash(hasher, mload(0x00), tmpHash, 1280)
                    tmpHash := poseidonHash(hasher, tmpHash, calldataload(ptr), 1280)
                    ptr := add(ptr, 0x20) // skip PoseidonCodeHash

                    tmpHash := poseidonHash(hasher, key, tmpHash, 4)
                    require(eq(leafHash, tmpHash), "InvalidAccountLeafNodeHash")

                    require(eq(0x20, byte(0, calldataload(ptr))), "InvalidAccountKeyPreimageLength")
                    ptr := add(ptr, 0x01) // skip KeyPreimage length
                    require(eq(shl(96, _account), calldataload(ptr)), "InvalidAccountKeyPreimage")
                    ptr := add(ptr, 0x20) // skip KeyPreimage
                }
                case 5 {
                    ptr := add(ptr, 0x01) // skip NodeType
                }
                default {
                    revertWith("InvalidAccountLeafNodeType")
                }

                // compare ProofMagicBytes
                ptr := checkProofMagicBytes(hasher, ptr)
            }

            function verifyStorageProof(hasher, _storageKey, storageRootHash, _ptr) -> ptr, _storageValue {
                ptr := _ptr

                let leafHash
                let key := hashUint256(hasher, _storageKey)
                let rootHash
                ptr, rootHash, leafHash := walkTree(hasher, key, ptr)

                // The root hash of the storage tree must match the value from the account leaf.
                // But when the leaf node is the same as the root node, the function `walkTree` will return
                // `rootHash=0` and `leafHash=0`. In such case, we don't need to check the value of `rootHash`.
                // And the value of `leafHash` should be the same as `storageRootHash`.
                switch rootHash
                case 0 {
                    leafHash := storageRootHash
                }
                default {
                    require(eq(rootHash, storageRootHash), "StorageRootMismatch")
                }

                switch byte(0, calldataload(ptr))
                case 4 {
                    ptr := add(ptr, 0x01) // skip NodeType
                    require(eq(calldataload(ptr), key), "StorageKeyMismatch")
                    ptr := add(ptr, 0x20) // skip NodeKey
                    require(eq(shr(224, calldataload(ptr)), 0x01010000), "InvalidStorageCompressedFlag")
                    ptr := add(ptr, 0x04) // skip CompressedFlag
                    _storageValue := calldataload(ptr)
                    ptr := add(ptr, 0x20) // skip StorageValue

                    // compute leaf node hash and compare, details can be found in
                    // https://github.com/scroll-tech/mpt-circuit/blob/v0.7/spec/mpt-proof.md#storage-segmenttypes
                    mstore(0x00, hashUint256(hasher, _storageValue))
                    mstore(0x00, poseidonHash(hasher, key, mload(0x00), 4))
                    require(eq(leafHash, mload(0x00)), "InvalidStorageLeafNodeHash")

                    require(eq(0x20, byte(0, calldataload(ptr))), "InvalidStorageKeyPreimageLength")
                    ptr := add(ptr, 0x01) // skip KeyPreimage length
                    require(eq(_storageKey, calldataload(ptr)), "InvalidStorageKeyPreimage")
                    ptr := add(ptr, 0x20) // skip KeyPreimage
                }
                case 5 {
                    ptr := add(ptr, 0x01) // skip NodeType
                    require(eq(leafHash, 0), "InvalidStorageEmptyLeafNodeHash")
                }
                default {
                    revertWith("InvalidStorageLeafNodeType")
                }

                // compare ProofMagicBytes
                ptr := checkProofMagicBytes(hasher, ptr)
            }

            let storageRootHash
            let ptr := proof.offset

            // check the correctness of account proof
            ptr, storageRootHash, stateRoot := verifyAccountProof(poseidon, account, ptr)

            // check the correctness of storage proof
            ptr, storageValue := verifyStorageProof(poseidon, storageKey, storageRootHash, ptr)

            // the one and only boundary check
            // in case an attacker crafted a malicous payload
            // and succeeds in the prior verification steps
            // then this should catch any bogus accesses
            if iszero(eq(ptr, add(proof.offset, proof.length))) {
                revertWith("ProofLengthMismatch")
            }
        }
    }
}<|MERGE_RESOLUTION|>--- conflicted
+++ resolved
@@ -89,12 +89,8 @@
 
                 // the first byte is the number of nodes + 1
                 let nodes := sub(byte(0, calldataload(ptr)), 1)
-<<<<<<< HEAD
+                require(lt(nodes, 249), "InvalidNodeDepth")
                 ptr := add(ptr, 0x01)
-=======
-                require(lt(nodes, 249), "InvalidNodeDepth")
-                ptr := add(ptr, 1)
->>>>>>> f173c954
 
                 // treat the leaf node with different logic
                 for {
