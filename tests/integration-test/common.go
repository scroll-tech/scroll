package integration

import (
	"context"
	"crypto/ecdsa"
	"crypto/rand"
	"encoding/json"
	"fmt"
	"math/big"
	"os"
	"strconv"
	"testing"
	"time"

	"github.com/scroll-tech/go-ethereum/crypto"
	"github.com/scroll-tech/go-ethereum/rpc"
	"github.com/stretchr/testify/assert"

	_ "scroll-tech/database/cmd/app"

	_ "scroll-tech/roller/cmd/app"
	rollerConfig "scroll-tech/roller/config"

	_ "scroll-tech/bridge/cmd/event_watcher/app"
	_ "scroll-tech/bridge/cmd/gas_oracle/app"
	_ "scroll-tech/bridge/cmd/msg_relayer/app"
	_ "scroll-tech/bridge/cmd/rollup_relayer/app"
	bridgeConfig "scroll-tech/bridge/config"
	"scroll-tech/bridge/sender"

	"scroll-tech/common/cmd"
	"scroll-tech/common/docker"

	_ "scroll-tech/coordinator/cmd/app"
	coordinatorConfig "scroll-tech/coordinator/config"
)

var (
	base *docker.App

	timestamp int
	wsPort    int64

	bridgeFile      string
	coordinatorFile string

	bboltDB    string
	rollerFile string
)

func setupEnv(t *testing.T) {
	// Start l1geth l2geth and postgres.
	base.RunImages(t)

	// Create a random ws port.
	port, _ := rand.Int(rand.Reader, big.NewInt(2000))
	wsPort = port.Int64() + 22000
	timestamp = time.Now().Nanosecond()

	// Load reset and store config into a random file.
	bridgeFile = mockBridgeConfig(t)
	coordinatorFile = mockCoordinatorConfig(t)
	rollerFile = mockRollerConfig(t)
}

func free(t *testing.T) {
	base.Free()

	// Delete temporary files.
	assert.NoError(t, os.Remove(bridgeFile))
	assert.NoError(t, os.Remove(coordinatorFile))
	assert.NoError(t, os.Remove(rollerFile))
	assert.NoError(t, os.Remove(bboltDB))
}

<<<<<<< HEAD
func runMsgRelayerApp(t *testing.T, args ...string) docker.AppAPI {
=======
type appAPI interface {
	OpenLog(open bool)
	WaitResult(t *testing.T, timeout time.Duration, keyword string) bool
	RunApp(waitResult func() bool)
	WaitExit()
	ExpectWithTimeout(t *testing.T, parallel bool, timeout time.Duration, keyword string)
}

func runMsgRelayerApp(t *testing.T, args ...string) appAPI {
>>>>>>> bad77eac
	args = append(args, "--log.debug", "--config", bridgeFile)
	app := cmd.NewCmd("message-relayer-test", args...)
	app.OpenLog(true)
	return app
}

func runGasOracleApp(t *testing.T, args ...string) docker.AppAPI {
	args = append(args, "--log.debug", "--config", bridgeFile)
	app := cmd.NewCmd("gas-oracle-test", args...)
	app.OpenLog(true)
	return app
}

func runRollupRelayerApp(t *testing.T, args ...string) docker.AppAPI {
	args = append(args, "--log.debug", "--config", bridgeFile)
	app := cmd.NewCmd("rollup-relayer-test", args...)
	app.OpenLog(true)
	return app
}

func runEventWatcherApp(t *testing.T, args ...string) docker.AppAPI {
	args = append(args, "--log.debug", "--config", bridgeFile)
	app := cmd.NewCmd("event-watcher-test", args...)
	app.OpenLog(true)
	return app
}

func runCoordinatorApp(t *testing.T, args ...string) docker.AppAPI {
	args = append(args, "--log.debug", "--config", coordinatorFile, "--ws", "--ws.port", strconv.Itoa(int(wsPort)))
	// start process
	app := cmd.NewCmd("coordinator-test", args...)
	app.OpenLog(true)
	return app
}

func runDBCliApp(t *testing.T, option, keyword string) {
	args := []string{option, "--config", base.DBFile}
	app := cmd.NewCmd("db_cli-test", args...)
	app.OpenLog(true)
	defer app.WaitExit()

	// Wait expect result.
	app.ExpectWithTimeout(t, true, time.Second*3, keyword)
	app.RunApp(nil)
}

func runRollerApp(t *testing.T, args ...string) docker.AppAPI {
	args = append(args, "--log.debug", "--config", rollerFile)
	app := cmd.NewCmd("roller-test", args...)
	app.OpenLog(true)
	return app
}

func runSender(t *testing.T, endpoint string) *sender.Sender {
	priv, err := crypto.HexToECDSA("1212121212121212121212121212121212121212121212121212121212121212")
	assert.NoError(t, err)
	newSender, err := sender.NewSender(context.Background(), &bridgeConfig.SenderConfig{
		Endpoint:            endpoint,
		CheckPendingTime:    3,
		EscalateBlocks:      100,
		Confirmations:       rpc.LatestBlockNumber,
		EscalateMultipleNum: 11,
		EscalateMultipleDen: 10,
		TxType:              "LegacyTx",
	}, []*ecdsa.PrivateKey{priv})
	assert.NoError(t, err)
	return newSender
}

func mockBridgeConfig(t *testing.T) string {
	// Load origin bridge config file.
	cfg, err := bridgeConfig.NewConfig("../../bridge/config.json")
	assert.NoError(t, err)

	cfg.L1Config.Endpoint = base.L1gethImg.Endpoint()
	cfg.L2Config.RelayerConfig.SenderConfig.Endpoint = base.L1gethImg.Endpoint()
	cfg.L2Config.Endpoint = base.L2gethImg.Endpoint()
	cfg.L1Config.RelayerConfig.SenderConfig.Endpoint = base.L2gethImg.Endpoint()
	cfg.DBConfig = base.DBConfig

	// Store changed bridge config into a temp file.
	data, err := json.Marshal(cfg)
	assert.NoError(t, err)
	file := fmt.Sprintf("/tmp/%d_bridge-config.json", timestamp)
	err = os.WriteFile(file, data, 0644)
	assert.NoError(t, err)

	return file
}

func mockCoordinatorConfig(t *testing.T) string {
	cfg, err := coordinatorConfig.NewConfig("../../coordinator/config.json")
	assert.NoError(t, err)

	cfg.RollerManagerConfig.Verifier.MockMode = true

	cfg.DBConfig = base.DBConfig

	cfg.L2Config.Endpoint = base.L2gethImg.Endpoint()

	data, err := json.Marshal(cfg)
	assert.NoError(t, err)

	file := fmt.Sprintf("/tmp/%d_coordinator-config.json", timestamp)
	err = os.WriteFile(file, data, 0644)
	assert.NoError(t, err)

	return file
}

func mockDatabaseConfig(t *testing.T) string {
	data, err := json.Marshal(base.DBConfig)
	assert.NoError(t, err)

	file := fmt.Sprintf("/tmp/%d_db-config.json", timestamp)
	err = os.WriteFile(file, data, 0644)
	assert.NoError(t, err)

	return file
}

func mockRollerConfig(t *testing.T) string {
	cfg, err := rollerConfig.NewConfig("../../roller/config.json")
	assert.NoError(t, err)
	cfg.CoordinatorURL = fmt.Sprintf("ws://localhost:%d", wsPort)

	// Reuse l1geth's keystore file
	cfg.KeystorePath = "../../common/docker/l1geth/genesis-keystore"
	cfg.KeystorePassword = "scrolltest"

	bboltDB = fmt.Sprintf("/tmp/%d_bbolt_db", timestamp)
	cfg.DBPath = bboltDB
	assert.NoError(t, os.WriteFile(bboltDB, []byte{}, 0644))

	data, err := json.Marshal(cfg)
	assert.NoError(t, err)

	file := fmt.Sprintf("/tmp/%d_roller-config.json", timestamp)
	err = os.WriteFile(file, data, 0644)
	assert.NoError(t, err)

	return file
}<|MERGE_RESOLUTION|>--- conflicted
+++ resolved
@@ -73,19 +73,7 @@
 	assert.NoError(t, os.Remove(bboltDB))
 }
 
-<<<<<<< HEAD
 func runMsgRelayerApp(t *testing.T, args ...string) docker.AppAPI {
-=======
-type appAPI interface {
-	OpenLog(open bool)
-	WaitResult(t *testing.T, timeout time.Duration, keyword string) bool
-	RunApp(waitResult func() bool)
-	WaitExit()
-	ExpectWithTimeout(t *testing.T, parallel bool, timeout time.Duration, keyword string)
-}
-
-func runMsgRelayerApp(t *testing.T, args ...string) appAPI {
->>>>>>> bad77eac
 	args = append(args, "--log.debug", "--config", bridgeFile)
 	app := cmd.NewCmd("message-relayer-test", args...)
 	app.OpenLog(true)
