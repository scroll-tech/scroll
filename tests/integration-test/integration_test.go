package integration

import (
	"crypto/rand"
	"io/ioutil"
	"math/big"
	"net/http"
	"strconv"
	"strings"
	"testing"

	"github.com/stretchr/testify/assert"

	bcmd "scroll-tech/bridge/cmd"
	_ "scroll-tech/bridge/cmd/event_watcher/app"
	_ "scroll-tech/bridge/cmd/gas_oracle/app"
	_ "scroll-tech/bridge/cmd/msg_relayer/app"
	_ "scroll-tech/bridge/cmd/rollup_relayer/app"

	"scroll-tech/common/docker"
	"scroll-tech/common/utils"

	capp "scroll-tech/coordinator/cmd/app"
	"scroll-tech/database/migrate"
	rapp "scroll-tech/roller/cmd/app"
)

var (
	base           *docker.App
	bridgeApp      *bcmd.MockApp
	coordinatorApp *capp.CoordinatorApp
	rollerApp      *rapp.RollerApp
)

<<<<<<< HEAD
	// test contracts
	t.Run("testERC20", testERC20)

	t.Cleanup(func() {
		free(t)
	})
=======
func TestMain(m *testing.M) {
	base = docker.NewDockerApp()
	bridgeApp = bcmd.NewBridgeApp(base, "../../bridge/config.json")
	coordinatorApp = capp.NewCoordinatorApp(base, "../../coordinator/config.json")
	rollerApp = rapp.NewRollerApp(base, "../../roller/config.json", coordinatorApp.WSEndpoint())
	m.Run()
	bridgeApp.Free()
	coordinatorApp.Free()
	rollerApp.Free()
	base.Free()
>>>>>>> c774462d
}

func TestStartProcess(t *testing.T) {
	// Start l1geth l2geth and postgres docker containers.
	base.RunImages(t)
	// Reset db.
	assert.NoError(t, migrate.ResetDB(base.DBClient(t)))

	// Run bridge apps.
	bridgeApp.RunApp(t, utils.EventWatcherApp)
	bridgeApp.RunApp(t, utils.GasOracleApp)
	bridgeApp.RunApp(t, utils.MessageRelayerApp)
	bridgeApp.RunApp(t, utils.RollupRelayerApp)

	// Run coordinator app.
	coordinatorApp.RunApp(t)
	// Run roller app.
	rollerApp.RunApp(t)

	// Free apps.
	bridgeApp.WaitExit()
	rollerApp.WaitExit()
	coordinatorApp.WaitExit()
}

func TestMonitorMetrics(t *testing.T) {
	// Start l1geth l2geth and postgres docker containers.
	base.RunImages(t)
	// Reset db.
	assert.NoError(t, migrate.ResetDB(base.DBClient(t)))

	port1, _ := rand.Int(rand.Reader, big.NewInt(2000))
	svrPort1 := strconv.FormatInt(port1.Int64()+50000, 10)
	bridgeApp.RunApp(t, utils.EventWatcherApp, "--metrics", "--metrics.addr", "localhost", "--metrics.port", svrPort1)

	port2, _ := rand.Int(rand.Reader, big.NewInt(2000))
	svrPort2 := strconv.FormatInt(port2.Int64()+50000, 10)
	bridgeApp.RunApp(t, utils.GasOracleApp, "--metrics", "--metrics.addr", "localhost", "--metrics.port", svrPort2)

	port3, _ := rand.Int(rand.Reader, big.NewInt(2000))
	svrPort3 := strconv.FormatInt(port3.Int64()+50000, 10)
	bridgeApp.RunApp(t, utils.MessageRelayerApp, "--metrics", "--metrics.addr", "localhost", "--metrics.port", svrPort3)

	port4, _ := rand.Int(rand.Reader, big.NewInt(2000))
	svrPort4 := strconv.FormatInt(port4.Int64()+50000, 10)
	bridgeApp.RunApp(t, utils.RollupRelayerApp, "--metrics", "--metrics.addr", "localhost", "--metrics.port", svrPort4)

	// Start coordinator process with metrics server.
	port5, _ := rand.Int(rand.Reader, big.NewInt(2000))
	svrPort5 := strconv.FormatInt(port5.Int64()+52000, 10)
	coordinatorApp.RunApp(t, "--metrics", "--metrics.addr", "localhost", "--metrics.port", svrPort5)

	// Get bridge monitor metrics.
	resp, err := http.Get("http://localhost:" + svrPort1)
	assert.NoError(t, err)
	defer resp.Body.Close()
	body, err := ioutil.ReadAll(resp.Body)
	assert.NoError(t, err)
	bodyStr := string(body)
	assert.Equal(t, 200, resp.StatusCode)
	assert.Equal(t, true, strings.Contains(bodyStr, "bridge_l1_msgs_sync_height"))
	assert.Equal(t, true, strings.Contains(bodyStr, "bridge_l2_msgs_sync_height"))

	// Get coordinator monitor metrics.
	resp, err = http.Get("http://localhost:" + svrPort5)
	assert.NoError(t, err)
	defer resp.Body.Close()
	body, err = ioutil.ReadAll(resp.Body)
	assert.NoError(t, err)
	bodyStr = string(body)
	assert.Equal(t, 200, resp.StatusCode)
	assert.Equal(t, true, strings.Contains(bodyStr, "coordinator_sessions_timeout_total"))
	assert.Equal(t, true, strings.Contains(bodyStr, "coordinator_rollers_disconnects_total"))

	// Exit.
	bridgeApp.WaitExit()
	coordinatorApp.WaitExit()
}<|MERGE_RESOLUTION|>--- conflicted
+++ resolved
@@ -32,14 +32,6 @@
 	rollerApp      *rapp.RollerApp
 )
 
-<<<<<<< HEAD
-	// test contracts
-	t.Run("testERC20", testERC20)
-
-	t.Cleanup(func() {
-		free(t)
-	})
-=======
 func TestMain(m *testing.M) {
 	base = docker.NewDockerApp()
 	bridgeApp = bcmd.NewBridgeApp(base, "../../bridge/config.json")
@@ -50,7 +42,6 @@
 	coordinatorApp.Free()
 	rollerApp.Free()
 	base.Free()
->>>>>>> c774462d
 }
 
 func TestStartProcess(t *testing.T) {
