--- conflicted
+++ resolved
@@ -36,14 +36,8 @@
 	bridgeCmd.RunApp(func() bool { return bridgeCmd.WaitResult(time.Second*20, "Start bridge successfully") })
 
 	// Start coordinator process.
-<<<<<<< HEAD
-	coordinatorCmd := runCoordinatorApp(t)
-	coordinatorCmd.ExpectWithTimeout(true, time.Second*10, "Start coordinator successfully")
-	coordinatorCmd.RunApp(true)
-=======
 	coordinatorCmd := runCoordinatorApp(t, "--ws", "--ws.port", "8391")
 	coordinatorCmd.RunApp(func() bool { return coordinatorCmd.WaitResult(time.Second*20, "Start coordinator successfully") })
->>>>>>> 9bd4931f
 
 	// Start roller process.
 	rollerCmd := runRollerApp(t)
