package integration_test

import (
	"crypto/rand"
	"io/ioutil"
	"math/big"
	"net/http"
	"strconv"
	"strings"
	"testing"

	"github.com/stretchr/testify/assert"

	bcmd "scroll-tech/bridge/cmd"
	_ "scroll-tech/bridge/cmd/event_watcher/app"
	_ "scroll-tech/bridge/cmd/gas_oracle/app"
	_ "scroll-tech/bridge/cmd/msg_relayer/app"
	_ "scroll-tech/bridge/cmd/rollup_relayer/app"

	"scroll-tech/common/docker"
	"scroll-tech/common/utils"

	rapp "scroll-tech/roller/cmd/app"

<<<<<<< HEAD
	capp "scroll-tech/coordinator/cmd/app"

	"scroll-tech/database/migrate"
=======
	"scroll-tech/database/migrate"

	capp "scroll-tech/coordinator/cmd/app"
>>>>>>> 7fea3f5c
)

var (
	base           *docker.App
	bridgeApp      *bcmd.MockApp
	coordinatorApp *capp.CoordinatorApp
	rollerApp      *rapp.RollerApp
)

func TestMain(m *testing.M) {
	base = docker.NewDockerApp()
	bridgeApp = bcmd.NewBridgeApp(base, "../../bridge/config.json")
	coordinatorApp = capp.NewCoordinatorApp(base, "../../coordinator/config.json")
	rollerApp = rapp.NewRollerApp(base, "../../roller/config.json", coordinatorApp.WSEndpoint())
	m.Run()
	bridgeApp.Free()
	coordinatorApp.Free()
	rollerApp.Free()
	base.Free()
}

func TestStartProcess(t *testing.T) {
	// Start l1geth l2geth and postgres docker containers.
	base.RunImages(t)
	// Reset db.
	assert.NoError(t, migrate.ResetDB(base.DBClient(t)))

	// Run bridge apps.
	bridgeApp.RunApp(t, utils.EventWatcherApp)
	bridgeApp.RunApp(t, utils.GasOracleApp)
	bridgeApp.RunApp(t, utils.MessageRelayerApp)
	bridgeApp.RunApp(t, utils.RollupRelayerApp)

	// Run coordinator app.
	coordinatorApp.RunApp(t)
	// Run roller app.
	rollerApp.RunApp(t)

	// Free apps.
	bridgeApp.WaitExit()
	rollerApp.WaitExit()
	coordinatorApp.WaitExit()
}

func TestMonitorMetrics(t *testing.T) {
	// Start l1geth l2geth and postgres docker containers.
	base.RunImages(t)
	// Reset db.
	assert.NoError(t, migrate.ResetDB(base.DBClient(t)))

	port1, _ := rand.Int(rand.Reader, big.NewInt(2000))
	svrPort1 := strconv.FormatInt(port1.Int64()+50000, 10)
	bridgeApp.RunApp(t, utils.EventWatcherApp, "--metrics", "--metrics.addr", "localhost", "--metrics.port", svrPort1)

	port2, _ := rand.Int(rand.Reader, big.NewInt(2000))
	svrPort2 := strconv.FormatInt(port2.Int64()+50000, 10)
	bridgeApp.RunApp(t, utils.GasOracleApp, "--metrics", "--metrics.addr", "localhost", "--metrics.port", svrPort2)

	port3, _ := rand.Int(rand.Reader, big.NewInt(2000))
	svrPort3 := strconv.FormatInt(port3.Int64()+50000, 10)
	bridgeApp.RunApp(t, utils.MessageRelayerApp, "--metrics", "--metrics.addr", "localhost", "--metrics.port", svrPort3)

	port4, _ := rand.Int(rand.Reader, big.NewInt(2000))
	svrPort4 := strconv.FormatInt(port4.Int64()+50000, 10)
	bridgeApp.RunApp(t, utils.RollupRelayerApp, "--metrics", "--metrics.addr", "localhost", "--metrics.port", svrPort4)

	// Start coordinator process with metrics server.
	port5, _ := rand.Int(rand.Reader, big.NewInt(2000))
	svrPort5 := strconv.FormatInt(port5.Int64()+52000, 10)
	coordinatorApp.RunApp(t, "--metrics", "--metrics.addr", "localhost", "--metrics.port", svrPort5)

	// Get bridge monitor metrics.
	resp, err := http.Get("http://localhost:" + svrPort1)
	assert.NoError(t, err)
	defer resp.Body.Close()
	body, err := ioutil.ReadAll(resp.Body)
	assert.NoError(t, err)
	bodyStr := string(body)
	assert.Equal(t, 200, resp.StatusCode)
	assert.Equal(t, true, strings.Contains(bodyStr, "bridge_l1_msgs_sync_height"))
	assert.Equal(t, true, strings.Contains(bodyStr, "bridge_l2_msgs_sync_height"))

	// Get coordinator monitor metrics.
	resp, err = http.Get("http://localhost:" + svrPort5)
	assert.NoError(t, err)
	defer resp.Body.Close()
	body, err = ioutil.ReadAll(resp.Body)
	assert.NoError(t, err)
	bodyStr = string(body)
	assert.Equal(t, 200, resp.StatusCode)
	assert.Equal(t, true, strings.Contains(bodyStr, "coordinator_sessions_timeout_total"))
	assert.Equal(t, true, strings.Contains(bodyStr, "coordinator_rollers_disconnects_total"))

	// Exit.
	bridgeApp.WaitExit()
	coordinatorApp.WaitExit()
}<|MERGE_RESOLUTION|>--- conflicted
+++ resolved
@@ -22,15 +22,9 @@
 
 	rapp "scroll-tech/roller/cmd/app"
 
-<<<<<<< HEAD
-	capp "scroll-tech/coordinator/cmd/app"
-
-	"scroll-tech/database/migrate"
-=======
 	"scroll-tech/database/migrate"
 
 	capp "scroll-tech/coordinator/cmd/app"
->>>>>>> 7fea3f5c
 )
 
 var (
