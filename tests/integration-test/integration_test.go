package integration_test

import (
<<<<<<< HEAD
=======
	"crypto/rand"
	"io"
	"math/big"
	"net/http"
	"strconv"
	"strings"
	"testing"
	"time"

>>>>>>> f22efbff
	"github.com/stretchr/testify/assert"
	"testing"

	bcmd "scroll-tech/bridge/cmd"

	"scroll-tech/common/docker"

	rapp "scroll-tech/prover/cmd/app"

	"scroll-tech/database/migrate"

	capp "scroll-tech/coordinator/cmd/app"
)

var (
	base           *docker.App
	bridgeApp      *bcmd.MockApp
	coordinatorApp *capp.CoordinatorApp
	proverApp      *rapp.ProverApp
)

func TestMain(m *testing.M) {
	base = docker.NewDockerApp()
	bridgeApp = bcmd.NewBridgeApp(base, "../../bridge/conf/config.json")
	coordinatorApp = capp.NewCoordinatorApp(base, "../../coordinator/conf/config.json")
	proverApp = rapp.NewProverApp(base, "../../prover/config.json", coordinatorApp.WSEndpoint())
	m.Run()
	bridgeApp.Free()
	coordinatorApp.Free()
	proverApp.Free()
	base.Free()
}

func TestCoordinatorProverInteraction(t *testing.T) {
	// Start postgres docker containers.
	base.RunDBImage(t)
	// Reset db.
	assert.NoError(t, migrate.ResetDB(base.DBClient(t)))

	// Run coordinator app.
	coordinatorApp.RunApp(t)
	// Run prover app.
	proverApp.RunApp(t) // login success.

	// Free apps.
	proverApp.WaitExit()
	coordinatorApp.WaitExit()
<<<<<<< HEAD
=======
}

func TestMonitorMetrics(t *testing.T) {
	// Start l1geth l2geth and postgres docker containers.
	base.RunImages(t)
	// Reset db.
	assert.NoError(t, migrate.ResetDB(base.DBClient(t)))

	// Start coordinator process with metrics server.
	port, _ := rand.Int(rand.Reader, big.NewInt(2000))
	svrPort := strconv.FormatInt(port.Int64()+52000, 10)
	coordinatorApp.RunApp(t, "--metrics", "--metrics.addr", "localhost", "--metrics.port", svrPort)

	time.Sleep(time.Second)

	// Get coordinator monitor metrics.
	resp, err := http.Get("http://localhost:" + svrPort)
	assert.NoError(t, err)
	defer resp.Body.Close()
	body, err := io.ReadAll(resp.Body)
	assert.NoError(t, err)
	bodyStr := string(body)
	assert.Equal(t, 200, resp.StatusCode)
	assert.Equal(t, true, strings.Contains(bodyStr, "coordinator_sessions_timeout_total"))
	assert.Equal(t, true, strings.Contains(bodyStr, "coordinator_provers_disconnects_total"))

	// Exit.
	coordinatorApp.WaitExit()
>>>>>>> f22efbff
}<|MERGE_RESOLUTION|>--- conflicted
+++ resolved
@@ -1,18 +1,6 @@
 package integration_test
 
 import (
-<<<<<<< HEAD
-=======
-	"crypto/rand"
-	"io"
-	"math/big"
-	"net/http"
-	"strconv"
-	"strings"
-	"testing"
-	"time"
-
->>>>>>> f22efbff
 	"github.com/stretchr/testify/assert"
 	"testing"
 
@@ -60,35 +48,4 @@
 	// Free apps.
 	proverApp.WaitExit()
 	coordinatorApp.WaitExit()
-<<<<<<< HEAD
-=======
-}
-
-func TestMonitorMetrics(t *testing.T) {
-	// Start l1geth l2geth and postgres docker containers.
-	base.RunImages(t)
-	// Reset db.
-	assert.NoError(t, migrate.ResetDB(base.DBClient(t)))
-
-	// Start coordinator process with metrics server.
-	port, _ := rand.Int(rand.Reader, big.NewInt(2000))
-	svrPort := strconv.FormatInt(port.Int64()+52000, 10)
-	coordinatorApp.RunApp(t, "--metrics", "--metrics.addr", "localhost", "--metrics.port", svrPort)
-
-	time.Sleep(time.Second)
-
-	// Get coordinator monitor metrics.
-	resp, err := http.Get("http://localhost:" + svrPort)
-	assert.NoError(t, err)
-	defer resp.Body.Close()
-	body, err := io.ReadAll(resp.Body)
-	assert.NoError(t, err)
-	bodyStr := string(body)
-	assert.Equal(t, 200, resp.StatusCode)
-	assert.Equal(t, true, strings.Contains(bodyStr, "coordinator_sessions_timeout_total"))
-	assert.Equal(t, true, strings.Contains(bodyStr, "coordinator_provers_disconnects_total"))
-
-	// Exit.
-	coordinatorApp.WaitExit()
->>>>>>> f22efbff
 }