package orm

import (
	"context"
	"database/sql"
	"math/big"

	"github.com/islishude/bigint"
	"github.com/jmoiron/sqlx"
	"github.com/scroll-tech/go-ethereum/common"
	"github.com/scroll-tech/go-ethereum/core/types"
)

// MsgStatus represents current layer1 transaction processing status
type MsgStatus int

const (
	// MsgUndefined : undefined msg status
	MsgUndefined MsgStatus = iota

	// MsgPending represents the from_layer message status is pending
	MsgPending

	// MsgSubmitted represents the from_layer message status is submitted
	MsgSubmitted

	// MsgConfirmed represents the from_layer message status is confirmed
	MsgConfirmed

	// MsgFailed represents the from_layer message status is failed
	MsgFailed
)

// L1Message is structure of stored layer1 bridge message
type L1Message struct {
<<<<<<< HEAD
	Nonce      uint64     `json:"nonce" db:"nonce"`
	Height     bigint.Int `json:"height" db:"height"`
	Sender     string     `json:"sender" db:"sender"`
	Value      string     `json:"value" db:"value"`
	Fee        string     `json:"fee" db:"fee"`
	GasLimit   uint64     `json:"gas_limit" db:"gas_limit"`
	Deadline   uint64     `json:"deadline" db:"deadline"`
	Target     string     `json:"target" db:"target"`
	Calldata   string     `json:"calldata" db:"calldata"`
	Layer1Hash string     `json:"layer1_hash" db:"layer1_hash"`
	Status     MsgStatus  `json:"status" db:"status"`
=======
	Nonce      uint64    `json:"nonce" db:"nonce"`
	MsgHash    string    `json:"msg_hash" db:"msg_hash"`
	Height     uint64    `json:"height" db:"height"`
	Sender     string    `json:"sender" db:"sender"`
	Value      string    `json:"value" db:"value"`
	Fee        string    `json:"fee" db:"fee"`
	GasLimit   uint64    `json:"gas_limit" db:"gas_limit"`
	Deadline   uint64    `json:"deadline" db:"deadline"`
	Target     string    `json:"target" db:"target"`
	Calldata   string    `json:"calldata" db:"calldata"`
	Layer1Hash string    `json:"layer1_hash" db:"layer1_hash"`
	Status     MsgStatus `json:"status" db:"status"`
>>>>>>> e2f44778
}

// L2Message is structure of stored layer2 bridge message
type L2Message struct {
<<<<<<< HEAD
	Nonce      uint64     `json:"nonce" db:"nonce"`
	Height     bigint.Int `json:"height" db:"height"`
	Sender     string     `json:"sender" db:"sender"`
	Value      string     `json:"value" db:"value"`
	Fee        string     `json:"fee" db:"fee"`
	GasLimit   uint64     `json:"gas_limit" db:"gas_limit"`
	Deadline   uint64     `json:"deadline" db:"deadline"`
	Target     string     `json:"target" db:"target"`
	Calldata   string     `json:"calldata" db:"calldata"`
	Layer2Hash string     `json:"layer2_hash" db:"layer2_hash"`
	Status     MsgStatus  `json:"status" db:"status"`
=======
	Nonce      uint64    `json:"nonce" db:"nonce"`
	MsgHash    string    `json:"msg_hash" db:"msg_hash"`
	Height     uint64    `json:"height" db:"height"`
	Sender     string    `json:"sender" db:"sender"`
	Value      string    `json:"value" db:"value"`
	Fee        string    `json:"fee" db:"fee"`
	GasLimit   uint64    `json:"gas_limit" db:"gas_limit"`
	Deadline   uint64    `json:"deadline" db:"deadline"`
	Target     string    `json:"target" db:"target"`
	Calldata   string    `json:"calldata" db:"calldata"`
	Layer2Hash string    `json:"layer2_hash" db:"layer2_hash"`
	Status     MsgStatus `json:"status" db:"status"`
>>>>>>> e2f44778
}

// BlockInfo is structure of stored `block_trace` without `trace`
type BlockInfo struct {
	Number         bigint.Int     `json:"number" db:"number"`
	Hash           string         `json:"hash" db:"hash"`
	ParentHash     string         `json:"parent_hash" db:"parent_hash"`
	BatchID        sql.NullString `json:"batch_id" db:"batch_id"`
	TxNum          uint64         `json:"tx_num" db:"tx_num"`
	GasUsed        uint64         `json:"gas_used" db:"gas_used"`
	BlockTimestamp uint64         `json:"block_timestamp" db:"block_timestamp"`
}

// BlockTraceOrm block_trace operation interface
type BlockTraceOrm interface {
	Exist(number *big.Int) (bool, error)
	GetBlockTracesLatestHeight() (*big.Int, error)
	GetBlockTraces(fields map[string]interface{}, args ...string) ([]*types.BlockTrace, error)
	GetBlockInfos(fields map[string]interface{}, args ...string) ([]*BlockInfo, error)
	// add `GetUnbatchedBlocks` because `GetBlockInfos` cannot support query "batch_id is NULL"
	GetUnbatchedBlocks(fields map[string]interface{}, args ...string) ([]*BlockInfo, error)
	GetHashByNumber(number *big.Int) (*common.Hash, error)
	DeleteTracesByBatchID(batchID string) error
	InsertBlockTraces(ctx context.Context, blockTraces []*types.BlockTrace) error
	SetBatchIDForBlocksInDBTx(dbTx *sqlx.Tx, numbers []*big.Int, batchID string) error
}

// BlockBatchOrm block_batch operation interface
type BlockBatchOrm interface {
	GetBlockBatches(fields map[string]interface{}, args ...string) ([]*BlockBatch, error)
	GetProvingStatusByID(id string) (ProvingStatus, error)
	GetVerifiedProofAndInstanceByID(id string) ([]byte, []byte, error)
	UpdateProofByID(ctx context.Context, id string, proof, instance_commitments []byte, proofTimeSec uint64) error
	UpdateProvingStatus(id string, status ProvingStatus) error
	ResetProvingStatusFor(before ProvingStatus) error
	NewBatchInDBTx(dbTx *sqlx.Tx, startBlock *BlockInfo, endBlock *BlockInfo, parentHash string, totalTxNum uint64, gasUsed uint64) (string, error)
	BatchRecordExist(id string) (bool, error)
	GetPendingBatches() ([]string, error)
	GetCommittedBatches() ([]string, error)
	GetRollupStatus(id string) (RollupStatus, error)
	GetRollupStatusByIDList(ids []string) ([]RollupStatus, error)
	GetLatestFinalizedBatch() (*BlockBatch, error)
	UpdateRollupStatus(ctx context.Context, id string, status RollupStatus) error
	UpdateCommitTxHashAndRollupStatus(ctx context.Context, id string, commit_tx_hash string, status RollupStatus) error
	UpdateFinalizeTxHashAndRollupStatus(ctx context.Context, id string, finalize_tx_hash string, status RollupStatus) error
}

// L1MessageOrm is layer1 message db interface
type L1MessageOrm interface {
	GetL1MessageByNonce(nonce uint64) (*L1Message, error)
	GetL1MessageByMsgHash(msgHash string) (*L1Message, error)
	GetL1MessagesByStatus(status MsgStatus) ([]*L1Message, error)
	GetL1ProcessedNonce() (int64, error)
	SaveL1Messages(ctx context.Context, messages []*L1Message) error
<<<<<<< HEAD
	UpdateLayer2Hash(ctx context.Context, layer1Hash string, layer2Hash string) error
	UpdateLayer1Status(ctx context.Context, layer1Hash string, status MsgStatus) error
	UpdateLayer1StatusAndLayer2Hash(ctx context.Context, layer1Hash, layer2Hash string, status MsgStatus) error
	GetLayer1LatestWatchedHeight() (*big.Int, error)
	GetL1MessageByLayer1Hash(layer1Hash string) (*L1Message, error)
=======
	UpdateLayer2Hash(ctx context.Context, msgHash string, layer2Hash string) error
	UpdateLayer1Status(ctx context.Context, msgHash string, status MsgStatus) error
	UpdateLayer1StatusAndLayer2Hash(ctx context.Context, msgHash string, status MsgStatus, layer2Hash string) error
	GetLayer1LatestWatchedHeight() (int64, error)
>>>>>>> e2f44778
}

// L2MessageOrm is layer2 message db interface
type L2MessageOrm interface {
	GetL2MessageByNonce(nonce uint64) (*L2Message, error)
	GetL2MessageByMsgHash(msgHash string) (*L2Message, error)
	MessageProofExist(nonce uint64) (bool, error)
	GetMessageProofByNonce(nonce uint64) (string, error)
	GetL2MessagesByStatus(status MsgStatus) ([]*L2Message, error)
	GetL2ProcessedNonce() (int64, error)
	SaveL2Messages(ctx context.Context, messages []*L2Message) error
<<<<<<< HEAD
	UpdateLayer1Hash(ctx context.Context, layer2Hash string, layer1Hash string) error
	UpdateLayer2Status(ctx context.Context, layer2Hash string, status MsgStatus) error
	GetL2MessageByLayer2Hash(layer2Hash string) (*L2Message, error)
	UpdateMessageProof(ctx context.Context, layer2Hash, proof string) error
	GetLayer2LatestWatchedHeight() (*big.Int, error)
	GetMessageProofByLayer2Hash(layer2Hash string) (string, error)
	MessageProofExistByLayer2Hash(layer2Hash string) (bool, error)
	UpdateLayer2StatusAndLayer1Hash(ctx context.Context, layer2Hash string, layer1Hash string, status MsgStatus) error
=======
	UpdateLayer1Hash(ctx context.Context, msgHash string, layer1Hash string) error
	UpdateLayer2Status(ctx context.Context, msgHash string, status MsgStatus) error
	UpdateLayer2StatusAndLayer1Hash(ctx context.Context, msgHash string, status MsgStatus, layer1Hash string) error
	UpdateMessageProof(ctx context.Context, nonce uint64, proof string) error
	GetLayer2LatestWatchedHeight() (int64, error)
>>>>>>> e2f44778
}<|MERGE_RESOLUTION|>--- conflicted
+++ resolved
@@ -33,8 +33,8 @@
 
 // L1Message is structure of stored layer1 bridge message
 type L1Message struct {
-<<<<<<< HEAD
 	Nonce      uint64     `json:"nonce" db:"nonce"`
+	MsgHash    string     `json:"msg_hash" db:"msg_hash"`
 	Height     bigint.Int `json:"height" db:"height"`
 	Sender     string     `json:"sender" db:"sender"`
 	Value      string     `json:"value" db:"value"`
@@ -45,26 +45,12 @@
 	Calldata   string     `json:"calldata" db:"calldata"`
 	Layer1Hash string     `json:"layer1_hash" db:"layer1_hash"`
 	Status     MsgStatus  `json:"status" db:"status"`
-=======
-	Nonce      uint64    `json:"nonce" db:"nonce"`
-	MsgHash    string    `json:"msg_hash" db:"msg_hash"`
-	Height     uint64    `json:"height" db:"height"`
-	Sender     string    `json:"sender" db:"sender"`
-	Value      string    `json:"value" db:"value"`
-	Fee        string    `json:"fee" db:"fee"`
-	GasLimit   uint64    `json:"gas_limit" db:"gas_limit"`
-	Deadline   uint64    `json:"deadline" db:"deadline"`
-	Target     string    `json:"target" db:"target"`
-	Calldata   string    `json:"calldata" db:"calldata"`
-	Layer1Hash string    `json:"layer1_hash" db:"layer1_hash"`
-	Status     MsgStatus `json:"status" db:"status"`
->>>>>>> e2f44778
 }
 
 // L2Message is structure of stored layer2 bridge message
 type L2Message struct {
-<<<<<<< HEAD
 	Nonce      uint64     `json:"nonce" db:"nonce"`
+	MsgHash    string     `json:"msg_hash" db:"msg_hash"`
 	Height     bigint.Int `json:"height" db:"height"`
 	Sender     string     `json:"sender" db:"sender"`
 	Value      string     `json:"value" db:"value"`
@@ -75,20 +61,6 @@
 	Calldata   string     `json:"calldata" db:"calldata"`
 	Layer2Hash string     `json:"layer2_hash" db:"layer2_hash"`
 	Status     MsgStatus  `json:"status" db:"status"`
-=======
-	Nonce      uint64    `json:"nonce" db:"nonce"`
-	MsgHash    string    `json:"msg_hash" db:"msg_hash"`
-	Height     uint64    `json:"height" db:"height"`
-	Sender     string    `json:"sender" db:"sender"`
-	Value      string    `json:"value" db:"value"`
-	Fee        string    `json:"fee" db:"fee"`
-	GasLimit   uint64    `json:"gas_limit" db:"gas_limit"`
-	Deadline   uint64    `json:"deadline" db:"deadline"`
-	Target     string    `json:"target" db:"target"`
-	Calldata   string    `json:"calldata" db:"calldata"`
-	Layer2Hash string    `json:"layer2_hash" db:"layer2_hash"`
-	Status     MsgStatus `json:"status" db:"status"`
->>>>>>> e2f44778
 }
 
 // BlockInfo is structure of stored `block_trace` without `trace`
@@ -143,18 +115,10 @@
 	GetL1MessagesByStatus(status MsgStatus) ([]*L1Message, error)
 	GetL1ProcessedNonce() (int64, error)
 	SaveL1Messages(ctx context.Context, messages []*L1Message) error
-<<<<<<< HEAD
-	UpdateLayer2Hash(ctx context.Context, layer1Hash string, layer2Hash string) error
-	UpdateLayer1Status(ctx context.Context, layer1Hash string, status MsgStatus) error
-	UpdateLayer1StatusAndLayer2Hash(ctx context.Context, layer1Hash, layer2Hash string, status MsgStatus) error
-	GetLayer1LatestWatchedHeight() (*big.Int, error)
-	GetL1MessageByLayer1Hash(layer1Hash string) (*L1Message, error)
-=======
 	UpdateLayer2Hash(ctx context.Context, msgHash string, layer2Hash string) error
 	UpdateLayer1Status(ctx context.Context, msgHash string, status MsgStatus) error
 	UpdateLayer1StatusAndLayer2Hash(ctx context.Context, msgHash string, status MsgStatus, layer2Hash string) error
-	GetLayer1LatestWatchedHeight() (int64, error)
->>>>>>> e2f44778
+	GetLayer1LatestWatchedHeight() (bigint.Int, error)
 }
 
 // L2MessageOrm is layer2 message db interface
@@ -166,20 +130,9 @@
 	GetL2MessagesByStatus(status MsgStatus) ([]*L2Message, error)
 	GetL2ProcessedNonce() (int64, error)
 	SaveL2Messages(ctx context.Context, messages []*L2Message) error
-<<<<<<< HEAD
-	UpdateLayer1Hash(ctx context.Context, layer2Hash string, layer1Hash string) error
-	UpdateLayer2Status(ctx context.Context, layer2Hash string, status MsgStatus) error
-	GetL2MessageByLayer2Hash(layer2Hash string) (*L2Message, error)
-	UpdateMessageProof(ctx context.Context, layer2Hash, proof string) error
-	GetLayer2LatestWatchedHeight() (*big.Int, error)
-	GetMessageProofByLayer2Hash(layer2Hash string) (string, error)
-	MessageProofExistByLayer2Hash(layer2Hash string) (bool, error)
-	UpdateLayer2StatusAndLayer1Hash(ctx context.Context, layer2Hash string, layer1Hash string, status MsgStatus) error
-=======
 	UpdateLayer1Hash(ctx context.Context, msgHash string, layer1Hash string) error
 	UpdateLayer2Status(ctx context.Context, msgHash string, status MsgStatus) error
 	UpdateLayer2StatusAndLayer1Hash(ctx context.Context, msgHash string, status MsgStatus, layer1Hash string) error
 	UpdateMessageProof(ctx context.Context, nonce uint64, proof string) error
-	GetLayer2LatestWatchedHeight() (int64, error)
->>>>>>> e2f44778
+	GetLayer2LatestWatchedHeight() (bigint.Int, error)
 }