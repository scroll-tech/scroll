package orm

import (
	"database/sql"
	"encoding/json"
	"errors"
	"fmt"
	"strings"

	"github.com/jmoiron/sqlx"
	"github.com/scroll-tech/go-ethereum/common"
	"github.com/scroll-tech/go-ethereum/core/types"
	"github.com/scroll-tech/go-ethereum/log"

	"scroll-tech/common/utils"
)

type blockTraceOrm struct {
	db *sqlx.DB
}

var _ BlockTraceOrm = (*blockTraceOrm)(nil)

// NewBlockTraceOrm create an blockTraceOrm instance
func NewBlockTraceOrm(db *sqlx.DB) BlockTraceOrm {
	return &blockTraceOrm{db: db}
}

func (o *blockTraceOrm) Exist(number uint64) (bool, error) {
	var res int
	err := o.db.QueryRow(o.db.Rebind(`SELECT 1 from block_trace where number = ? limit 1;`), number).Scan(&res)
	if err != nil {
		if err != sql.ErrNoRows {
			return false, err
		}
		return false, nil
	}
	return true, nil
}

func (o *blockTraceOrm) GetBlockTracesLatestHeight() (int64, error) {
	row := o.db.QueryRow("SELECT COALESCE(MAX(number), -1) FROM block_trace;")

	var height int64
	if err := row.Scan(&height); err != nil {
		return -1, err
	}
	return height, nil
}

func (o *blockTraceOrm) GetBlockTraces(fields map[string]interface{}, args ...string) ([]*types.BlockTrace, error) {
	type Result struct {
		Trace string
	}

	query := "SELECT trace FROM block_trace WHERE 1 = 1 "
	for key := range fields {
		query += fmt.Sprintf("AND %s=:%s ", key, key)
	}
	query = strings.Join(append([]string{query}, args...), " ")

	db := o.db
	rows, err := db.NamedQuery(db.Rebind(query), fields)
	if err != nil {
		return nil, err
	}

	var traces []*types.BlockTrace
	for rows.Next() {
		result := &Result{}
		if err = rows.StructScan(result); err != nil {
			break
		}
		trace := types.BlockTrace{}
		err = json.Unmarshal([]byte(result.Trace), &trace)
		if err != nil {
			break
		}
		traces = append(traces, &trace)
	}
	if err != nil && !errors.Is(err, sql.ErrNoRows) {
		return nil, err
	}

	return traces, rows.Close()
}

func (o *blockTraceOrm) GetBlockInfos(fields map[string]interface{}, args ...string) ([]*BlockInfo, error) {
	query := "SELECT number, hash, parent_hash, batch_id, tx_num, gas_used, block_timestamp FROM block_trace WHERE 1 = 1 "
	for key := range fields {
		query += fmt.Sprintf("AND %s=:%s ", key, key)
	}
	query = strings.Join(append([]string{query}, args...), " ")

	db := o.db
	rows, err := db.NamedQuery(db.Rebind(query), fields)
	if err != nil {
		return nil, err
	}

	var blocks []*BlockInfo
	for rows.Next() {
		block := &BlockInfo{}
		if err = rows.StructScan(block); err != nil {
			break
		}
		blocks = append(blocks, block)
	}
	if err != nil && !errors.Is(err, sql.ErrNoRows) {
		return nil, err
	}

	return blocks, rows.Close()
}

func (o *blockTraceOrm) GetUnbatchedBlocks(fields map[string]interface{}, args ...string) ([]*BlockInfo, error) {
	query := "SELECT number, hash, parent_hash, batch_id, tx_num, gas_used, block_timestamp FROM block_trace WHERE batch_id is NULL "
	for key := range fields {
		query += fmt.Sprintf("AND %s=:%s ", key, key)
	}
	query = strings.Join(append([]string{query}, args...), " ")

	db := o.db
	rows, err := db.NamedQuery(db.Rebind(query), fields)
	if err != nil {
		return nil, err
	}

	var blocks []*BlockInfo
	for rows.Next() {
		block := &BlockInfo{}
		if err = rows.StructScan(block); err != nil {
			break
		}
		blocks = append(blocks, block)
	}
	if err != nil && !errors.Is(err, sql.ErrNoRows) {
		return nil, err
	}

	return blocks, rows.Close()
}

func (o *blockTraceOrm) GetHashByNumber(number uint64) (*common.Hash, error) {
	row := o.db.QueryRow(`SELECT hash FROM block_trace WHERE number = $1`, number)
	var hashStr string
	if err := row.Scan(&hashStr); err != nil {
		return nil, err
	}
	hash := common.HexToHash(hashStr)
	return &hash, nil
}

<<<<<<< HEAD
func (o *blockTraceOrm) GetBatchIDByNumber(number uint64) (string, error) {
	row := o.db.QueryRow(`SELECT batch_id FROM block_trace WHERE number = $1`, number)
	var idStr string
	if err := row.Scan(&idStr); err != nil {
		return "", err
	}
	return idStr, nil
}

func (o *blockTraceOrm) InsertBlockTraces(ctx context.Context, blockTraces []*types.BlockTrace) error {
=======
func (o *blockTraceOrm) InsertBlockTraces(blockTraces []*types.BlockTrace) error {
>>>>>>> d0452202
	traceMaps := make([]map[string]interface{}, len(blockTraces))
	for i, trace := range blockTraces {
		number, hash, tx_num, mtime := trace.Header.Number.Int64(),
			trace.Header.Hash().String(),
			len(trace.Transactions),
			trace.Header.Time

		gasCost := utils.ComputeTraceGasCost(trace)
		// clear the `StructLogs` to reduce storage cost
		for _, executionResult := range trace.ExecutionResults {
			executionResult.StructLogs = nil
		}
		data, err := json.Marshal(trace)
		if err != nil {
			log.Error("failed to marshal blockTrace", "hash", hash, "err", err)
			return err
		}
		traceMaps[i] = map[string]interface{}{
			"number":          number,
			"hash":            hash,
			"parent_hash":     trace.Header.ParentHash.String(),
			"trace":           string(data),
			"tx_num":          tx_num,
			"gas_used":        gasCost,
			"block_timestamp": mtime,
		}
	}
	_, err := o.db.NamedExec(`INSERT INTO public.block_trace (number, hash, parent_hash, trace, tx_num, gas_used, block_timestamp) VALUES (:number, :hash, :parent_hash, :trace, :tx_num, :gas_used, :block_timestamp);`, traceMaps)
	if err != nil {
		log.Error("failed to insert blockTraces", "err", err)
	}
	return err
}

func (o *blockTraceOrm) DeleteTracesByBatchID(batch_id string) error {
	if _, err := o.db.Exec(o.db.Rebind("update block_trace set trace = ? where batch_id = ?;"), "{}", batch_id); err != nil {
		return err
	}
	return nil
}

// http://jmoiron.github.io/sqlx/#inQueries
// https://stackoverflow.com/questions/56568799/how-to-update-multiple-rows-using-sqlx
func (o *blockTraceOrm) SetBatchIDForBlocksInDBTx(dbTx *sqlx.Tx, numbers []uint64, batchID string) error {
	query := "UPDATE block_trace SET batch_id=? WHERE number IN (?)"

	qry, args, err := sqlx.In(query, batchID, numbers)
	if err != nil {
		return err
	}

	if _, err := dbTx.Exec(dbTx.Rebind(qry), args...); err != nil {
		return err
	}

	return nil
}<|MERGE_RESOLUTION|>--- conflicted
+++ resolved
@@ -151,7 +151,6 @@
 	return &hash, nil
 }
 
-<<<<<<< HEAD
 func (o *blockTraceOrm) GetBatchIDByNumber(number uint64) (string, error) {
 	row := o.db.QueryRow(`SELECT batch_id FROM block_trace WHERE number = $1`, number)
 	var idStr string
@@ -161,10 +160,7 @@
 	return idStr, nil
 }
 
-func (o *blockTraceOrm) InsertBlockTraces(ctx context.Context, blockTraces []*types.BlockTrace) error {
-=======
 func (o *blockTraceOrm) InsertBlockTraces(blockTraces []*types.BlockTrace) error {
->>>>>>> d0452202
 	traceMaps := make([]map[string]interface{}, len(blockTraces))
 	for i, trace := range blockTraces {
 		number, hash, tx_num, mtime := trace.Header.Number.Int64(),
