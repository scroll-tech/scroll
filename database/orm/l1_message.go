package orm

import (
	"context"
	"database/sql"
	"errors"

	"github.com/jmoiron/sqlx"
	"github.com/scroll-tech/go-ethereum/log"
)

type l1MessageOrm struct {
	db *sqlx.DB
}

var _ L1MessageOrm = (*l1MessageOrm)(nil)

// NewL1MessageOrm create an L1MessageOrm instance
func NewL1MessageOrm(db *sqlx.DB) L1MessageOrm {
	return &l1MessageOrm{db: db}
}

// GetL1MessageByMsgHash fetch message by nonce
func (m *l1MessageOrm) GetL1MessageByMsgHash(msgHash string) (*L1Message, error) {
	msg := L1Message{}

	row := m.db.QueryRowx(`SELECT nonce, msg_hash, height, sender, target, value, fee, gas_limit, deadline, calldata, layer1_hash, proof_height, message_proof, status FROM l1_message WHERE msg_hash = $1`, msgHash)

	if err := row.StructScan(&msg); err != nil {
		return nil, err
	}
	return &msg, nil
}

// GetL1MessageByNonce fetch message by nonce
func (m *l1MessageOrm) GetL1MessageByNonce(nonce uint64) (*L1Message, error) {
	msg := L1Message{}

	row := m.db.QueryRowx(`SELECT nonce, msg_hash, height, sender, target, value, fee, gas_limit, deadline, calldata, layer1_hash, proof_height, message_proof, status FROM l1_message WHERE nonce = $1`, nonce)

	if err := row.StructScan(&msg); err != nil {
		return nil, err
	}
	return &msg, nil
}

// GetL1MessagesByStatus fetch list of unprocessed messages given msg status
<<<<<<< HEAD
func (m *l1MessageOrm) GetL1MessagesByStatus(status MsgStatus) ([]*L1Message, error) {
	rows, err := m.db.Queryx(`SELECT nonce, msg_hash, height, sender, target, value, fee, gas_limit, deadline, calldata, layer1_hash, proof_height, message_proof, status FROM l1_message WHERE status = $1 ORDER BY nonce ASC;`, status)
=======
func (m *l1MessageOrm) GetL1MessagesByStatus(status MsgStatus, limit uint64) ([]*L1Message, error) {
	rows, err := m.db.Queryx(`SELECT nonce, msg_hash, height, sender, target, value, fee, gas_limit, deadline, calldata, layer1_hash, status FROM l1_message WHERE status = $1 ORDER BY nonce ASC LIMIT $2;`, status, limit)
>>>>>>> 02ea14d7
	if err != nil {
		return nil, err
	}

	var msgs []*L1Message
	for rows.Next() {
		msg := &L1Message{}
		if err = rows.StructScan(&msg); err != nil {
			break
		}
		msgs = append(msgs, msg)
	}
	if len(msgs) == 0 || errors.Is(err, sql.ErrNoRows) {
		// log.Warn("no unprocessed layer1 messages in db", "err", err)
	} else if err != nil {
		return nil, err
	}

	return msgs, rows.Close()
}

// GetL1MessagesByStatusUpToHeight fetch list of messages given msg status and an upper limit on proof_height
func (m *l1MessageOrm) GetL1MessagesByStatusUpToProofHeight(status MsgStatus, height uint64) ([]*L1Message, error) {
	rows, err := m.db.Queryx(`SELECT nonce, msg_hash, height, sender, target, value, fee, gas_limit, deadline, calldata, layer1_hash, proof_height, message_proof, status FROM l1_message WHERE status = $1 AND proof_height <= $2 ORDER BY nonce ASC;`, status, height)
	if err != nil {
		return nil, err
	}

	var msgs []*L1Message
	for rows.Next() {
		msg := &L1Message{}
		if err = rows.StructScan(&msg); err != nil {
			break
		}
		msgs = append(msgs, msg)
	}
	if len(msgs) == 0 || errors.Is(err, sql.ErrNoRows) {
		// log.Warn("no unprocessed layer2 messages in db", "err", err)
	} else if err != nil {
		return nil, err
	}

	return msgs, rows.Close()
}

// GetL1ProcessedNonce fetch latest processed message nonce
func (m *l1MessageOrm) GetL1ProcessedNonce() (int64, error) {
	row := m.db.QueryRow(`SELECT MAX(nonce) FROM l1_message WHERE status = $1;`, MsgConfirmed)

	var nonce sql.NullInt64
	if err := row.Scan(&nonce); err != nil {
		if err == sql.ErrNoRows || !nonce.Valid {
			// no row means no message
			// since nonce starts with 0, return -1 as the processed nonce
			return -1, nil
		}
		return 0, err
	}
	if nonce.Valid {
		return nonce.Int64, nil
	}
	return -1, nil
}

// SaveL1Messages batch save a list of layer1 messages
func (m *l1MessageOrm) SaveL1Messages(ctx context.Context, messages []*L1Message) error {
	if len(messages) == 0 {
		return nil
	}

	messageMaps := make([]map[string]interface{}, len(messages))
	for i, msg := range messages {
		messageMaps[i] = map[string]interface{}{
			"nonce":         msg.Nonce,
			"msg_hash":      msg.MsgHash,
			"height":        msg.Height,
			"sender":        msg.Sender,
			"target":        msg.Target,
			"value":         msg.Value,
			"fee":           msg.Fee,
			"gas_limit":     msg.GasLimit,
			"deadline":      msg.Deadline,
			"calldata":      msg.Calldata,
			"layer1_hash":   msg.Layer1Hash,
			"proof_height":  msg.ProofHeight,
			"message_proof": msg.MessageProof,
		}
	}
	_, err := m.db.NamedExec(`INSERT INTO public.l1_message (nonce, msg_hash, height, sender, target, value, fee, gas_limit, deadline, calldata, layer1_hash, proof_height, message_proof) VALUES (:nonce, :msg_hash, :height, :sender, :target, :value, :fee, :gas_limit, :deadline, :calldata, :layer1_hash, :proof_height, :message_proof);`, messageMaps)
	if err != nil {
		nonces := make([]uint64, 0, len(messages))
		heights := make([]uint64, 0, len(messages))
		for _, msg := range messages {
			nonces = append(nonces, msg.Nonce)
			heights = append(heights, msg.Height)
		}
		log.Error("failed to insert l1Messages", "nonces", nonces, "heights", heights, "err", err)
	}
	return err
}

// SaveL1MessagesInDbTx batch save a list of layer2 messages
func (m *l1MessageOrm) SaveL1MessagesInDbTx(ctx context.Context, dbTx *sqlx.Tx, messages []*L1Message) error {
	if len(messages) == 0 {
		return nil
	}

	messageMaps := make([]map[string]interface{}, len(messages))
	for i, msg := range messages {
		messageMaps[i] = map[string]interface{}{
			"nonce":         msg.Nonce,
			"msg_hash":      msg.MsgHash,
			"height":        msg.Height,
			"sender":        msg.Sender,
			"target":        msg.Target,
			"value":         msg.Value,
			"fee":           msg.Fee,
			"gas_limit":     msg.GasLimit,
			"deadline":      msg.Deadline,
			"calldata":      msg.Calldata,
			"layer1_hash":   msg.Layer1Hash,
			"proof_height":  msg.ProofHeight,
			"message_proof": msg.MessageProof,
		}
	}

	_, err := dbTx.NamedExec(`INSERT INTO public.l1_message (nonce, msg_hash, height, sender, target, value, fee, gas_limit, deadline, calldata, layer1_hash, proof_height, message_proof) VALUES (:nonce, :msg_hash, :height, :sender, :target, :value, :fee, :gas_limit, :deadline, :calldata, :layer1_hash, :proof_height, :message_proof);`, messageMaps)
	if err != nil {
		nonces := make([]uint64, 0, len(messages))
		heights := make([]uint64, 0, len(messages))
		for _, msg := range messages {
			nonces = append(nonces, msg.Nonce)
			heights = append(heights, msg.Height)
		}
		log.Error("failed to insert l1Messages", "nonces", nonces, "heights", heights, "err", err)
	}
	return err
}

// UpdateLayer2Hash update corresponding layer2 hash, given message hash
func (m *l1MessageOrm) UpdateLayer2Hash(ctx context.Context, msgHash, layer2Hash string) error {
	if _, err := m.db.ExecContext(ctx, m.db.Rebind("update l1_message set layer2_hash = ? where msg_hash = ?;"), layer2Hash, msgHash); err != nil {
		return err
	}

	return nil
}

// UpdateLayer1Status updates message stauts, given message hash
func (m *l1MessageOrm) UpdateLayer1Status(ctx context.Context, msgHash string, status MsgStatus) error {
	if _, err := m.db.ExecContext(ctx, m.db.Rebind("update l1_message set status = ? where msg_hash = ?;"), status, msgHash); err != nil {
		return err
	}

	return nil
}

// UpdateLayer1StatusAndLayer2Hash updates message status and layer2 transaction hash, given message hash
func (m *l1MessageOrm) UpdateLayer1StatusAndLayer2Hash(ctx context.Context, msgHash string, status MsgStatus, layer2Hash string) error {
	if _, err := m.db.ExecContext(ctx, m.db.Rebind("update l1_message set status = ?, layer2_hash = ? where msg_hash = ?;"), status, layer2Hash, msgHash); err != nil {
		return err
	}

	return nil
}

// GetLayer1LatestWatchedHeight returns latest height stored in the table
func (m *l1MessageOrm) GetLayer1LatestWatchedHeight() (int64, error) {
	// @note It's not correct, since we may don't have message in some blocks.
	// But it will only be called at start, some redundancy is acceptable.
	row := m.db.QueryRow("SELECT MAX(height) FROM l1_message;")

	var height sql.NullInt64
	if err := row.Scan(&height); err != nil {
		if err == sql.ErrNoRows || !height.Valid {
			return -1, nil
		}
		return 0, err
	}
	if height.Valid {
		return height.Int64, nil
	}
	return -1, nil
}

func (m *l1MessageOrm) GetRelayL1MessageTxHash(nonce uint64) (sql.NullString, error) {
	row := m.db.QueryRow(`SELECT layer2_hash FROM l1_message WHERE nonce = $1`, nonce)
	var hash sql.NullString
	if err := row.Scan(&hash); err != nil {
		return sql.NullString{}, err
	}
	return hash, nil
}<|MERGE_RESOLUTION|>--- conflicted
+++ resolved
@@ -45,13 +45,8 @@
 }
 
 // GetL1MessagesByStatus fetch list of unprocessed messages given msg status
-<<<<<<< HEAD
-func (m *l1MessageOrm) GetL1MessagesByStatus(status MsgStatus) ([]*L1Message, error) {
-	rows, err := m.db.Queryx(`SELECT nonce, msg_hash, height, sender, target, value, fee, gas_limit, deadline, calldata, layer1_hash, proof_height, message_proof, status FROM l1_message WHERE status = $1 ORDER BY nonce ASC;`, status)
-=======
 func (m *l1MessageOrm) GetL1MessagesByStatus(status MsgStatus, limit uint64) ([]*L1Message, error) {
-	rows, err := m.db.Queryx(`SELECT nonce, msg_hash, height, sender, target, value, fee, gas_limit, deadline, calldata, layer1_hash, status FROM l1_message WHERE status = $1 ORDER BY nonce ASC LIMIT $2;`, status, limit)
->>>>>>> 02ea14d7
+	rows, err := m.db.Queryx(`SELECT nonce, msg_hash, height, sender, target, value, fee, gas_limit, deadline, calldata, layer1_hash, proof_height, message_proof, status FROM l1_message WHERE status = $1 ORDER BY nonce ASC LIMIT $2;`, status, limit)
 	if err != nil {
 		return nil, err
 	}
@@ -74,8 +69,8 @@
 }
 
 // GetL1MessagesByStatusUpToHeight fetch list of messages given msg status and an upper limit on proof_height
-func (m *l1MessageOrm) GetL1MessagesByStatusUpToProofHeight(status MsgStatus, height uint64) ([]*L1Message, error) {
-	rows, err := m.db.Queryx(`SELECT nonce, msg_hash, height, sender, target, value, fee, gas_limit, deadline, calldata, layer1_hash, proof_height, message_proof, status FROM l1_message WHERE status = $1 AND proof_height <= $2 ORDER BY nonce ASC;`, status, height)
+func (m *l1MessageOrm) GetL1MessagesByStatusUpToProofHeight(status MsgStatus, height uint64, limit uint64) ([]*L1Message, error) {
+	rows, err := m.db.Queryx(`SELECT nonce, msg_hash, height, sender, target, value, fee, gas_limit, deadline, calldata, layer1_hash, proof_height, message_proof, status FROM l1_message WHERE status = $1 AND proof_height <= $2 ORDER BY nonce ASC LIMIT $2;;`, status, height, limit)
 	if err != nil {
 		return nil, err
 	}
