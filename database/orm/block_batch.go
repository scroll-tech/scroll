--- conflicted
+++ resolved
@@ -183,17 +183,6 @@
 	}
 }
 
-<<<<<<< HEAD
-// TODO: maybe we can use "`RETURNING` clause" like in
-// https://stackoverflow.com/questions/33382981/go-how-to-get-last-insert-id-on-postgresql-with-namedexec
-// then we don't need to manually query and manage this ID, and can define it as `SERIAL PRIMARY KEY` for auto-increment
-func (o *blockBatchOrm) NewBatchInDBTx(dbTx *sqlx.Tx, parent_hash string, total_l2_gas uint64) (uint64, error) {
-	row := dbTx.QueryRow("SELECT MAX(id) FROM block_batch;")
-
-	var id int64 // 0 by default for sql.ErrNoRows
-	if err := row.Scan(&id); err != nil && err != sql.ErrNoRows {
-		return 0, err
-=======
 // TODO: TODO: move to common
 func computeBatchID(endBlockHash string, lastEndBlockHash string, index int64) string {
 	return ""
@@ -205,7 +194,6 @@
 	var index int64 // 0 by default for sql.ErrNoRows
 	if err := row.Scan(&index); err != nil && err != sql.ErrNoRows {
 		return "", err
->>>>>>> ed9c7e09
 	}
 
 	index++
