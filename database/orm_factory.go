--- conflicted
+++ resolved
@@ -48,13 +48,8 @@
 		return nil, err
 	}
 
-<<<<<<< HEAD
-	db.SetMaxIdleConns(pCfg.MaxOpenNum)
-	db.SetMaxIdleConns(pCfg.MaxIdleNum)
-=======
 	db.SetMaxOpenConns(cfg.MaxOpenNum)
 	db.SetMaxIdleConns(cfg.MaxIdleNum)
->>>>>>> 24c7a632
 	if err = db.Ping(); err != nil {
 		return nil, err
 	}
