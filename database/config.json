{
<<<<<<< HEAD
  "persistence": {
    "driver_name": "postgres",
    "dsn": "postgres://admin:123456@localhost/test?sslmode=disable"
  },
  "redis": {
    "skip_tls_verify": false,
    "url": "redis://default:@localhost:6379/0",
    "expirations": {
      "trace": 3600
    }
  }
=======
  "dsn": "postgres://postgres:123456@localhost:5444/test?sslmode=disable",
  "driver_name": "postgres",
  "maxOpenNum": 200,
  "maxIdleNum": 20
>>>>>>> 24c7a632
}<|MERGE_RESOLUTION|>--- conflicted
+++ resolved
@@ -1,8 +1,9 @@
 {
-<<<<<<< HEAD
   "persistence": {
     "driver_name": "postgres",
-    "dsn": "postgres://admin:123456@localhost/test?sslmode=disable"
+    "dsn": "postgres://admin:123456@localhost/test?sslmode=disable",
+    "maxOpenNum": 200,
+    "maxIdleNum": 20
   },
   "redis": {
     "skip_tls_verify": false,
@@ -11,10 +12,4 @@
       "trace": 3600
     }
   }
-=======
-  "dsn": "postgres://postgres:123456@localhost:5444/test?sslmode=disable",
-  "driver_name": "postgres",
-  "maxOpenNum": 200,
-  "maxIdleNum": 20
->>>>>>> 24c7a632
 }