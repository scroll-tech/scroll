package migrate

import (
	"testing"

	"github.com/jmoiron/sqlx"
	_ "github.com/lib/pq"
	"github.com/stretchr/testify/assert"

	"scroll-tech/common/docker"

	"scroll-tech/database"
)

var (
	base *docker.App
	pgDB *sqlx.DB
)

func initEnv(t *testing.T) error {
	// Start db container.
	base.RunDBImage(t)

	// Create db orm handler.
	factory, err := database.NewOrmFactory(base.DBConfig)
	if err != nil {
		return err
	}
	pgDB = factory.GetDB()
	return nil
}

func TestMigrate(t *testing.T) {
	base = docker.NewDockerApp()
	if err := initEnv(t); err != nil {
		t.Fatal(err)
	}

	t.Run("testCurrent", testCurrent)
	t.Run("testStatus", testStatus)
	t.Run("testResetDB", testResetDB)
	t.Run("testMigrate", testMigrate)
	t.Run("testRollback", testRollback)

	t.Cleanup(func() {
		base.Free()
	})
}

func testCurrent(t *testing.T) {
	cur, err := Current(pgDB.DB)
	assert.NoError(t, err)
	assert.Equal(t, 0, int(cur))
}

func testStatus(t *testing.T) {
	status := Status(pgDB.DB)
	assert.NoError(t, status)
}

func testResetDB(t *testing.T) {
	assert.NoError(t, ResetDB(pgDB.DB))
	cur, err := Current(pgDB.DB)
	assert.NoError(t, err)
<<<<<<< HEAD
	// current version of migration
	assert.Equal(t, 9, int(cur))
=======
	// total number of tables.
	assert.Equal(t, 10, int(cur))
>>>>>>> f6894bb8
}

func testMigrate(t *testing.T) {
	assert.NoError(t, Migrate(pgDB.DB))
	cur, err := Current(pgDB.DB)
	assert.NoError(t, err)
	assert.Equal(t, true, cur > 0)
}

func testRollback(t *testing.T) {
	version, err := Current(pgDB.DB)
	assert.NoError(t, err)
	assert.Equal(t, true, version > 0)

	assert.NoError(t, Rollback(pgDB.DB, nil))

	cur, err := Current(pgDB.DB)
	assert.NoError(t, err)
	assert.Equal(t, true, cur+1 == version)
}<|MERGE_RESOLUTION|>--- conflicted
+++ resolved
@@ -62,13 +62,8 @@
 	assert.NoError(t, ResetDB(pgDB.DB))
 	cur, err := Current(pgDB.DB)
 	assert.NoError(t, err)
-<<<<<<< HEAD
-	// current version of migration
-	assert.Equal(t, 9, int(cur))
-=======
 	// total number of tables.
 	assert.Equal(t, 10, int(cur))
->>>>>>> f6894bb8
 }
 
 func testMigrate(t *testing.T) {
