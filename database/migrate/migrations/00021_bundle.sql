--- conflicted
+++ resolved
@@ -3,11 +3,7 @@
 
 CREATE TABLE bundle (
     index                   BIGSERIAL       PRIMARY KEY,
-<<<<<<< HEAD
-    hash                    VARCHAR         NOT NULL,
-=======
     hash                    VARCHAR         NOT NULL, -- Not part of DA hash, used for SQL query consistency and ease of use, derived using keccak256(concat(start_batch_hash, end_batch_hash)).
->>>>>>> fb43e876
     start_batch_index       BIGINT          NOT NULL,
     end_batch_index         BIGINT          NOT NULL,
     start_batch_hash        VARCHAR         NOT NULL,
