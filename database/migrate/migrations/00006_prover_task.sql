-- +goose Up
-- +goose StatementBegin

create table prover_task
(
    id                  BIGSERIAL      PRIMARY KEY,

-- prover
    prover_public_key   VARCHAR        NOT NULL,
    prover_name         VARCHAR        NOT NULL,
<<<<<<< HEAD
    real_ip             VARCHAR        DEFAULT NULL,
=======
    prover_version      VARCHAR        NOT NULL,
>>>>>>> c3ae79bf

-- task
    task_id             VARCHAR        NOT NULL,
    task_type           SMALLINT       NOT NULL DEFAULT 0,

-- status
    proving_status      SMALLINT        NOT NULL DEFAULT 0,
    failure_type        SMALLINT        NOT NULL DEFAULT 0,
    reward              DECIMAL(78, 0)  NOT NULL DEFAULT 0,
    proof               BYTEA           DEFAULT NULL,
    assigned_at         TIMESTAMP(0)    NOT NULL DEFAULT CURRENT_TIMESTAMP,

-- metadata
    created_at          TIMESTAMP(0)   NOT NULL DEFAULT CURRENT_TIMESTAMP,
    updated_at          TIMESTAMP(0)   NOT NULL DEFAULT CURRENT_TIMESTAMP,
    deleted_at          TIMESTAMP(0)   DEFAULT NULL,

    CONSTRAINT uk_tasktype_taskid_publickey UNIQUE (task_type, task_id, prover_public_key)
);

comment
on column prover_task.task_type is 'undefined, chunk, batch';

comment
on column prover_task.proving_status is 'undefined, prover assigned, prover proof valid, prover proof invalid';

comment
on column prover_task.failure_type is 'undefined';

-- +goose StatementEnd

-- +goose Down
-- +goose StatementBegin
drop table if exists prover_task;
-- +goose StatementEnd<|MERGE_RESOLUTION|>--- conflicted
+++ resolved
@@ -8,11 +8,7 @@
 -- prover
     prover_public_key   VARCHAR        NOT NULL,
     prover_name         VARCHAR        NOT NULL,
-<<<<<<< HEAD
-    real_ip             VARCHAR        DEFAULT NULL,
-=======
     prover_version      VARCHAR        NOT NULL,
->>>>>>> c3ae79bf
 
 -- task
     task_id             VARCHAR        NOT NULL,
