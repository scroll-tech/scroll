module scroll-tech/database

go 1.18

require (
	github.com/docker/docker v20.10.21+incompatible
	github.com/jmoiron/sqlx v1.3.5
	github.com/lib/pq v1.10.6
	github.com/mattn/go-sqlite3 v1.14.14
	github.com/pressly/goose/v3 v3.7.0
	github.com/scroll-tech/go-ethereum v1.10.14-0.20221125025612-4ea77a7577c6
	github.com/stretchr/testify v1.8.0
	github.com/urfave/cli/v2 v2.10.2
)

require (
	github.com/btcsuite/btcd v0.20.1-beta // indirect
	github.com/cespare/xxhash/v2 v2.1.2 // indirect
	github.com/cpuguy83/go-md2man/v2 v2.0.2 // indirect
	github.com/davecgh/go-spew v1.1.1 // indirect
	github.com/ethereum/go-ethereum v1.10.23 // indirect
	github.com/go-stack/stack v1.8.0 // indirect
	github.com/google/go-cmp v0.5.8 // indirect
	github.com/iden3/go-iden3-crypto v0.0.13 // indirect
	github.com/kr/pretty v0.3.0 // indirect
	github.com/pmezard/go-difflib v1.0.0 // indirect
	github.com/rogpeppe/go-internal v1.8.1 // indirect
	github.com/russross/blackfriday/v2 v2.1.0 // indirect
	github.com/scroll-tech/zktrie v0.3.0 // indirect
	github.com/shirou/gopsutil v3.21.11+incompatible // indirect
	github.com/xrash/smetrics v0.0.0-20201216005158-039620a65673 // indirect
	github.com/yusufpapurcu/wmi v1.2.2 // indirect
	golang.org/x/crypto v0.0.0-20220829220503-c86fa9a7ed90 // indirect
	golang.org/x/sys v0.2.0 // indirect
<<<<<<< HEAD
=======
	golang.org/x/tools v0.3.0 // indirect
>>>>>>> 55de584f
	gopkg.in/yaml.v3 v3.0.1 // indirect
	gotest.tools/v3 v3.4.0 // indirect
)<|MERGE_RESOLUTION|>--- conflicted
+++ resolved
@@ -32,10 +32,7 @@
 	github.com/yusufpapurcu/wmi v1.2.2 // indirect
 	golang.org/x/crypto v0.0.0-20220829220503-c86fa9a7ed90 // indirect
 	golang.org/x/sys v0.2.0 // indirect
-<<<<<<< HEAD
-=======
 	golang.org/x/tools v0.3.0 // indirect
->>>>>>> 55de584f
 	gopkg.in/yaml.v3 v3.0.1 // indirect
 	gotest.tools/v3 v3.4.0 // indirect
 )