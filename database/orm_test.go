package database_test

import (
	"context"
	"encoding/json"
	"fmt"
	"math/big"
	"os"
	"testing"
	"time"

	_ "github.com/lib/pq"
	_ "github.com/mattn/go-sqlite3"
	"github.com/scroll-tech/go-ethereum/common"
	"github.com/stretchr/testify/assert"

	"scroll-tech/common/docker"
	"scroll-tech/common/types"
	"scroll-tech/common/types/message"

	abi "scroll-tech/bridge/abi"

	"scroll-tech/database"
	"scroll-tech/database/migrate"
	"scroll-tech/database/orm"
)

var (
	templateL1Message = []*types.L1Message{
		{
			QueueIndex: 1,
			MsgHash:    "msg_hash1",
			Height:     1,
			Sender:     "0x596a746661dbed76a84556111c2872249b070e15",
			Value:      "0x19ece",
			GasLimit:   11529940,
			Target:     "0x2c73620b223808297ea734d946813f0dd78eb8f7",
			Calldata:   "testdata",
			Layer1Hash: "hash0",
		},
		{
			QueueIndex: 2,
			MsgHash:    "msg_hash2",
			Height:     2,
			Sender:     "0x596a746661dbed76a84556111c2872249b070e15",
			Value:      "0x19ece",
			GasLimit:   11529940,
			Target:     "0x2c73620b223808297ea734d946813f0dd78eb8f7",
			Calldata:   "testdata",
			Layer1Hash: "hash1",
		},
	}
	templateL2Message = []*types.L2Message{
		{
			Nonce:      1,
			MsgHash:    "msg_hash1",
			Height:     1,
			Sender:     "0x596a746661dbed76a84556111c2872249b070e15",
			Value:      "0x19ece",
			Target:     "0x2c73620b223808297ea734d946813f0dd78eb8f7",
			Calldata:   "testdata",
			Layer2Hash: "hash0",
		},
		{
			Nonce:      2,
			MsgHash:    "msg_hash2",
			Height:     2,
			Sender:     "0x596a746661dbed76a84556111c2872249b070e15",
			Value:      "0x19ece",
			Target:     "0x2c73620b223808297ea734d946813f0dd78eb8f7",
			Calldata:   "testdata",
			Layer2Hash: "hash1",
		},
	}

	proof1 = &message.AggProof{
		Proof:     []byte{1},
		FinalPair: []byte{2},
	}
	subProofs = []*message.AggProof{proof1}

	aggTask1 = &types.AggTask{ID: "test-agg-1"}
	aggTask2 = &types.AggTask{ID: "test-agg-2"}

	wrappedBlock *types.WrappedBlock
	batchData1   *types.BatchData
	batchData2   *types.BatchData

	base       *docker.App
	ormBlock   orm.BlockTraceOrm
	ormLayer1  orm.L1MessageOrm
	ormLayer2  orm.L2MessageOrm
	ormBatch   orm.BlockBatchOrm
	ormSession orm.SessionInfoOrm
	ormAggTask orm.AggTaskOrm
)

func setupEnv(t *testing.T) error {
	// Start postgres docker container.
	base.RunDBImage(t)

	// Create db handler and reset db.
	factory, err := database.NewOrmFactory(base.DBConfig)
	assert.NoError(t, err)
	db := factory.GetDB()
	assert.NoError(t, migrate.ResetDB(db.DB))

	// Init several orm handles.
	ormBlock = orm.NewBlockTraceOrm(db)
	ormLayer1 = orm.NewL1MessageOrm(db)
	ormLayer2 = orm.NewL2MessageOrm(db)
	ormBatch = orm.NewBlockBatchOrm(db)
	ormSession = orm.NewSessionInfoOrm(db)
	ormAggTask = orm.NewAggTaskOrm(db)

	templateBlockTrace, err := os.ReadFile("../common/testdata/blockTrace_02.json")
	if err != nil {
		return err
	}
	// unmarshal blockTrace
	wrappedBlock = &types.WrappedBlock{}
	if err = json.Unmarshal(templateBlockTrace, wrappedBlock); err != nil {
		return err
	}

	parentBatch := &types.BlockBatch{
		Index: 1,
		Hash:  "0x0000000000000000000000000000000000000000",
	}
	batchData1 = types.NewBatchData(parentBatch, []*types.WrappedBlock{wrappedBlock}, nil)

	aggTask1.StartBatchIndex = batchData1.Batch.BatchIndex
	aggTask1.EndBatchIndex = batchData1.Batch.BatchIndex
	aggTask1.StartBatchHash = batchData1.Hash().Hex()
	aggTask1.EndBatchHash = batchData1.Hash().Hex()

	templateBlockTrace, err = os.ReadFile("../common/testdata/blockTrace_03.json")
	if err != nil {
		return err
	}
	// unmarshal blockTrace
	wrappedBlock2 := &types.WrappedBlock{}
	if err = json.Unmarshal(templateBlockTrace, wrappedBlock2); err != nil {
		return err
	}
	parentBatch2 := &types.BlockBatch{
		Index: batchData1.Batch.BatchIndex,
		Hash:  batchData1.Hash().Hex(),
	}
	batchData2 = types.NewBatchData(parentBatch2, []*types.WrappedBlock{wrappedBlock2}, nil)

	// insert a fake empty block to batchData2
	fakeBlockContext := abi.IScrollChainBlockContext{
		BlockHash:       common.HexToHash("0x000000000000000000000000000000000000000000000000000000000000dead"),
		ParentHash:      batchData2.Batch.Blocks[0].BlockHash,
		BlockNumber:     batchData2.Batch.Blocks[0].BlockNumber + 1,
		BaseFee:         new(big.Int).SetUint64(0),
		Timestamp:       123456789,
		GasLimit:        10000000000000000,
		NumTransactions: 0,
		NumL1Messages:   0,
	}
	batchData2.Batch.Blocks = append(batchData2.Batch.Blocks, fakeBlockContext)
	batchData2.Batch.NewStateRoot = common.HexToHash("0x000000000000000000000000000000000000000000000000000000000000cafe")

	fmt.Printf("batchhash1 = %x\n", batchData1.Hash())
	fmt.Printf("batchhash2 = %x\n", batchData2.Hash())
	return nil
}

// TestOrmFactory run several test cases.
func TestOrmFactory(t *testing.T) {
	base = docker.NewDockerApp()
	defer func() {
		base.Free()
	}()
	t.Log("test database DSN is ", base.DBConfig.DSN)
	if err := setupEnv(t); err != nil {
		t.Fatal(err)
	}

	t.Run("testOrmBlockTraces", testOrmBlockTraces)

	t.Run("testOrmL1Message", testOrmL1Message)

	t.Run("testOrmL2Message", testOrmL2Message)

	t.Run("testOrmBlockBatch", testOrmBlockBatch)

	t.Run("testOrmSessionInfo", testOrmSessionInfo)

	t.Run("testOrmAggTask", testOrmAggTask)
}

func testOrmBlockTraces(t *testing.T) {
	// Create db handler and reset db.
	factory, err := database.NewOrmFactory(base.DBConfig)
	assert.NoError(t, err)
	assert.NoError(t, migrate.ResetDB(factory.GetDB().DB))

	res, err := ormBlock.GetL2WrappedBlocks(map[string]interface{}{})
	assert.NoError(t, err)
	assert.Equal(t, true, len(res) == 0)

	exist, err := ormBlock.IsL2BlockExists(wrappedBlock.Header.Number.Uint64())
	assert.NoError(t, err)
	assert.Equal(t, false, exist)

	// Insert into db
	assert.NoError(t, ormBlock.InsertWrappedBlocks([]*types.WrappedBlock{wrappedBlock}))

	res2, err := ormBlock.GetUnbatchedL2Blocks(map[string]interface{}{})
	assert.NoError(t, err)
	assert.Equal(t, true, len(res2) == 1)

	exist, err = ormBlock.IsL2BlockExists(wrappedBlock.Header.Number.Uint64())
	assert.NoError(t, err)
	assert.Equal(t, true, exist)

	res, err = ormBlock.GetL2WrappedBlocks(map[string]interface{}{
		"hash": wrappedBlock.Header.Hash().String(),
	})
	assert.NoError(t, err)
	assert.Equal(t, true, len(res) == 1)

	// Compare trace
	data1, err := json.Marshal(res[0])
	assert.NoError(t, err)
	data2, err := json.Marshal(wrappedBlock)
	assert.NoError(t, err)
	// check trace
	assert.Equal(t, true, string(data1) == string(data2))
}

func testOrmL1Message(t *testing.T) {
	// Create db handler and reset db.
	factory, err := database.NewOrmFactory(base.DBConfig)
	assert.NoError(t, err)
	assert.NoError(t, migrate.ResetDB(factory.GetDB().DB))

	expected := "expect hash"

	// Insert into db
	err = ormLayer1.SaveL1Messages(context.Background(), templateL1Message)
	assert.NoError(t, err)

	err = ormLayer1.UpdateLayer1Status(context.Background(), "msg_hash1", types.MsgConfirmed)
	assert.NoError(t, err)

	err = ormLayer1.UpdateLayer1Status(context.Background(), "msg_hash2", types.MsgSubmitted)
	assert.NoError(t, err)

	err = ormLayer1.UpdateLayer2Hash(context.Background(), "msg_hash2", expected)
	assert.NoError(t, err)

	result, err := ormLayer1.GetL1ProcessedQueueIndex()
	assert.NoError(t, err)
	assert.Equal(t, int64(1), result)

	height, err := ormLayer1.GetLayer1LatestWatchedHeight()
	assert.NoError(t, err)
	assert.Equal(t, int64(2), height)

	msg, err := ormLayer1.GetL1MessageByMsgHash("msg_hash2")
	assert.NoError(t, err)
	assert.Equal(t, types.MsgSubmitted, msg.Status)
}

func testOrmL2Message(t *testing.T) {
	// Create db handler and reset db.
	factory, err := database.NewOrmFactory(base.DBConfig)
	assert.NoError(t, err)
	assert.NoError(t, migrate.ResetDB(factory.GetDB().DB))

	expected := "expect hash"

	// Insert into db
	err = ormLayer2.SaveL2Messages(context.Background(), templateL2Message)
	assert.NoError(t, err)

	err = ormLayer2.UpdateLayer2Status(context.Background(), "msg_hash1", types.MsgConfirmed)
	assert.NoError(t, err)

	err = ormLayer2.UpdateLayer2Status(context.Background(), "msg_hash2", types.MsgSubmitted)
	assert.NoError(t, err)

	err = ormLayer2.UpdateLayer1Hash(context.Background(), "msg_hash2", expected)
	assert.NoError(t, err)

	result, err := ormLayer2.GetL2ProcessedNonce()
	assert.NoError(t, err)
	assert.Equal(t, int64(1), result)

	height, err := ormLayer2.GetLayer2LatestWatchedHeight()
	assert.NoError(t, err)
	assert.Equal(t, int64(2), height)

	msg, err := ormLayer2.GetL2MessageByMsgHash("msg_hash2")
	assert.NoError(t, err)
	assert.Equal(t, types.MsgSubmitted, msg.Status)
	assert.Equal(t, msg.MsgHash, "msg_hash2")
}

// testOrmBlockBatch test rollup result table functions
func testOrmBlockBatch(t *testing.T) {
	// Create db handler and reset db.
	factory, err := database.NewOrmFactory(base.DBConfig)
	assert.NoError(t, err)
	assert.NoError(t, migrate.ResetDB(factory.GetDB().DB))

	dbTx, err := factory.Beginx()
	assert.NoError(t, err)
	err = ormBatch.NewBatchInDBTx(dbTx, batchData1)
	assert.NoError(t, err)
	batchHash1 := batchData1.Hash().Hex()
	err = ormBlock.SetBatchHashForL2BlocksInDBTx(dbTx, []uint64{
		batchData1.Batch.Blocks[0].BlockNumber}, batchHash1)
	assert.NoError(t, err)
	err = ormBatch.NewBatchInDBTx(dbTx, batchData2)
	assert.NoError(t, err)
	batchHash2 := batchData2.Hash().Hex()
	err = ormBlock.SetBatchHashForL2BlocksInDBTx(dbTx, []uint64{
		batchData2.Batch.Blocks[0].BlockNumber,
		batchData2.Batch.Blocks[1].BlockNumber}, batchHash2)
	assert.NoError(t, err)
	err = dbTx.Commit()
	assert.NoError(t, err)

	batches, err := ormBatch.GetBlockBatches(map[string]interface{}{})
	assert.NoError(t, err)
	assert.Equal(t, int(2), len(batches))

	batcheHashes, err := ormBatch.GetPendingBatches(10)
	assert.NoError(t, err)
	assert.Equal(t, int(2), len(batcheHashes))
	assert.Equal(t, batchHash1, batcheHashes[0])
	assert.Equal(t, batchHash2, batcheHashes[1])

	err = ormBatch.UpdateCommitTxHashAndRollupStatus(context.Background(), batchHash1, "commit_tx_1", types.RollupCommitted)
	assert.NoError(t, err)

	batcheHashes, err = ormBatch.GetPendingBatches(10)
	assert.NoError(t, err)
	assert.Equal(t, int(1), len(batcheHashes))
	assert.Equal(t, batchHash2, batcheHashes[0])

	provingStatus, err := ormBatch.GetProvingStatusByHash(batchHash1)
	assert.NoError(t, err)
	assert.Equal(t, types.ProvingTaskUnassigned, provingStatus)
	err = ormBatch.UpdateProofByHash(context.Background(), batchHash1, proof1, 1200)
	assert.NoError(t, err)
	err = ormBatch.UpdateProvingStatus(batchHash1, types.ProvingTaskVerified)
	assert.NoError(t, err)
	provingStatus, err = ormBatch.GetProvingStatusByHash(batchHash1)
	assert.NoError(t, err)
	assert.Equal(t, types.ProvingTaskVerified, provingStatus)

	rollupStatus, err := ormBatch.GetRollupStatus(batchHash1)
	assert.NoError(t, err)
	assert.Equal(t, types.RollupCommitted, rollupStatus)
	err = ormBatch.UpdateFinalizeTxHashAndRollupStatus(context.Background(), batchHash1, "finalize_tx_1", types.RollupFinalized)
	assert.NoError(t, err)
	rollupStatus, err = ormBatch.GetRollupStatus(batchHash1)
	assert.NoError(t, err)
	assert.Equal(t, types.RollupFinalized, rollupStatus)
	result, err := ormBatch.GetLatestFinalizedBatch()
	assert.NoError(t, err)
	assert.Equal(t, batchHash1, result.Hash)

	status1, err := ormBatch.GetRollupStatus(batchHash1)
	assert.NoError(t, err)
	status2, err := ormBatch.GetRollupStatus(batchHash2)
	assert.NoError(t, err)
	assert.NotEqual(t, status1, status2)
	statues, err := ormBatch.GetRollupStatusByHashList([]string{batchHash1, batchHash2, batchHash1, batchHash2})
	assert.NoError(t, err)
	assert.Equal(t, statues[0], status1)
	assert.Equal(t, statues[1], status2)
	assert.Equal(t, statues[2], status1)
	assert.Equal(t, statues[3], status2)
	statues, err = ormBatch.GetRollupStatusByHashList([]string{batchHash2, batchHash1, batchHash2, batchHash1})
	assert.NoError(t, err)
	assert.Equal(t, statues[0], status2)
	assert.Equal(t, statues[1], status1)
	assert.Equal(t, statues[2], status2)
	assert.Equal(t, statues[3], status1)
}

// testOrmSessionInfo test rollup result table functions
func testOrmSessionInfo(t *testing.T) {
	// Create db handler and reset db.
	factory, err := database.NewOrmFactory(base.DBConfig)
	assert.NoError(t, err)
	assert.NoError(t, migrate.ResetDB(factory.GetDB().DB))
	dbTx, err := factory.Beginx()
	assert.NoError(t, err)
	err = ormBatch.NewBatchInDBTx(dbTx, batchData1)
	batchHash := batchData1.Hash().Hex()
	assert.NoError(t, err)
	assert.NoError(t, ormBlock.SetBatchHashForL2BlocksInDBTx(dbTx, []uint64{
		batchData1.Batch.Blocks[0].BlockNumber}, batchHash))
	assert.NoError(t, dbTx.Commit())
	assert.NoError(t, ormBatch.UpdateProvingStatus(batchHash, types.ProvingTaskAssigned))

	// empty
	hashes, err := ormBatch.GetAssignedBatchHashes()
	assert.NoError(t, err)
	assert.Equal(t, 1, len(hashes))
	sessionInfos, err := ormSession.GetSessionInfosByHashes(hashes)
	assert.NoError(t, err)
	assert.Equal(t, 0, len(sessionInfos))

	now := time.Now()
	sessionInfo := types.SessionInfo{
<<<<<<< HEAD
		ID: batchHash,
		Rollers: map[string]*types.RollerStatus{
			"0": {
				PublicKey: "0",
				Name:      "roller-0",
				Status:    types.RollerAssigned,
			},
		},
		StartTimestamp: time.Now().Unix()
=======
		TaskID:          batchHash,
		RollerName:      "roller-0",
		RollerPublicKey: "0",
		ProvingStatus:   int16(types.RollerAssigned),
		CreatedAt:       &now,
>>>>>>> 3d9fce26
	}

	// insert
	assert.NoError(t, ormSession.SetSessionInfo(&sessionInfo))
	sessionInfos, err = ormSession.GetSessionInfosByHashes(hashes)
	assert.NoError(t, err)
	assert.Equal(t, 1, len(sessionInfos))
	assert.Equal(t, sessionInfo.RollerName, sessionInfos[0].RollerName)

	// update
	sessionInfo.ProvingStatus = int16(types.RollerProofValid)
	assert.NoError(t, ormSession.SetSessionInfo(&sessionInfo))
	sessionInfos, err = ormSession.GetSessionInfosByHashes(hashes)
	assert.NoError(t, err)
	assert.Equal(t, 1, len(sessionInfos))
	assert.Equal(t, sessionInfo.ProvingStatus, sessionInfos[0].ProvingStatus)

	// delete
	assert.NoError(t, ormBatch.UpdateProvingStatus(batchHash, types.ProvingTaskVerified))
	hashes, err = ormBatch.GetAssignedBatchHashes()
	assert.NoError(t, err)
	assert.Equal(t, 0, len(hashes))
	sessionInfos, err = ormSession.GetSessionInfosByHashes(hashes)
	assert.NoError(t, err)
	assert.Equal(t, 0, len(sessionInfos))
}

func testOrmAggTask(t *testing.T) {
	// Create db handler and reset db.
	factory, err := database.NewOrmFactory(base.DBConfig)
	assert.NoError(t, err)
	assert.NoError(t, migrate.ResetDB(factory.GetDB().DB))

	// update block_batch with proof bytes
	dbTx, err := factory.Beginx()
	assert.NoError(t, err)
	err = ormBatch.NewBatchInDBTx(dbTx, batchData1)
	assert.NoError(t, err)
	batchHash1 := batchData1.Hash().Hex()
	err = ormBlock.SetBatchHashForL2BlocksInDBTx(dbTx, []uint64{
		batchData1.Batch.Blocks[0].BlockNumber}, batchHash1)
	assert.NoError(t, err)
	err = ormBatch.NewBatchInDBTx(dbTx, batchData2)
	assert.NoError(t, err)
	batchHash2 := batchData2.Hash().Hex()
	err = ormBlock.SetBatchHashForL2BlocksInDBTx(dbTx, []uint64{
		batchData2.Batch.Blocks[0].BlockNumber,
		batchData2.Batch.Blocks[1].BlockNumber}, batchHash2)
	assert.NoError(t, err)
	err = dbTx.Commit()
	assert.NoError(t, err)

	batches, err := ormBatch.GetBlockBatches(map[string]interface{}{})
	assert.NoError(t, err)
	assert.Equal(t, int(2), len(batches))

	batcheHashes, err := ormBatch.GetPendingBatches(10)
	assert.NoError(t, err)
	assert.Equal(t, int(2), len(batcheHashes))
	assert.Equal(t, batchHash1, batcheHashes[0])
	assert.Equal(t, batchHash2, batcheHashes[1])

	err = ormBatch.UpdateCommitTxHashAndRollupStatus(context.Background(), batchHash1, "commit_tx_1", types.RollupCommitted)
	assert.NoError(t, err)

	batcheHashes, err = ormBatch.GetPendingBatches(10)
	assert.NoError(t, err)
	assert.Equal(t, int(1), len(batcheHashes))
	assert.Equal(t, batchHash2, batcheHashes[0])

	provingStatus, err := ormBatch.GetProvingStatusByHash(batchHash1)
	assert.NoError(t, err)
	assert.Equal(t, types.ProvingTaskUnassigned, provingStatus)
	err = ormBatch.UpdateProofByHash(context.Background(), batchHash1, proof1, 1200)
	assert.NoError(t, err)
	err = ormBatch.UpdateProvingStatus(batchHash1, types.ProvingTaskVerified)
	assert.NoError(t, err)
	provingStatus, err = ormBatch.GetProvingStatusByHash(batchHash1)
	assert.NoError(t, err)
	assert.Equal(t, types.ProvingTaskVerified, provingStatus)

	// set agg task into db
	err = ormAggTask.InsertAggTask(aggTask1.ID, aggTask1.StartBatchIndex, aggTask1.StartBatchHash, aggTask1.EndBatchIndex, aggTask1.EndBatchHash)
	assert.NoError(t, err)
	err = ormAggTask.InsertAggTask(aggTask2.ID, aggTask2.StartBatchIndex, aggTask2.StartBatchHash, aggTask2.EndBatchIndex, aggTask2.EndBatchHash)
	assert.NoError(t, err)

	// get subProofs by hash
	getsProofs, err := ormAggTask.GetSubProofsByAggTaskID(aggTask1.ID)
	assert.NoError(t, err)
	assert.Equal(t, subProofs, getsProofs)

	// get unassigned agg tasks
	tasks, err := ormAggTask.GetUnassignedAggTasks()
	assert.NoError(t, err)
	assert.Equal(t, tasks[0].ID, aggTask1.ID)
	assert.Equal(t, tasks[1].ID, aggTask2.ID)

	// update status agg proof into db
	err = ormAggTask.UpdateAggTaskStatus(aggTask1.ID, types.ProvingTaskAssigned)
	assert.NoError(t, err)
	// check assigned agg task
	assigns, err := ormAggTask.GetAssignedAggTasks()
	assert.NoError(t, err)
	assert.Equal(t, assigns[0].ID, aggTask1.ID)

	// insert aggregator proof
	err = ormAggTask.UpdateProofForAggTask(aggTask1.ID, &message.AggProof{})
	assert.NoError(t, err)
	// mark verified
	err = ormAggTask.UpdateAggTaskStatus(aggTask1.ID, types.ProvingTaskVerified)
	assert.NoError(t, err)

	// get left unassigned task
	unassignTasks, err := ormAggTask.GetUnassignedAggTasks()
	assert.NoError(t, err)
	assert.Equal(t, unassignTasks[0].ID, aggTask2.ID)
}<|MERGE_RESOLUTION|>--- conflicted
+++ resolved
@@ -412,23 +412,11 @@
 
 	now := time.Now()
 	sessionInfo := types.SessionInfo{
-<<<<<<< HEAD
-		ID: batchHash,
-		Rollers: map[string]*types.RollerStatus{
-			"0": {
-				PublicKey: "0",
-				Name:      "roller-0",
-				Status:    types.RollerAssigned,
-			},
-		},
-		StartTimestamp: time.Now().Unix()
-=======
 		TaskID:          batchHash,
 		RollerName:      "roller-0",
 		RollerPublicKey: "0",
 		ProvingStatus:   int16(types.RollerAssigned),
 		CreatedAt:       &now,
->>>>>>> 3d9fce26
 	}
 
 	// insert
