--- conflicted
+++ resolved
@@ -86,24 +86,14 @@
 			Layer2Hash: "hash1",
 		},
 	}
-<<<<<<< HEAD
-	sqlxdb      *sqlx.DB
-	ormBlock    orm.BlockResultOrm
-	blockResult *types.BlockResult
-	ormLayer1   orm.Layer1MessageOrm
-	ormLayer2   orm.Layer2MessageOrm
-	img         docker.ImgInstance
-	ormBatch    orm.BlockBatchOrm
-=======
 	blockResult *types.BlockResult
 
 	dbConfig  *database.DBConfig
 	dbImg     docker.ImgInstance
-	ormTrace  orm.BlockResultOrm
+	ormBlock  orm.BlockResultOrm
 	ormLayer1 orm.Layer1MessageOrm
 	ormLayer2 orm.Layer2MessageOrm
-	ormRollup orm.RollupResultOrm
->>>>>>> 93efeb0b
+	ormBatch  orm.BlockBatchOrm
 )
 
 func setupEnv(t *testing.T) error {
@@ -116,15 +106,10 @@
 	factory, err := database.NewOrmFactory(dbConfig)
 	assert.NoError(t, err)
 	db := factory.GetDB()
-<<<<<<< HEAD
-	sqlxdb = db
+	assert.NoError(t, migrate.ResetDB(db.DB))
+
+	// Init several orm handles.
 	ormBlock = orm.NewBlockResultOrm(db)
-=======
-	assert.NoError(t, migrate.ResetDB(db.DB))
-
-	// Init several orm handles.
-	ormTrace = orm.NewBlockResultOrm(db)
->>>>>>> 93efeb0b
 	ormLayer1 = orm.NewLayer1MessageOrm(db)
 	ormLayer2 = orm.NewLayer2MessageOrm(db)
 	ormBatch = orm.NewBlockBatchOrm(db)
@@ -280,11 +265,7 @@
 	assert.NoError(t, migrate.ResetDB(factory.GetDB().DB))
 
 	blocks := []uint64{uint64(templateRollup[0].Number), uint64(templateRollup[1].Number)}
-<<<<<<< HEAD
-	err := ormRollup.InsertPendingBatches(context.Background(), blocks)
-=======
-	err = ormRollup.InsertPendingBlocks(context.Background(), blocks)
->>>>>>> 93efeb0b
+	err = ormRollup.InsertPendingBatches(context.Background(), blocks)
 	assert.NoError(t, err)
 
 	err = ormRollup.UpdateFinalizeTxHash(context.Background(), uint64(templateRollup[0].Number), templateRollup[0].FinalizeTxHash)
