package client

import (
	"context"
	"crypto/ecdsa"
	"fmt"
	"net/http"
	"sync"
	"time"

	"github.com/go-resty/resty/v2"
	"github.com/scroll-tech/go-ethereum/log"

	"scroll-tech/prover/config"

	"scroll-tech/common/types"
	"scroll-tech/common/types/message"
	"scroll-tech/common/version"
)

// CoordinatorClient is a client used for interacting with the Coordinator service.
type CoordinatorClient struct {
	client *resty.Client

	proverName string
	priv       *ecdsa.PrivateKey

	mu sync.Mutex
}

// NewCoordinatorClient constructs a new CoordinatorClient.
func NewCoordinatorClient(cfg *config.CoordinatorConfig, proverName string, priv *ecdsa.PrivateKey) (*CoordinatorClient, error) {
	client := resty.New().
		SetTimeout(time.Duration(cfg.ConnectionTimeoutSec) * time.Second).
		SetRetryCount(cfg.RetryCount).
		SetRetryWaitTime(time.Duration(cfg.RetryWaitTimeSec) * time.Second).
		SetBaseURL(cfg.BaseURL).
		AddRetryCondition(func(r *resty.Response, _ error) bool {
			// Check for HTTP 5xx errors, e.g., coordinator is restarting.
			log.Warn("Received unexpected HTTP response. Retrying...", "status code", r.StatusCode())
			return r.StatusCode() >= http.StatusInternalServerError
		})

	log.Info("successfully initialized prover client",
		"base url", cfg.BaseURL,
		"connection timeout (second)", cfg.ConnectionTimeoutSec,
		"retry count", cfg.RetryCount,
		"retry wait time (second)", cfg.RetryWaitTimeSec)

	return &CoordinatorClient{
		client:     client,
		proverName: proverName,
		priv:       priv,
	}, nil
}

// Login completes the entire login process in one function call.
func (c *CoordinatorClient) Login(ctx context.Context) error {
	c.mu.Lock()
	defer c.mu.Unlock()

	var challengeResult ChallengeResponse

	// Get random string
	challengeResp, err := c.client.R().
		SetHeader("Content-Type", "application/json").
		SetResult(&challengeResult).
		Get("/coordinator/v1/challenge")

	if err != nil {
		return fmt.Errorf("get random string failed: %v", err)
	}

	if challengeResp.StatusCode() != 200 {
		return fmt.Errorf("failed to get random string, status code: %v", challengeResp.StatusCode())
	}

	// Prepare and sign the login request
	authMsg := &message.AuthMsg{
		Identity: &message.Identity{
			ProverVersion: version.Version,
			ProverName:    c.proverName,
			Challenge:     challengeResult.Data.Token,
		},
	}

	err = authMsg.SignWithKey(c.priv)
	if err != nil {
		return fmt.Errorf("signature failed: %v", err)
	}

	// Login to coordinator
	loginReq := &LoginRequest{
		Message: struct {
			Challenge     string `json:"challenge"`
			ProverName    string `json:"prover_name"`
			ProverVersion string `json:"prover_version"`
		}{
			Challenge:     authMsg.Identity.Challenge,
			ProverName:    authMsg.Identity.ProverName,
			ProverVersion: authMsg.Identity.ProverVersion,
		},
		Signature: authMsg.Signature,
	}

	// store JWT token for login requests
	c.client.SetAuthToken(challengeResult.Data.Token)

	var loginResult LoginResponse
	loginResp, err := c.client.R().
		SetHeader("Content-Type", "application/json").
		SetBody(loginReq).
		SetResult(&loginResult).
		Post("/coordinator/v1/login")

	if err != nil {
		return fmt.Errorf("login failed: %v", err)
	}

	if loginResp.StatusCode() != 200 {
		return fmt.Errorf("failed to login, status code: %v", loginResp.StatusCode())
	}

	if loginResult.ErrCode != types.Success {
		return fmt.Errorf("failed to login, error code: %v, error message: %v", loginResult.ErrCode, loginResult.ErrMsg)
	}

	// store JWT token for future requests
	c.client.SetAuthToken(loginResult.Data.Token)

	return nil
}

// GetTask sends a request to the coordinator to get prover task.
func (c *CoordinatorClient) GetTask(ctx context.Context, req *GetTaskRequest) (*GetTaskResponse, error) {
	var result GetTaskResponse

	resp, err := c.client.R().
		SetHeader("Content-Type", "application/json").
		SetBody(req).
		SetResult(&result).
		Post("/coordinator/v1/get_task")

	if err != nil {
		return nil, fmt.Errorf("request for GetTask failed: %v", err)
	}

	if resp.StatusCode() != 200 {
		return nil, fmt.Errorf("failed to get task, status code: %v", resp.StatusCode())
	}

	if result.ErrCode == types.ErrJWTTokenExpired {
		log.Info("JWT expired, attempting to re-login")
		if err := c.Login(ctx); err != nil {
			return nil, fmt.Errorf("JWT expired, re-login failed: %v", err)
		}
		log.Info("re-login success")
		return c.GetTask(ctx, req)
	}
	if result.ErrCode != types.Success {
		return nil, fmt.Errorf("error code: %v, error message: %v", result.ErrCode, result.ErrMsg)
	}

	return &result, nil
}

// SubmitProof sends a request to the coordinator to submit proof.
func (c *CoordinatorClient) SubmitProof(ctx context.Context, req *SubmitProofRequest) (needDelete bool, err error) {
	var result SubmitProofResponse

	resp, err := c.client.R().
		SetHeader("Content-Type", "application/json").
		SetBody(req).
		SetResult(&result).
		Post("/coordinator/v1/submit_proof")

	if err != nil {
<<<<<<< HEAD
		log.Error("submit proof request failed: %v", err)
		return fmt.Errorf("submit proof request failed: %w", ConnectErr)
	}

	if resp.StatusCode() != 200 {
		log.Error("failed to submit proof, status code: %v", resp.StatusCode())
		return fmt.Errorf("failed to submit proof, status code not 200: %w", ConnectErr)
=======
		return false, fmt.Errorf("submit proof request failed: %v", err)
	}

	if resp.StatusCode() != 200 {
		return false, fmt.Errorf("failed to submit proof, status code: %v", resp.StatusCode())
>>>>>>> becfd41b
	}

	if result.ErrCode == types.ErrJWTTokenExpired {
		log.Info("JWT expired, attempting to re-login")
		if err := c.Login(ctx); err != nil {
<<<<<<< HEAD
			log.Error("JWT expired, re-login failed: %v", err)
			return fmt.Errorf("JWT expired, re-login failed: %w", ConnectErr)
=======
			return false, fmt.Errorf("JWT expired, re-login failed: %v", err)
>>>>>>> becfd41b
		}
		log.Info("re-login success")
		return c.SubmitProof(ctx, req)
	}
	if result.ErrCode != types.Success {
		return true, fmt.Errorf("error code: %v, error message: %v", result.ErrCode, result.ErrMsg)
	}

	return true, nil
}<|MERGE_RESOLUTION|>--- conflicted
+++ resolved
@@ -165,7 +165,7 @@
 }
 
 // SubmitProof sends a request to the coordinator to submit proof.
-func (c *CoordinatorClient) SubmitProof(ctx context.Context, req *SubmitProofRequest) (needDelete bool, err error) {
+func (c *CoordinatorClient) SubmitProof(ctx context.Context, req *SubmitProofRequest) error {
 	var result SubmitProofResponse
 
 	resp, err := c.client.R().
@@ -175,7 +175,6 @@
 		Post("/coordinator/v1/submit_proof")
 
 	if err != nil {
-<<<<<<< HEAD
 		log.Error("submit proof request failed: %v", err)
 		return fmt.Errorf("submit proof request failed: %w", ConnectErr)
 	}
@@ -183,31 +182,21 @@
 	if resp.StatusCode() != 200 {
 		log.Error("failed to submit proof, status code: %v", resp.StatusCode())
 		return fmt.Errorf("failed to submit proof, status code not 200: %w", ConnectErr)
-=======
-		return false, fmt.Errorf("submit proof request failed: %v", err)
-	}
-
-	if resp.StatusCode() != 200 {
-		return false, fmt.Errorf("failed to submit proof, status code: %v", resp.StatusCode())
->>>>>>> becfd41b
 	}
 
 	if result.ErrCode == types.ErrJWTTokenExpired {
 		log.Info("JWT expired, attempting to re-login")
 		if err := c.Login(ctx); err != nil {
-<<<<<<< HEAD
 			log.Error("JWT expired, re-login failed: %v", err)
 			return fmt.Errorf("JWT expired, re-login failed: %w", ConnectErr)
-=======
-			return false, fmt.Errorf("JWT expired, re-login failed: %v", err)
->>>>>>> becfd41b
 		}
 		log.Info("re-login success")
 		return c.SubmitProof(ctx, req)
 	}
+
 	if result.ErrCode != types.Success {
-		return true, fmt.Errorf("error code: %v, error message: %v", result.ErrCode, result.ErrMsg)
-	}
-
-	return true, nil
+		return fmt.Errorf("error code: %v, error message: %v", result.ErrCode, result.ErrMsg)
+	}
+
+	return nil
 }