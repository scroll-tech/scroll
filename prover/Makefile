--- conflicted
+++ resolved
@@ -13,23 +13,8 @@
     $(info ZKEVM_VERSION is ${ZKEVM_VERSION})
 endif
 
-<<<<<<< HEAD
-libzkp:
-	cd ../common/libzkp/impl && cargo clean && cargo build --release && cp ./target/release/libzkp.so ../interface/
-	rm -rf ./core/lib && cp -r ../common/libzkp/interface ./core/lib
-
-prover: libzkp ## Build the Prover instance.
-	GOBIN=$(PWD)/build/bin go build -ldflags "-X scroll-tech/common/version.ZkVersion=${ZK_VERSION}" -o $(PWD)/build/bin/prover ./cmd
-
-mock-prover: ## Build the mocked Prover instance.
-	GOBIN=$(PWD)/build/bin go build -tags="mock_prover mock_verifier" -o $(PWD)/build/bin/prover ./cmd
-
-gpu-prover: libzkp ## Build the GPU Prover instance.
-	GOBIN=$(PWD)/build/bin go build -ldflags "-X scroll-tech/common/version.ZkVersion=${ZK_VERSION}" -tags gpu -o $(PWD)/build/bin/prover ./cmd
-=======
 ZKEVM_COMMIT=$(shell echo ${ZKEVM_VERSION} | cut -d " " -f2)
 $(info ZKEVM_COMMIT is ${ZKEVM_COMMIT})
->>>>>>> 874d3f2f
 
 HALO2_GPU_VERSION=$(shell ./print_halo2gpu_version.sh | sed -n '2p')
 
