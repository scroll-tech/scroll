[package]
name = "prover"
version = "0.1.0"
edition = "2021"

# See more keys and their definitions at https://doc.rust-lang.org/cargo/reference/manifest.html


[patch.crates-io]
ethers-signers  = { git = "https://github.com/scroll-tech/ethers-rs.git", branch = "v2.0.7" }
halo2curves = { git = "https://github.com/scroll-tech/halo2curves", branch = "v0.1.0" }
[patch."https://github.com/privacy-scaling-explorations/halo2.git"]
halo2_proofs = { git = "https://github.com/scroll-tech/halo2.git", branch = "v1.1"  }
[patch."https://github.com/privacy-scaling-explorations/poseidon.git"]
poseidon = { git = "https://github.com/scroll-tech/poseidon.git", branch = "main" }
[patch."https://github.com/privacy-scaling-explorations/bls12_381"]
bls12_381 = { git = "https://github.com/scroll-tech/bls12_381", branch = "feat/impl_scalar_field" }


[dependencies]
anyhow = "1.0"
log = "0.4"
env_logger = "0.11.3"
serde = { version = "1.0.198", features = ["derive"] }
serde_json = "1.0.116"
futures = "0.3.30"

ethers-core = { git = "https://github.com/scroll-tech/ethers-rs.git", branch = "v2.0.7" }
ethers-providers = { git = "https://github.com/scroll-tech/ethers-rs.git", branch = "v2.0.7" }
halo2_proofs = { git = "https://github.com/scroll-tech/halo2.git", branch = "v1.1" }
snark-verifier-sdk = { git = "https://github.com/scroll-tech/snark-verifier", branch = "develop", default-features = false, features = ["loader_halo2", "loader_evm", "halo2-pse"] }
<<<<<<< HEAD
prover_curie = { git = "https://github.com/scroll-tech/zkevm-circuits.git", tag = "v0.11.4", package = "prover", default-features = false, features = ["parallel_syn", "scroll"] }
prover_darwin = { git = "https://github.com/scroll-tech/zkevm-circuits.git", branch = "release/v0.12.0", package = "prover", default-features = false, features = ["parallel_syn", "scroll"] }
=======
prover = { git = "https://github.com/scroll-tech/zkevm-circuits.git", branch = "v0.10", default-features = false, features = ["parallel_syn", "scroll", "shanghai"] }
prover_next = { git = "https://github.com/scroll-tech/zkevm-circuits.git", tag = "v0.11.5", package = "prover", default-features = false, features = ["parallel_syn", "scroll"] }
>>>>>>> 4e3a4a42
base64 = "0.13.1"
reqwest = { version = "0.12.4", features = ["gzip"] }
reqwest-middleware = "0.3"
reqwest-retry = "0.5"
once_cell = "1.19.0"
hex = "0.4.3"
tiny-keccak = { version = "2.0.0", features = ["sha3", "keccak"] }
rand = "0.8.5"
eth-keystore = "0.5.0"
rlp = "0.5.2"
tokio = "1.37.0"
sled = "0.34.7"
http = "1.1.0"
clap = { version = "4.5", features = ["derive"] }
ctor = "0.2.8"<|MERGE_RESOLUTION|>--- conflicted
+++ resolved
@@ -29,13 +29,8 @@
 ethers-providers = { git = "https://github.com/scroll-tech/ethers-rs.git", branch = "v2.0.7" }
 halo2_proofs = { git = "https://github.com/scroll-tech/halo2.git", branch = "v1.1" }
 snark-verifier-sdk = { git = "https://github.com/scroll-tech/snark-verifier", branch = "develop", default-features = false, features = ["loader_halo2", "loader_evm", "halo2-pse"] }
-<<<<<<< HEAD
-prover_curie = { git = "https://github.com/scroll-tech/zkevm-circuits.git", tag = "v0.11.4", package = "prover", default-features = false, features = ["parallel_syn", "scroll"] }
+prover_curie = { git = "https://github.com/scroll-tech/zkevm-circuits.git", tag = "v0.11.5", package = "prover", default-features = false, features = ["parallel_syn", "scroll"] }
 prover_darwin = { git = "https://github.com/scroll-tech/zkevm-circuits.git", branch = "release/v0.12.0", package = "prover", default-features = false, features = ["parallel_syn", "scroll"] }
-=======
-prover = { git = "https://github.com/scroll-tech/zkevm-circuits.git", branch = "v0.10", default-features = false, features = ["parallel_syn", "scroll", "shanghai"] }
-prover_next = { git = "https://github.com/scroll-tech/zkevm-circuits.git", tag = "v0.11.5", package = "prover", default-features = false, features = ["parallel_syn", "scroll"] }
->>>>>>> 4e3a4a42
 base64 = "0.13.1"
 reqwest = { version = "0.12.4", features = ["gzip"] }
 reqwest-middleware = "0.3"
