--- conflicted
+++ resolved
@@ -169,7 +169,7 @@
 
 	// if tried times >= 3, it's probably due to circuit proving panic
 	log.Error("zk proving panic for task", "task-type", task.Task.Type, "task-id", task.Task.ID)
-	return r.submitErr(task, message.ProofFailurePanic, errors.New("zk proving panic for task"))
+	return r.submitErr(task, false, message.ProofFailurePanic, errors.New("zk proving panic for task"))
 }
 
 // fetchTaskFromCoordinator fetches a new task from the server
@@ -321,23 +321,12 @@
 	}
 
 	// send the submit request
-<<<<<<< HEAD
 	if err := r.coordinatorClient.SubmitProof(r.ctx, req); err != nil {
 		if !errors.Is(errors.Unwrap(err), client.ConnectErr) {
 			if deleteErr := r.stack.Delete(msg.ID); deleteErr != nil {
 				log.Error("prover stack pop failed", "task_type", msg.Type, "task_id", msg.ID, "err", deleteErr)
 			}
 		}
-=======
-	needDeleteTask, err := r.coordinatorClient.SubmitProof(r.ctx, req)
-	if needDeleteTask {
-		if deleteErr := r.stack.Delete(msg.ID); deleteErr != nil {
-			log.Error("prover stack pop failed", "task_type", msg.Type, "task_id", msg.ID, "err", deleteErr)
-		}
-	}
-
-	if err != nil {
->>>>>>> becfd41b
 		return fmt.Errorf("error submitting proof: %v", err)
 	}
 
@@ -358,23 +347,12 @@
 	}
 
 	// send the submit request
-<<<<<<< HEAD
 	if submitErr := r.coordinatorClient.SubmitProof(r.ctx, req); submitErr != nil {
 		if !errors.Is(errors.Unwrap(err), client.ConnectErr) {
 			if deleteErr := r.stack.Delete(task.Task.ID); deleteErr != nil {
 				log.Error("prover stack pop failed", "task_type", task.Task.Type, "task_id", task.Task.ID, "err", deleteErr)
 			}
 		}
-=======
-	needDeleteTask, submitErr := r.coordinatorClient.SubmitProof(r.ctx, req)
-	if needDeleteTask {
-		if deleteErr := r.stack.Delete(task.Task.ID); deleteErr != nil {
-			log.Error("prover stack pop failed", "task_type", task.Task.Type, "task_id", task.Task.ID, "err", deleteErr)
-		}
-	}
-
-	if submitErr != nil {
->>>>>>> becfd41b
 		return fmt.Errorf("error submitting proof: %v", submitErr)
 	}
 
