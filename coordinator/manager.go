--- conflicted
+++ resolved
@@ -195,18 +195,13 @@
 				finishChan: make(chan rollerProofStatus, proofAndPkBufferSize),
 			}
 			m.sessions[sess.info.ID] = sess
-<<<<<<< HEAD
-			log.Info("Coordinator restart reload sessions", "ID", sess.info.ID, "sess", sess.info)
-			go m.CollectProofs(sess)
-=======
 
 			log.Info("Coordinator restart reload sessions", "session start time", time.Unix(sess.info.StartTimestamp, 0))
 			for _, roller := range sess.info.Rollers {
 				log.Info("restore roller info for session", "session id", sess.info.ID, "roller name", roller.Name, "public key", roller.PublicKey, "proof status", roller.Status)
 			}
 
-			go m.CollectProofs(sess.info.ID, sess)
->>>>>>> a78160dd
+			go m.CollectProofs(sess)
 		}
 	}
 }
