--- conflicted
+++ resolved
@@ -330,36 +330,31 @@
 
 // CollectProofs collects proofs corresponding to a proof generation session.
 func (m *Manager) CollectProofs(sess *session) {
-	//Cleanup roller sessions before return.
-	defer func() {
-		// TODO: remove the clean-up, rollers report healthy status.
-		m.mu.Lock()
-		for pk := range sess.info.Rollers {
-			m.freeTaskIDForRoller(pk, sess.info.ID)
-		}
-		delete(m.sessions, sess.info.ID)
-		m.mu.Unlock()
-	}()
 	for {
 		select {
-		//Execute after timeout, set in config.json. Consider all rollers failed.
 		case <-time.After(time.Duration(m.cfg.CollectionTime) * time.Minute):
-			// record failed session.
-			errMsg := "proof generation session ended without receiving any valid proofs"
-			m.addFailedSession(sess, errMsg)
-			log.Warn(errMsg, "session id", sess.info.ID)
-			// Set status as skipped.
-			// Note that this is only a workaround for testnet here.
-			// TODO: In real cases we should reset to orm.ProvingTaskUnassigned
-			// so as to re-distribute the task in the future
-			if err := m.orm.UpdateProvingStatus(sess.info.ID, types.ProvingTaskFailed); err != nil {
-				log.Error("fail to reset task_status as Unassigned", "id", sess.info.ID, "err", err)
-			}
-<<<<<<< HEAD
+			m.mu.Lock()
+			defer func() {
+				// TODO: remove the clean-up, rollers report healthy status.
+				for pk := range sess.info.Rollers {
+					m.freeTaskIDForRoller(pk, sess.info.ID)
+				}
+				delete(m.sessions, sess.info.ID)
+				m.mu.Unlock()
+			}()
+
+			// Pick a random winner.
+			// First, round up the keys that actually sent in a valid proof.
+			var participatingRollers []string
+			for pk, roller := range sess.info.Rollers {
+				if roller.Status == types.RollerProofValid {
+					participatingRollers = append(participatingRollers, pk)
+				}
+			}
 			// Ensure we got at least one proof before selecting a winner.
 			if len(participatingRollers) == 0 {
+				m.mu.Lock()
 				// record failed session.
-				coordinatorSessionsTimeoutTotalCounter.Inc(1)
 				errMsg := "proof generation session ended without receiving any valid proofs"
 				m.addFailedSession(sess, errMsg)
 				log.Warn(errMsg, "session id", sess.info.ID)
@@ -370,6 +365,8 @@
 				if err := m.orm.UpdateProvingStatus(sess.info.ID, types.ProvingTaskFailed); err != nil {
 					log.Error("fail to reset task_status as Unassigned", "id", sess.info.ID, "err", err)
 				}
+				coordinatorSessionsTimeoutTotalCounter.Inc(1)
+				m.mu.Unlock()
 				return
 			}
 
@@ -377,8 +374,6 @@
 			randIndex := mathrand.Intn(len(participatingRollers))
 			_ = participatingRollers[randIndex]
 			// TODO: reward winner
-=======
->>>>>>> 1d2886cb
 			return
 
 		//Execute after one of the roller finishes sending proof, return early if all rollers had sent results.
@@ -397,7 +392,7 @@
 			finished, validRollers := sess.isRollersFinished()
 
 			//When all rollers have finished submitting their tasks, select a winner within rollers with valid proof, and return, terminate the for loop.
-			if finished {
+			if finished && len(validRollers) > 0 {
 				//Select a random index for this slice.
 				randIndex := mathrand.Intn(len(validRollers))
 				_ = validRollers[randIndex]
