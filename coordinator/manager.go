package coordinator

import (
	"context"
	"crypto/rand"
	"fmt"
	mathrand "math/rand"
	"sync"
	"sync/atomic"
	"time"

	cmap "github.com/orcaman/concurrent-map"
	"github.com/scroll-tech/go-ethereum/common"
	"github.com/scroll-tech/go-ethereum/core/types"
	"github.com/scroll-tech/go-ethereum/log"
	"github.com/scroll-tech/go-ethereum/rpc"

	"scroll-tech/common/message"
<<<<<<< HEAD
=======
	"scroll-tech/database"
>>>>>>> 6bc5f754
	"scroll-tech/database/orm"

	"scroll-tech/coordinator/config"
	"scroll-tech/coordinator/verifier"
)

const (
	proofAndPkBufferSize = 10
)

type rollerStatus int32

const (
	rollerAssigned rollerStatus = iota
	rollerProofValid
	rollerProofInvalid
)

type rollerProofStatus struct {
	pk     string
	status rollerStatus
}

// Contains all the information on an ongoing proof generation session.
type session struct {
	// session id
	id string
	// A list of all participating rollers and if they finished proof generation for this session.
	// The map key is a hexadecimal encoding of the roller public key, as byte slices
	// can not be compared explicitly.
<<<<<<< HEAD
	rollers     map[string]bool
	rollerNames map[string]string
=======
	rollers      map[string]rollerStatus
	roller_names map[string]string
>>>>>>> 6bc5f754
	// session start time
	startTime time.Time
	// finish channel is used to pass the public key of the rollers who finished proving process.
	finishChan chan rollerProofStatus
}

// Manager is responsible for maintaining connections with active rollers,
// sending the challenges, and receiving proofs. It also regulates the reward
// distribution. All read and write logic and connection handling happens through
// a modular websocket server, contained within the Manager. Incoming messages are
// then passed to the Manager where the actual handling logic resides.
type Manager struct {
	// The manager context.
	ctx context.Context

	// The roller manager configuration.
	cfg *config.RollerManagerConfig

	// The indicator whether the backend is running or not.
	running int32

	// A mutex guarding the boolean below.
	mu sync.RWMutex
	// A map containing all active proof generation sessions.
	sessions map[string]*session
	// A map containing proof failed or verify failed proof.
<<<<<<< HEAD
	failedSessionInfos map[uint64]*SessionInfo

	rollerPool cmap.ConcurrentMap
=======
	failedSessionInfos map[string]*SessionInfo
>>>>>>> 6bc5f754

	// A direct connection to the Halo2 verifier, used to verify
	// incoming proofs.
	verifier *verifier.Verifier

	// db interface
	orm database.OrmFactory
}

// New returns a new instance of Manager. The instance will be not fully prepared,
// and still needs to be finalized and ran by calling `manager.Start`.
func New(ctx context.Context, cfg *config.RollerManagerConfig, orm database.OrmFactory) (*Manager, error) {
	var v *verifier.Verifier
	if cfg.VerifierEndpoint != "" {
		var err error
		v, err = verifier.NewVerifier(cfg.VerifierEndpoint)
		if err != nil {
			return nil, err
		}
	}

	log.Info("Start rollerManager successfully.")

	return &Manager{
		ctx:                ctx,
		cfg:                cfg,
<<<<<<< HEAD
		rollerPool:         cmap.New(),
		sessions:           make(map[uint64]session),
		failedSessionInfos: make(map[uint64]*SessionInfo),
=======
		server:             newServer(cfg.Endpoint),
		sessions:           make(map[string]*session),
		failedSessionInfos: make(map[string]*SessionInfo),
>>>>>>> 6bc5f754
		verifier:           v,
		orm:                orm,
	}, nil
}

// Start the Manager module.
func (m *Manager) Start() error {
	if m.isRunning() {
		return nil
	}

	// m.orm may be nil in scroll tests
	if m.orm != nil {
		// clean up assigned but not submitted task
		if err := m.orm.ResetProvingStatusFor(orm.ProvingTaskAssigned); err != nil {
			log.Error("fail to reset assigned tasks as unassigned")
		}
	}

	atomic.StoreInt32(&m.running, 1)

	go m.Loop()
	return nil
}

// Stop the Manager module, for a graceful shutdown.
func (m *Manager) Stop() {
	if !m.isRunning() {
		return
	}

	atomic.StoreInt32(&m.running, 0)
}

// isRunning returns an indicator whether manager is running or not.
func (m *Manager) isRunning() bool {
	return atomic.LoadInt32(&m.running) == 1
}

// Loop keeps the manager running.
func (m *Manager) Loop() {
	var (
		tick  = time.NewTicker(time.Second * 3)
		tasks []*orm.BlockBatch
	)
	defer tick.Stop()

	for {
		select {
		case <-tick.C:
			if len(tasks) == 0 && m.orm != nil {
				var err error
				// TODO: add cache
				if tasks, err = m.orm.GetBlockBatches(
					map[string]interface{}{"proving_status": orm.ProvingTaskUnassigned},
					fmt.Sprintf(
						"ORDER BY index %s LIMIT %d;",
						m.cfg.OrderSession,
						m.GetNumberOfIdleRollers(),
					),
				); err != nil {
					log.Error("failed to get unassigned proving tasks", "error", err)
					continue
				}
			}
			// Select roller and send message
			for len(tasks) > 0 && m.StartProofGenerationSession(tasks[0]) {
				tasks = tasks[1:]
			}
		case <-m.ctx.Done():
			if m.ctx.Err() != nil {
				log.Error(
					"manager context canceled with error",
					"error", m.ctx.Err(),
				)
			}
			return
		}
	}
}

<<<<<<< HEAD
// handleZkProof handle a ZkProof submitted from a roller.
=======
// HandleMessage handle a message from a roller.
func (m *Manager) HandleMessage(pk string, payload []byte) error {
	// Recover message
	msg := &message.Msg{}
	if err := json.Unmarshal(payload, msg); err != nil {
		return err
	}

	switch msg.Type {
	case message.ErrorMsgType:
		// Just log it for now.
		log.Error("error message received from roller", "message", msg)
		// TODO: handle in m.failedSessionInfos
		return nil
	case message.RegisterMsgType:
		// We shouldn't get this message, as the sequencer should handle registering at the start
		// of the connection.
		return errors.New("attempted handshake at the wrong time")
	case message.TaskMsgType:
		// We shouldn't get this message, as the sequencer should always be the one to send it
		return errors.New("received illegal message")
	case message.ProofMsgType:
		return m.HandleZkProof(pk, msg.Payload)
	default:
		return fmt.Errorf("unrecognized message type %v", msg.Type)
	}
}

// HandleZkProof handle a ZkProof submitted from a roller.
>>>>>>> 6bc5f754
// For now only proving/verifying error will lead to setting status as skipped.
// db/unmarshal errors will not because they are errors on the business logic side.
func (m *Manager) handleZkProof(pk string, msg *message.ProofMsg) error {
	var dbErr error
	var success bool

	// Assess if the proof generation session for the given ID is still active.
	// We hold the read lock until the end of the function so that there is no
	// potential race for channel deletion.
	m.mu.RLock()
	defer m.mu.RUnlock()
	s, ok := m.sessions[msg.ID]
	if !ok {
		return fmt.Errorf("proof generation session for id %v does not existID", msg.ID)
	}
	proofTimeSec := uint64(time.Since(s.startTime).Seconds())

	// Ensure this roller is eligible to participate in the session.
	if status, ok := s.rollers[pk]; !ok {
		return fmt.Errorf("roller %s is not eligible to partake in proof session %v", pk, msg.ID)
	} else if status == rollerProofValid {
		// In order to prevent DoS attacks, it is forbidden to repeatedly submit valid proofs.
		// TODO: Defend invalid proof resubmissions by one of the following two methods:
		// (i) slash the roller for each submission of invalid proof
		// (ii) set the maximum failure retry times
		log.Warn("roller has already submitted valid proof in proof session", "roller", pk, "proof id", msg.ID)
		return nil
	}
	log.Info("Received zk proof", "proof id", msg.ID)

	defer func() {
		// TODO: maybe we should use db tx for the whole process?
		// Roll back current proof's status.
		if dbErr != nil {
			if err := m.orm.UpdateProvingStatus(msg.ID, orm.ProvingTaskUnassigned); err != nil {
				log.Error("fail to reset task status as Unassigned", "msg.ID", msg.ID)
			}
		}
		// set proof status
		var status rollerStatus
		if success && dbErr == nil {
			status = rollerProofValid
		} else {
			status = rollerProofInvalid
		}
		// notify the session that the roller finishes the proving process
		s.finishChan <- rollerProofStatus{pk, status}
	}()

	if msg.Status != message.StatusOk {
		log.Error("Roller failed to generate proof", "msg.ID", msg.ID, "error", msg.Error)
		if dbErr = m.orm.UpdateProvingStatus(msg.ID, orm.ProvingTaskFailed); dbErr != nil {
			log.Error("failed to update task status as failed", "error", dbErr)
		}
		// record the failed session.
		m.addFailedSession(s, msg.Error)
		return nil
	}

	// store proof content
<<<<<<< HEAD
	if dbErr = m.orm.UpdateProofByNumber(m.ctx, msg.ID, common.FromHex(msg.Proof.Proof), common.FromHex(msg.Proof.FinalPair), proofTimeSec); dbErr != nil {
=======
	if dbErr = m.orm.UpdateProofByID(m.ctx, msg.ID, msg.Proof.Proof, msg.Proof.FinalPair, proofTimeSec); dbErr != nil {
>>>>>>> 6bc5f754
		log.Error("failed to store proof into db", "error", dbErr)
		return dbErr
	}
	if dbErr = m.orm.UpdateProvingStatus(msg.ID, orm.ProvingTaskProved); dbErr != nil {
		log.Error("failed to update task status as proved", "error", dbErr)
		return dbErr
	}

	if m.verifier != nil {
		var err error
		tasks, err := m.orm.GetBlockBatches(map[string]interface{}{"id": msg.ID})
		if len(tasks) == 0 {
			if err != nil {
				log.Error("failed to get tasks", "error", err)
			}
			return err
		}

		success, err = m.verifier.VerifyProof(msg.Proof)
		if err != nil {
			// record failed session.
			m.addFailedSession(s, err.Error())
			// TODO: this is only a temp workaround for testnet, we should return err in real cases
			success = false
			log.Error("Failed to verify zk proof", "proof id", msg.ID, "error", err)
			// TODO: Roller needs to be slashed if proof is invalid.
		} else {
			log.Info("Verify zk proof successfully", "verification result", success, "proof id", msg.ID)
		}
	} else {
		success = true
		log.Info("Verifier disabled, VerifyProof skipped")
		log.Info("Verify zk proof successfully", "verification result", success, "proof id", msg.ID)
	}

	var status orm.ProvingStatus
	if success {
		status = orm.ProvingTaskVerified
	} else {
		// Set status as skipped if verification fails.
		// Note that this is only a workaround for testnet here.
		// TODO: In real cases we should reset to orm.ProvingTaskUnassigned
		// so as to re-distribute the task in the future
		status = orm.ProvingTaskFailed
	}
	if dbErr = m.orm.UpdateProvingStatus(msg.ID, status); dbErr != nil {
		log.Error("failed to update proving_status", "msg.ID", msg.ID, "status", status, "error", dbErr)
	}

	return dbErr
}

// CollectProofs collects proofs corresponding to a proof generation session.
<<<<<<< HEAD
func (m *Manager) CollectProofs(id uint64, s *session) {
	timer := time.NewTimer(time.Duration(m.cfg.CollectionTime) * time.Minute)

	select {
	case <-timer.C:
		m.mu.Lock()

		// Ensure proper clean-up of resources.
		defer func() {
			delete(m.sessions, id)
			m.mu.Unlock()
		}()

		// Pick a random winner.
		// First, round up the keys that actually sent in a proof.
		var participatingRollers []string
		for pk, finished := range s.rollers {
			if finished {
				participatingRollers = append(participatingRollers, pk)
			}
		}
		// Ensure we got at least one proof before selecting a winner.
		if len(participatingRollers) == 0 {
			// record failed session.
			errMsg := "proof generation session ended without receiving any proofs"
			m.addFailedSession(s, errMsg)
			log.Warn(errMsg, "session id", id)
			// Set status as skipped.
			// Note that this is only a workaround for testnet here.
			// TODO: In real cases we should reset to orm.BlockUnassigned
			// so as to re-distribute the task in the future
			if err := m.orm.UpdateBlockStatus(id, orm.BlockFailed); err != nil {
				log.Error("fail to reset block_status as Unassigned", "id", id)
=======
func (m *Manager) CollectProofs(id string, s *session) {
	timer := time.NewTimer(time.Duration(m.cfg.CollectionTime) * time.Minute)

	for {
		select {
		case <-timer.C:
			m.mu.Lock()

			// Ensure proper clean-up of resources.
			defer func() {
				delete(m.sessions, id)
				m.mu.Unlock()
			}()

			// Pick a random winner.
			// First, round up the keys that actually sent in a valid proof.
			var participatingRollers []string
			for pk, status := range s.rollers {
				if status == rollerProofValid {
					participatingRollers = append(participatingRollers, pk)
				}
			}
			// Ensure we got at least one proof before selecting a winner.
			if len(participatingRollers) == 0 {
				// record failed session.
				errMsg := "proof generation session ended without receiving any valid proofs"
				m.addFailedSession(s, errMsg)
				log.Warn(errMsg, "session id", id)
				// Set status as skipped.
				// Note that this is only a workaround for testnet here.
				// TODO: In real cases we should reset to orm.ProvingTaskUnassigned
				// so as to re-distribute the task in the future
				if err := m.orm.UpdateProvingStatus(id, orm.ProvingTaskFailed); err != nil {
					log.Error("fail to reset task_status as Unassigned", "id", id, "err", err)
				}
				return
>>>>>>> 6bc5f754
			}
			return
<<<<<<< HEAD
=======
		case ret := <-s.finishChan:
			m.mu.Lock()
			s.rollers[ret.pk] = ret.status
			m.mu.Unlock()
>>>>>>> 6bc5f754
		}

		// Now, select a random index for this slice.
		randIndex, err := rand.Int(rand.Reader, big.NewInt(int64(len(participatingRollers)))) //nolint
		if err != nil {
			// If, for whatever reason, we can not generate a random number
			// using a strong random number generator, we can fall back on
			// using a weaker one.
			//nolint:gosec
			randIndex = big.NewInt(int64(mathrand.Intn(len(participatingRollers))))
		}
		_ = participatingRollers[randIndex.Uint64()]
		// TODO: reward winner
		return
	case pk := <-s.finishChan:
		m.mu.Lock()
		s.rollers[pk] = true
		m.mu.Unlock()
	}
}

// APIs collect API services.
func (m *Manager) APIs() []rpc.API {
	return []rpc.API{
		{
			Namespace: "roller",
			Service:   RollerAPI(m),
			Public:    true,
		},
		{
			Namespace: "debug",
			Public:    true,
			Service:   RollerDebugAPI(m),
		},
	}
}

// StartProofGenerationSession starts a proof generation session
<<<<<<< HEAD
func (m *Manager) StartProofGenerationSession(trace *types.BlockResult) bool {
	roller := m.selectRoller()
	if roller == nil {
=======
func (m *Manager) StartProofGenerationSession(task *orm.BlockBatch) bool {
	roller := m.SelectRoller()
	if roller == nil || roller.isClosed() {
>>>>>>> 6bc5f754
		return false
	}

	log.Info("start proof generation session", "id", task.ID)

	var dbErr error
	defer func() {
		if dbErr != nil {
			log.Error("StartProofGenerationSession", "dbErr", dbErr)
			if err := m.orm.UpdateProvingStatus(task.ID, orm.ProvingTaskUnassigned); err != nil {
				log.Error("fail to reset task_status as Unassigned", "id", task.ID, "dbErr", dbErr, "err", err)
			}
		}
	}()

<<<<<<< HEAD
	log.Info("roller is picked", "name", roller.Name, "public_key", roller.PublicKey)
	// send trace to roller
	roller.sendMsg(id, trace)

	s := session{
		id: id,
		rollers: map[string]bool{
			roller.PublicKey: false,
=======
	pk := roller.AuthMsg.Identity.PublicKey
	log.Info("roller is picked", "name", roller.AuthMsg.Identity.Name, "public_key", pk)

	traces, err := m.orm.GetBlockTraces(map[string]interface{}{"batch_id": task.ID})
	if err != nil {
		log.Error(
			"could not GetBlockTraces",
			"batch_id", task.ID,
			"error", err,
		)
		return false
	}

	msg, err := createTaskMsg(task.ID, traces)
	if err != nil {
		log.Error(
			"could not create block traces message",
			"error", err,
		)
		return false
	}
	// TODO: use some compression?
	if err := roller.sendMessage(msg); err != nil {
		log.Error(
			"could not send traces message to roller",
			"error", err,
		)
		return false
	}

	s := &session{
		id: task.ID,
		rollers: map[string]rollerStatus{
			pk: rollerAssigned,
>>>>>>> 6bc5f754
		},
		rollerNames: map[string]string{
			roller.PublicKey: roller.Name,
		},
		startTime:  time.Now(),
		finishChan: make(chan rollerProofStatus, proofAndPkBufferSize),
	}

	// Create a proof generation session.
	m.mu.Lock()
	m.sessions[task.ID] = s
	m.mu.Unlock()

<<<<<<< HEAD
	dbErr = m.orm.UpdateBlockStatus(id, orm.BlockAssigned)
	go m.CollectProofs(id, &s)
=======
	dbErr = m.orm.UpdateProvingStatus(task.ID, orm.ProvingTaskAssigned)
	go m.CollectProofs(task.ID, s)
>>>>>>> 6bc5f754

	return true
}

// IsRollerIdle determines whether this roller is idle.
func (m *Manager) IsRollerIdle(hexPk string) bool {
	m.mu.RLock()
	defer m.mu.RUnlock()
	// We need to iterate over all sessions because finished sessions will be deleted until the
	// timeout. So a busy roller could be marked as idle in a finished session.
	for _, sess := range m.sessions {
		for pk, status := range sess.rollers {
			if pk == hexPk && status == rollerAssigned {
				return false
			}
		}
	}

	return true
}

<<<<<<< HEAD
func (m *Manager) addFailedSession(s *session, errMsg string) {
	m.failedSessionInfos[s.id] = newSessionInfo(s, orm.BlockFailed, errMsg, true)
=======
// GetNumberOfIdleRollers returns the number of idle rollers in maintain list
func (m *Manager) GetNumberOfIdleRollers() int {
	cnt := 0
	// m.server.conns doesn't have any lock
	for _, roller := range m.server.conns.getAll() {
		if m.IsRollerIdle(roller.AuthMsg.Identity.PublicKey) {
			cnt++
		}
	}
	return cnt
}

func createTaskMsg(taskID string, traces []*types.BlockTrace) (*message.Msg, error) {
	idAndTraces := message.TaskMsg{
		ID:     taskID,
		Traces: traces, // roller should sort traces by height
	}

	payload, err := json.Marshal(idAndTraces)
	if err != nil {
		return nil, err
	}

	return &message.Msg{
		Type:    message.TaskMsgType,
		Payload: payload,
	}, nil
}

func (m *Manager) addFailedSession(s *session, errMsg string) {
	m.failedSessionInfos[s.id] = newSessionInfo(s, orm.ProvingTaskFailed, errMsg, true)
>>>>>>> 6bc5f754
}<|MERGE_RESOLUTION|>--- conflicted
+++ resolved
@@ -2,7 +2,6 @@
 
 import (
 	"context"
-	"crypto/rand"
 	"fmt"
 	mathrand "math/rand"
 	"sync"
@@ -10,16 +9,11 @@
 	"time"
 
 	cmap "github.com/orcaman/concurrent-map"
-	"github.com/scroll-tech/go-ethereum/common"
-	"github.com/scroll-tech/go-ethereum/core/types"
 	"github.com/scroll-tech/go-ethereum/log"
 	"github.com/scroll-tech/go-ethereum/rpc"
 
 	"scroll-tech/common/message"
-<<<<<<< HEAD
-=======
 	"scroll-tech/database"
->>>>>>> 6bc5f754
 	"scroll-tech/database/orm"
 
 	"scroll-tech/coordinator/config"
@@ -50,13 +44,8 @@
 	// A list of all participating rollers and if they finished proof generation for this session.
 	// The map key is a hexadecimal encoding of the roller public key, as byte slices
 	// can not be compared explicitly.
-<<<<<<< HEAD
-	rollers     map[string]bool
+	rollers     map[string]rollerStatus
 	rollerNames map[string]string
-=======
-	rollers      map[string]rollerStatus
-	roller_names map[string]string
->>>>>>> 6bc5f754
 	// session start time
 	startTime time.Time
 	// finish channel is used to pass the public key of the rollers who finished proving process.
@@ -83,13 +72,9 @@
 	// A map containing all active proof generation sessions.
 	sessions map[string]*session
 	// A map containing proof failed or verify failed proof.
-<<<<<<< HEAD
-	failedSessionInfos map[uint64]*SessionInfo
-
-	rollerPool cmap.ConcurrentMap
-=======
+
+	rollerPool         cmap.ConcurrentMap
 	failedSessionInfos map[string]*SessionInfo
->>>>>>> 6bc5f754
 
 	// A direct connection to the Halo2 verifier, used to verify
 	// incoming proofs.
@@ -116,15 +101,9 @@
 	return &Manager{
 		ctx:                ctx,
 		cfg:                cfg,
-<<<<<<< HEAD
 		rollerPool:         cmap.New(),
-		sessions:           make(map[uint64]session),
-		failedSessionInfos: make(map[uint64]*SessionInfo),
-=======
-		server:             newServer(cfg.Endpoint),
 		sessions:           make(map[string]*session),
 		failedSessionInfos: make(map[string]*SessionInfo),
->>>>>>> 6bc5f754
 		verifier:           v,
 		orm:                orm,
 	}, nil
@@ -206,39 +185,7 @@
 	}
 }
 
-<<<<<<< HEAD
-// handleZkProof handle a ZkProof submitted from a roller.
-=======
-// HandleMessage handle a message from a roller.
-func (m *Manager) HandleMessage(pk string, payload []byte) error {
-	// Recover message
-	msg := &message.Msg{}
-	if err := json.Unmarshal(payload, msg); err != nil {
-		return err
-	}
-
-	switch msg.Type {
-	case message.ErrorMsgType:
-		// Just log it for now.
-		log.Error("error message received from roller", "message", msg)
-		// TODO: handle in m.failedSessionInfos
-		return nil
-	case message.RegisterMsgType:
-		// We shouldn't get this message, as the sequencer should handle registering at the start
-		// of the connection.
-		return errors.New("attempted handshake at the wrong time")
-	case message.TaskMsgType:
-		// We shouldn't get this message, as the sequencer should always be the one to send it
-		return errors.New("received illegal message")
-	case message.ProofMsgType:
-		return m.HandleZkProof(pk, msg.Payload)
-	default:
-		return fmt.Errorf("unrecognized message type %v", msg.Type)
-	}
-}
-
 // HandleZkProof handle a ZkProof submitted from a roller.
->>>>>>> 6bc5f754
 // For now only proving/verifying error will lead to setting status as skipped.
 // db/unmarshal errors will not because they are errors on the business logic side.
 func (m *Manager) handleZkProof(pk string, msg *message.ProofMsg) error {
@@ -299,11 +246,7 @@
 	}
 
 	// store proof content
-<<<<<<< HEAD
-	if dbErr = m.orm.UpdateProofByNumber(m.ctx, msg.ID, common.FromHex(msg.Proof.Proof), common.FromHex(msg.Proof.FinalPair), proofTimeSec); dbErr != nil {
-=======
 	if dbErr = m.orm.UpdateProofByID(m.ctx, msg.ID, msg.Proof.Proof, msg.Proof.FinalPair, proofTimeSec); dbErr != nil {
->>>>>>> 6bc5f754
 		log.Error("failed to store proof into db", "error", dbErr)
 		return dbErr
 	}
@@ -357,41 +300,6 @@
 }
 
 // CollectProofs collects proofs corresponding to a proof generation session.
-<<<<<<< HEAD
-func (m *Manager) CollectProofs(id uint64, s *session) {
-	timer := time.NewTimer(time.Duration(m.cfg.CollectionTime) * time.Minute)
-
-	select {
-	case <-timer.C:
-		m.mu.Lock()
-
-		// Ensure proper clean-up of resources.
-		defer func() {
-			delete(m.sessions, id)
-			m.mu.Unlock()
-		}()
-
-		// Pick a random winner.
-		// First, round up the keys that actually sent in a proof.
-		var participatingRollers []string
-		for pk, finished := range s.rollers {
-			if finished {
-				participatingRollers = append(participatingRollers, pk)
-			}
-		}
-		// Ensure we got at least one proof before selecting a winner.
-		if len(participatingRollers) == 0 {
-			// record failed session.
-			errMsg := "proof generation session ended without receiving any proofs"
-			m.addFailedSession(s, errMsg)
-			log.Warn(errMsg, "session id", id)
-			// Set status as skipped.
-			// Note that this is only a workaround for testnet here.
-			// TODO: In real cases we should reset to orm.BlockUnassigned
-			// so as to re-distribute the task in the future
-			if err := m.orm.UpdateBlockStatus(id, orm.BlockFailed); err != nil {
-				log.Error("fail to reset block_status as Unassigned", "id", id)
-=======
 func (m *Manager) CollectProofs(id string, s *session) {
 	timer := time.NewTimer(time.Duration(m.cfg.CollectionTime) * time.Minute)
 
@@ -428,34 +336,18 @@
 					log.Error("fail to reset task_status as Unassigned", "id", id, "err", err)
 				}
 				return
->>>>>>> 6bc5f754
-			}
+			}
+
+			// Now, select a random index for this slice.
+			randIndex := mathrand.Intn(len(participatingRollers))
+			_ = participatingRollers[randIndex]
+			// TODO: reward winner
 			return
-<<<<<<< HEAD
-=======
 		case ret := <-s.finishChan:
 			m.mu.Lock()
 			s.rollers[ret.pk] = ret.status
 			m.mu.Unlock()
->>>>>>> 6bc5f754
-		}
-
-		// Now, select a random index for this slice.
-		randIndex, err := rand.Int(rand.Reader, big.NewInt(int64(len(participatingRollers)))) //nolint
-		if err != nil {
-			// If, for whatever reason, we can not generate a random number
-			// using a strong random number generator, we can fall back on
-			// using a weaker one.
-			//nolint:gosec
-			randIndex = big.NewInt(int64(mathrand.Intn(len(participatingRollers))))
-		}
-		_ = participatingRollers[randIndex.Uint64()]
-		// TODO: reward winner
-		return
-	case pk := <-s.finishChan:
-		m.mu.Lock()
-		s.rollers[pk] = true
-		m.mu.Unlock()
+		}
 	}
 }
 
@@ -476,15 +368,9 @@
 }
 
 // StartProofGenerationSession starts a proof generation session
-<<<<<<< HEAD
-func (m *Manager) StartProofGenerationSession(trace *types.BlockResult) bool {
+func (m *Manager) StartProofGenerationSession(task *orm.BlockBatch) bool {
 	roller := m.selectRoller()
 	if roller == nil {
-=======
-func (m *Manager) StartProofGenerationSession(task *orm.BlockBatch) bool {
-	roller := m.SelectRoller()
-	if roller == nil || roller.isClosed() {
->>>>>>> 6bc5f754
 		return false
 	}
 
@@ -499,19 +385,6 @@
 			}
 		}
 	}()
-
-<<<<<<< HEAD
-	log.Info("roller is picked", "name", roller.Name, "public_key", roller.PublicKey)
-	// send trace to roller
-	roller.sendMsg(id, trace)
-
-	s := session{
-		id: id,
-		rollers: map[string]bool{
-			roller.PublicKey: false,
-=======
-	pk := roller.AuthMsg.Identity.PublicKey
-	log.Info("roller is picked", "name", roller.AuthMsg.Identity.Name, "public_key", pk)
 
 	traces, err := m.orm.GetBlockTraces(map[string]interface{}{"batch_id": task.ID})
 	if err != nil {
@@ -523,31 +396,18 @@
 		return false
 	}
 
-	msg, err := createTaskMsg(task.ID, traces)
-	if err != nil {
-		log.Error(
-			"could not create block traces message",
-			"error", err,
-		)
-		return false
-	}
-	// TODO: use some compression?
-	if err := roller.sendMessage(msg); err != nil {
-		log.Error(
-			"could not send traces message to roller",
-			"error", err,
-		)
-		return false
-	}
-
+	log.Info("roller is picked", "name", roller.Name, "public_key", roller.PublicKey)
+	// send trace to roller
+	roller.sendMsg(task.ID, traces)
+
+	pk := roller.PublicKey
 	s := &session{
 		id: task.ID,
 		rollers: map[string]rollerStatus{
 			pk: rollerAssigned,
->>>>>>> 6bc5f754
 		},
 		rollerNames: map[string]string{
-			roller.PublicKey: roller.Name,
+			pk: roller.Name,
 		},
 		startTime:  time.Now(),
 		finishChan: make(chan rollerProofStatus, proofAndPkBufferSize),
@@ -558,13 +418,8 @@
 	m.sessions[task.ID] = s
 	m.mu.Unlock()
 
-<<<<<<< HEAD
-	dbErr = m.orm.UpdateBlockStatus(id, orm.BlockAssigned)
-	go m.CollectProofs(id, &s)
-=======
 	dbErr = m.orm.UpdateProvingStatus(task.ID, orm.ProvingTaskAssigned)
 	go m.CollectProofs(task.ID, s)
->>>>>>> 6bc5f754
 
 	return true
 }
@@ -586,40 +441,6 @@
 	return true
 }
 
-<<<<<<< HEAD
-func (m *Manager) addFailedSession(s *session, errMsg string) {
-	m.failedSessionInfos[s.id] = newSessionInfo(s, orm.BlockFailed, errMsg, true)
-=======
-// GetNumberOfIdleRollers returns the number of idle rollers in maintain list
-func (m *Manager) GetNumberOfIdleRollers() int {
-	cnt := 0
-	// m.server.conns doesn't have any lock
-	for _, roller := range m.server.conns.getAll() {
-		if m.IsRollerIdle(roller.AuthMsg.Identity.PublicKey) {
-			cnt++
-		}
-	}
-	return cnt
-}
-
-func createTaskMsg(taskID string, traces []*types.BlockTrace) (*message.Msg, error) {
-	idAndTraces := message.TaskMsg{
-		ID:     taskID,
-		Traces: traces, // roller should sort traces by height
-	}
-
-	payload, err := json.Marshal(idAndTraces)
-	if err != nil {
-		return nil, err
-	}
-
-	return &message.Msg{
-		Type:    message.TaskMsgType,
-		Payload: payload,
-	}, nil
-}
-
 func (m *Manager) addFailedSession(s *session, errMsg string) {
 	m.failedSessionInfos[s.id] = newSessionInfo(s, orm.ProvingTaskFailed, errMsg, true)
->>>>>>> 6bc5f754
 }