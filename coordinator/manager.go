--- conflicted
+++ resolved
@@ -332,17 +332,13 @@
 
 // CollectProofs collects proofs corresponding to a proof generation session.
 func (m *Manager) CollectProofs(sess *session) {
-<<<<<<< HEAD
-	timer := time.NewTimer(m.vp.GetDuration("collection_time_min"))
-=======
 	select {
-	case <-time.After(time.Duration(m.cfg.CollectionTime) * time.Minute):
+	case <-time.After(m.vp.GetDuration("collection_time_min"))):
 		m.mu.Lock()
 		defer func() {
 			delete(m.sessions, sess.info.ID)
 			m.mu.Unlock()
 		}()
->>>>>>> b85b4baf
 
 		// Pick a random winner.
 		// First, round up the keys that actually sent in a valid proof.
