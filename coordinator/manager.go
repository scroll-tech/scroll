--- conflicted
+++ resolved
@@ -176,7 +176,7 @@
 				}
 			}
 			// Select roller and send message
-			for len(tasks) > 0 && m.StartProofGenerationSession(tasks[0]) {
+			for len(tasks) > 0 && m.StartProofGenerationSession(tasks[0], nil) {
 				tasks = tasks[1:]
 			}
 		case <-m.ctx.Done():
@@ -339,76 +339,31 @@
 // CollectProofs collects proofs corresponding to a proof generation session.
 func (m *Manager) CollectProofs(sess *session) {
 	//Cleanup roller sessions before return.
-	defer func() {
-		// TODO: remove the clean-up, rollers report healthy status.
-		m.mu.Lock()
-		for pk := range sess.info.Rollers {
-			m.freeTaskIDForRoller(pk, sess.info.ID)
-		}
-		delete(m.sessions, sess.info.ID)
-		m.mu.Unlock()
-	}()
+	// defer func() {
+	// 	// TODO: remove the clean-up, rollers report healthy status.
+	// 	m.mu.Lock()
+	// 	for pk := range sess.info.Rollers {
+	// 		m.freeTaskIDForRoller(pk, sess.info.ID)
+	// 	}
+	// 	delete(m.sessions, sess.info.ID)
+	// 	m.mu.Unlock()
+	// }()
 	for {
 		select {
 		//Execute after timeout, set in config.json. Consider all rollers failed.
 		case <-time.After(time.Duration(m.cfg.CollectionTime) * time.Minute):
-<<<<<<< HEAD
-			m.mu.Lock()
-
-			// Count number of rollers that sent any proof
-			var cntRespondedRollers int64 = 0
-			for _, roller := range sess.info.Rollers {
-				if roller.Status != types.RollerAssigned {
-					cntRespondedRollers++
+			// Check if session can be replayed
+			if sess.info.Attempts < m.cfg.SessionAttempts {
+				if m.StartProofGenerationSession(nil, sess) {
+					m.mu.Lock()
+					for pk := range sess.info.Rollers {
+						m.freeTaskIDForRoller(pk, sess.info.ID)
+					}
+					m.mu.Unlock()
+					log.Info("session has replayed, session id:", sess.info.ID)
+					return
 				}
 			}
-			// If all rollers didn't respond (timed out) and there are attempts left for session
-			if cntRespondedRollers == 0 && sess.info.Attempts < m.cfg.SessionAttempts {
-				if !m.ReplayProofGenerationSession(sess) {
-					delete(m.sessions, sess.info.ID)
-				}
-				// record failed session.
-				errMsg := "proof generation session ended without receiving any proofs (timed out)"
-				m.addFailedSession(sess, errMsg)
-				for pk := range sess.info.Rollers {
-					m.freeTaskIDForRoller(pk, sess.info.ID)
-				}
-				m.mu.Unlock()
-				return
-			}
-
-			defer func() {
-				// TODO: remove the clean-up, rollers report healthy status.
-				for pk := range sess.info.Rollers {
-					m.freeTaskIDForRoller(pk, sess.info.ID)
-				}
-				delete(m.sessions, sess.info.ID)
-				m.mu.Unlock()
-			}()
-
-			// Pick a random winner.
-			// First, round up the keys that actually sent in a valid proof.
-			var participatingRollers []string
-			for pk, roller := range sess.info.Rollers {
-				if roller.Status == types.RollerProofValid {
-					participatingRollers = append(participatingRollers, pk)
-				}
-			}
-			// Ensure we got at least one proof before selecting a winner.
-			if len(participatingRollers) == 0 {
-				// record failed session.
-				errMsg := "proof generation session ended without receiving any valid proofs"
-				m.addFailedSession(sess, errMsg)
-				log.Warn(errMsg, "session id", sess.info.ID)
-				// Set status as skipped.
-				// Note that this is only a workaround for testnet here.
-				// TODO: In real cases we should reset to orm.ProvingTaskUnassigned
-				// so as to re-distribute the task in the future
-				if err := m.orm.UpdateProvingStatus(sess.info.ID, types.ProvingTaskFailed); err != nil {
-					log.Error("fail to reset task_status as Unassigned", "id", sess.info.ID, "err", err)
-				}
-				return
-=======
 			// record failed session.
 			errMsg := "proof generation session ended without receiving any valid proofs"
 			m.addFailedSession(sess, errMsg)
@@ -419,8 +374,13 @@
 			// so as to re-distribute the task in the future
 			if err := m.orm.UpdateProvingStatus(sess.info.ID, types.ProvingTaskFailed); err != nil {
 				log.Error("fail to reset task_status as Unassigned", "id", sess.info.ID, "err", err)
->>>>>>> 77f1fa7c
-			}
+			}
+			m.mu.Lock()
+			for pk := range sess.info.Rollers {
+				m.freeTaskIDForRoller(pk, sess.info.ID)
+			}
+			delete(m.sessions, sess.info.ID)
+			m.mu.Unlock()
 			return
 
 		//Execute after one of the roller finishes sending proof, return early if all rollers had sent results.
@@ -444,6 +404,11 @@
 				randIndex := mathrand.Intn(len(validRollers))
 				_ = validRollers[randIndex]
 				// TODO: reward winner
+
+				for pk := range sess.info.Rollers {
+					m.freeTaskIDForRoller(pk, sess.info.ID)
+				}
+				delete(m.sessions, sess.info.ID)
 				m.mu.Unlock()
 				return
 			}
@@ -497,27 +462,39 @@
 }
 
 // StartProofGenerationSession starts a proof generation session
-func (m *Manager) StartProofGenerationSession(task *types.BlockBatch) (success bool) {
+func (m *Manager) StartProofGenerationSession(task *types.BlockBatch, prevSession *session) (success bool) {
+	var taskId string
+	if task != nil {
+		taskId = task.Hash
+	} else {
+		taskId = prevSession.info.ID
+	}
 	if m.GetNumberOfIdleRollers() == 0 {
-		log.Warn("no idle roller when starting proof generation session", "id", task.Hash)
+		log.Warn("no idle roller when starting proof generation session", "id", taskId)
 		return false
 	}
 
-	log.Info("start proof generation session", "id", task.Hash)
+	log.Info("start proof generation session", "id", taskId)
 	defer func() {
 		if !success {
-			if err := m.orm.UpdateProvingStatus(task.Hash, types.ProvingTaskUnassigned); err != nil {
-				log.Error("fail to reset task_status as Unassigned", "id", task.Hash, "err", err)
+			if task != nil {
+				if err := m.orm.UpdateProvingStatus(taskId, types.ProvingTaskUnassigned); err != nil {
+					log.Error("fail to reset task_status as Unassigned", "id", taskId, "err", err)
+				}
+			} else {
+				if err := m.orm.UpdateProvingStatus(taskId, types.ProvingTaskFailed); err != nil {
+					log.Error("fail to reset task_status as Failed", "id", taskId, "err", err)
+				}
 			}
 		}
 	}()
 
 	// Get block traces.
-	blockInfos, err := m.orm.GetL2BlockInfos(map[string]interface{}{"batch_hash": task.Hash})
+	blockInfos, err := m.orm.GetL2BlockInfos(map[string]interface{}{"batch_hash": taskId})
 	if err != nil {
 		log.Error(
 			"could not GetBlockInfos",
-			"batch_hash", task.Hash,
+			"batch_hash", taskId,
 			"error", err,
 		)
 		return false
@@ -544,35 +521,38 @@
 			log.Info("selectRoller returns nil")
 			break
 		}
-		log.Info("roller is picked", "session id", task.Hash, "name", roller.Name, "public key", roller.PublicKey)
+		log.Info("roller is picked", "session id", taskId, "name", roller.Name, "public key", roller.PublicKey)
 		// send trace to roller
-		if !roller.sendTask(task.Hash, traces) {
-			log.Error("send task failed", "roller name", roller.Name, "public key", roller.PublicKey, "id", task.Hash)
+		if !roller.sendTask(taskId, traces) {
+			log.Error("send task failed", "roller name", roller.Name, "public key", roller.PublicKey, "id", taskId)
 			continue
 		}
 		rollers[roller.PublicKey] = &types.RollerStatus{PublicKey: roller.PublicKey, Name: roller.Name, Status: types.RollerAssigned}
 	}
 	// No roller assigned.
 	if len(rollers) == 0 {
-		log.Error("no roller assigned", "id", task.Hash, "number of idle rollers", m.GetNumberOfIdleRollers())
+		log.Error("no roller assigned", "id", taskId, "number of idle rollers", m.GetNumberOfIdleRollers())
 		return false
 	}
 
 	// Update session proving status as assigned.
-	if err = m.orm.UpdateProvingStatus(task.Hash, types.ProvingTaskAssigned); err != nil {
-		log.Error("failed to update task status", "id", task.Hash, "err", err)
+	if err = m.orm.UpdateProvingStatus(taskId, types.ProvingTaskAssigned); err != nil {
+		log.Error("failed to update task status", "id", taskId, "err", err)
 		return false
 	}
 
 	// Create a proof generation session.
 	sess := &session{
 		info: &types.SessionInfo{
-			ID:             task.Hash,
+			ID:             taskId,
 			Rollers:        rollers,
 			StartTimestamp: time.Now().Unix(),
 			Attempts:       1,
 		},
 		finishChan: make(chan rollerProofStatus, proofAndPkBufferSize),
+	}
+	if prevSession != nil {
+		sess.info.Attempts += prevSession.info.Attempts
 	}
 
 	// Store session info.
@@ -590,109 +570,7 @@
 	}
 
 	m.mu.Lock()
-	m.sessions[task.Hash] = sess
-	m.mu.Unlock()
-	go m.CollectProofs(sess)
-
-	return true
-}
-
-// ReplayProofGenerationSession replays a proof generation session
-func (m *Manager) ReplayProofGenerationSession(prevSession *session) (success bool) {
-	defer func() {
-		if !success {
-			if err := m.orm.UpdateProvingStatus(prevSession.info.ID, types.ProvingTaskFailed); err != nil {
-				log.Error("fail to reset task_status as Failed", "id", prevSession.info.ID, "err", err)
-			}
-		}
-	}()
-
-	if m.GetNumberOfIdleRollers() == 0 {
-		log.Warn("no idle roller when replaying proof generation session", "id", prevSession.info.ID)
-		return false
-	}
-
-	log.Info("start replay proof generation session", "id", prevSession.info.ID)
-
-	// Get block traces.
-	blockInfos, err := m.orm.GetL2BlockInfos(map[string]interface{}{"batch_hash": prevSession.info.ID})
-	if err != nil {
-		log.Error(
-			"could not GetBlockInfos",
-			"batch_hash", prevSession.info.ID,
-			"error", err,
-		)
-		return false
-	}
-	traces := make([]*geth_types.BlockTrace, len(blockInfos))
-	for i, blockInfo := range blockInfos {
-		traces[i], err = m.Client.GetBlockTraceByHash(m.ctx, common.HexToHash(blockInfo.Hash))
-		if err != nil {
-			log.Error(
-				"could not GetBlockTraceByNumber",
-				"block number", blockInfo.Number,
-				"block hash", blockInfo.Hash,
-				"error", err,
-			)
-			return false
-		}
-	}
-
-	// Dispatch task to rollers.
-	rollers := make(map[string]*types.RollerStatus)
-	for i := 0; i < int(m.cfg.RollersPerSession); i++ {
-		roller := m.selectRoller()
-		if roller == nil {
-			log.Info("selectRoller returns nil")
-			break
-		}
-		log.Info("roller is picked", "session id", prevSession.info.ID, "name", roller.Name, "public key", roller.PublicKey)
-		// send trace to roller
-		if !roller.sendTask(prevSession.info.ID, traces) {
-			log.Error("send task failed", "roller name", roller.Name, "public key", roller.PublicKey, "id", prevSession.info.ID)
-			continue
-		}
-		rollers[roller.PublicKey] = &types.RollerStatus{PublicKey: roller.PublicKey, Name: roller.Name, Status: types.RollerAssigned}
-	}
-	// No roller assigned.
-	if len(rollers) == 0 {
-		log.Error("no roller assigned", "id", prevSession.info.ID, "number of idle rollers", m.GetNumberOfIdleRollers())
-		return false
-	}
-
-	// Update session proving status as assigned.
-	if err = m.orm.UpdateProvingStatus(prevSession.info.ID, types.ProvingTaskAssigned); err != nil {
-		log.Error("failed to update task status", "id", prevSession.info.ID, "err", err)
-		return false
-	}
-
-	// Create a proof generation session.
-	sess := &session{
-		info: &types.SessionInfo{
-			ID:             prevSession.info.ID,
-			Rollers:        rollers,
-			StartTimestamp: time.Now().Unix(),
-			Attempts:       prevSession.info.Attempts + 1,
-		},
-		finishChan: make(chan rollerProofStatus, proofAndPkBufferSize),
-	}
-
-	// Store session info.
-	if err = m.orm.SetSessionInfo(sess.info); err != nil {
-		log.Error("db set session info fail", "error", err)
-		for _, roller := range sess.info.Rollers {
-			log.Error(
-				"restore roller info for session",
-				"session id", sess.info.ID,
-				"roller name", roller.Name,
-				"public key", roller.PublicKey,
-				"proof status", roller.Status)
-		}
-		return false
-	}
-
-	m.mu.Lock()
-	m.sessions[sess.info.ID] = sess
+	m.sessions[taskId] = sess
 	m.mu.Unlock()
 	go m.CollectProofs(sess)
 
