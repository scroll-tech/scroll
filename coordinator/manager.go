--- conflicted
+++ resolved
@@ -11,13 +11,9 @@
 
 	cmap "github.com/orcaman/concurrent-map"
 	"github.com/patrickmn/go-cache"
-<<<<<<< HEAD
-	"github.com/scroll-tech/go-ethereum/core/types"
-=======
 	"github.com/scroll-tech/go-ethereum/common"
 	"github.com/scroll-tech/go-ethereum/core/types"
 	"github.com/scroll-tech/go-ethereum/ethclient"
->>>>>>> 479a061e
 	"github.com/scroll-tech/go-ethereum/log"
 	"github.com/scroll-tech/go-ethereum/rpc"
 
@@ -399,18 +395,13 @@
 			}
 		}
 	}()
-<<<<<<< HEAD
 	if dbErr = m.orm.UpdateProvingStatus(task.ID, orm.ProvingTaskAssigned); dbErr != nil {
 		return false
 	}
 
-	var traces []*types.BlockTrace
-	traces, dbErr = m.orm.GetBlockTraces(map[string]interface{}{"batch_id": task.ID})
+	var blockInfos []*orm.BlockInfo
+	blockInfos, dbErr = m.orm.GetBlockInfos(map[string]interface{}{"batch_id": task.ID})
 	if dbErr != nil {
-=======
-	blockInfos, err := m.orm.GetBlockInfos(map[string]interface{}{"batch_id": task.ID})
-	if err != nil {
->>>>>>> 479a061e
 		log.Error(
 			"could not GetBlockInfos",
 			"batch_id", task.ID,
@@ -418,24 +409,21 @@
 		)
 		return false
 	}
-<<<<<<< HEAD
-=======
 
 	traces := make([]*types.BlockTrace, len(blockInfos))
 	for i, blockInfo := range blockInfos {
-		traces[i], err = m.Client.GetBlockTraceByHash(m.ctx, common.HexToHash(blockInfo.Hash))
-		if err != nil {
+		traces[i], dbErr = m.Client.GetBlockTraceByHash(m.ctx, common.HexToHash(blockInfo.Hash))
+		if dbErr != nil {
 			log.Error(
 				"could not GetBlockTraceByNumber",
 				"block number", blockInfo.Number,
 				"block hash", blockInfo.Hash,
-				"error", err,
+				"error", dbErr,
 			)
 			return false
 		}
 	}
 
->>>>>>> 479a061e
 	log.Info("roller is picked", "name", roller.Name, "public_key", roller.PublicKey)
 
 	// send trace to roller
@@ -460,14 +448,16 @@
 		},
 		finishChan: make(chan rollerProofStatus, proofAndPkBufferSize),
 	}
+
+	// Store session info.
+	if dbErr = m.orm.SetSessionInfo(s.info); dbErr != nil {
+		log.Error("db set session info fail", "pk", pk, "error", dbErr)
+		return false
+	}
+
 	m.mu.Lock()
 	m.sessions[task.ID] = s
 	m.mu.Unlock()
-
-	// Store session info.
-	if dbErr = m.orm.SetSessionInfo(s.info); dbErr != nil {
-		log.Error("db set session info fail", "pk", pk, "error", dbErr)
-	}
 	go m.CollectProofs(task.ID, s)
 
 	return true
