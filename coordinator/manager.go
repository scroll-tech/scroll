--- conflicted
+++ resolved
@@ -432,8 +432,7 @@
 			return false
 		}
 	}
-
-<<<<<<< HEAD
+  
 	// Dispatch task to rollers.
 	rollers := make(map[string]*orm.RollerStatus)
 	for i := 0; i < int(m.cfg.RollersPerSession); i++ {
@@ -451,13 +450,6 @@
 	}
 	// No roller assigned.
 	if len(rollers) == 0 {
-=======
-	log.Info("roller is picked", "session id", task.ID, "name", roller.Name, "public key", roller.PublicKey)
-
-	// send trace to roller
-	if !roller.sendTask(task.ID, traces) {
-		log.Error("send task failed", "roller name", roller.Name, "public key", roller.PublicKey, "id", task.ID)
->>>>>>> 2e3c80c5
 		return false
 	}
 
@@ -472,7 +464,6 @@
 	}
 
 	// Store session info.
-<<<<<<< HEAD
 	if err = m.orm.SetSessionInfo(sess.info); err != nil {
 		log.Error("db set session info fail", "error", err)
 		for _, roller := range sess.info.Rollers {
@@ -483,10 +474,6 @@
 				"public key", roller.PublicKey,
 				"proof status", roller.Status)
 		}
-=======
-	if err = m.orm.SetSessionInfo(s.info); err != nil {
-		log.Error("db set session info fail", "roller name", roller.Name, "public key", pk, "error", err)
->>>>>>> 2e3c80c5
 		return false
 	}
 
