--- conflicted
+++ resolved
@@ -325,32 +325,15 @@
 
 // CollectProofs collects proofs corresponding to a proof generation session.
 func (m *Manager) CollectProofs(sess *session) {
-<<<<<<< HEAD
-	select {
-	case <-time.After(time.Duration(m.cfg.CollectionTime) * time.Minute):
-		m.mu.Lock()
-		// Ensure proper clean-up of resources.
-		defer func() {
-			// TODO: remove the clean-up, rollers report healthy status.
-			for pk := range sess.info.Rollers {
-				m.freeTaskIDForRoller(pk, sess.info.ID)
-			}
-			delete(m.sessions, sess.info.ID)
-			m.mu.Unlock()
-		}()
-
-		// Pick a random winner.
-		// First, round up the keys that actually sent in a valid proof.
-		var participatingRollers []string
-		for pk, roller := range sess.info.Rollers {
-			if roller.Status == orm.RollerProofValid {
-				participatingRollers = append(participatingRollers, pk)
-=======
 	for {
 		select {
 		case <-time.After(time.Duration(m.cfg.CollectionTime) * time.Minute):
 			m.mu.Lock()
 			defer func() {
+				// TODO: remove the clean-up, rollers report healthy status.
+				for pk := range sess.info.Rollers {
+					m.freeTaskIDForRoller(pk, sess.info.ID)
+				}
 				delete(m.sessions, sess.info.ID)
 				m.mu.Unlock()
 			}()
@@ -362,7 +345,6 @@
 				if roller.Status == orm.RollerProofValid {
 					participatingRollers = append(participatingRollers, pk)
 				}
->>>>>>> 52bf3a55
 			}
 			// Ensure we got at least one proof before selecting a winner.
 			if len(participatingRollers) == 0 {
