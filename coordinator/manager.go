--- conflicted
+++ resolved
@@ -377,13 +377,8 @@
 			// Ensure we got at least one proof before selecting a winner.
 			if len(participatingRollers) == 0 {
 				// record failed session.
-<<<<<<< HEAD
-				errMsg := "proof generation session ended without receiving any proofs"
+				errMsg := "proof generation session ended without receiving any valid proofs"
 				m.addFailedSession(s, errMsg)
-=======
-				errMsg := "proof generation session ended without receiving any valid proofs"
-				m.addFailedSession(&s, errMsg)
->>>>>>> 0b5f9312
 				log.Warn(errMsg, "session id", id)
 				// Set status as skipped.
 				// Note that this is only a workaround for testnet here.
@@ -473,17 +468,10 @@
 		return false
 	}
 
-<<<<<<< HEAD
 	s := &session{
 		id: task.ID,
-		rollers: map[string]bool{
-			pk: false,
-=======
-	s := session{
-		id: id,
 		rollers: map[string]rollerStatus{
 			pk: rollerAssigned,
->>>>>>> 0b5f9312
 		},
 		roller_names: map[string]string{
 			pk: roller.AuthMsg.Identity.Name,
