package coordinator

import (
	"context"
	"fmt"
	mathrand "math/rand"
	"sync"
	"sync/atomic"
	"time"

	cmap "github.com/orcaman/concurrent-map"
	"github.com/scroll-tech/go-ethereum/log"
	"github.com/scroll-tech/go-ethereum/rpc"

	"scroll-tech/common/message"
	"scroll-tech/database"
	"scroll-tech/database/orm"

	"scroll-tech/coordinator/config"
	"scroll-tech/coordinator/verifier"
)

const (
	proofAndPkBufferSize = 10
)

type rollerProofStatus struct {
	id     string
	pk     string
	status orm.RollerProveStatus
}

// Contains all the information on an ongoing proof generation session.
type session struct {
<<<<<<< HEAD
	info *orm.SessionInfo
=======
	// session id
	id string
	// A list of all participating rollers and if they finished proof generation for this session.
	// The map key is a hexadecimal encoding of the roller public key, as byte slices
	// can not be compared explicitly.
	rollers     map[string]rollerStatus
	rollerNames map[string]string
	// session start time
	startTime time.Time
>>>>>>> cc2f5b5b
	// finish channel is used to pass the public key of the rollers who finished proving process.
	finishChan chan rollerProofStatus
}

// Manager is responsible for maintaining connections with active rollers,
// sending the challenges, and receiving proofs. It also regulates the reward
// distribution. All read and write logic and connection handling happens through
// a modular websocket server, contained within the Manager. Incoming messages are
// then passed to the Manager where the actual handling logic resides.
type Manager struct {
	// The manager context.
	ctx context.Context

	// The roller manager configuration.
	cfg *config.RollerManagerConfig

	// The indicator whether the backend is running or not.
	running int32

	// A mutex guarding the boolean below.
	mu sync.RWMutex
	// A map containing all active proof generation sessions.
	sessions map[string]*session
	// A map containing proof failed or verify failed proof.
<<<<<<< HEAD
	// TODO: once put into use, should add to graceful restart.
=======

	rollerPool         cmap.ConcurrentMap
>>>>>>> cc2f5b5b
	failedSessionInfos map[string]*SessionInfo

	// A direct connection to the Halo2 verifier, used to verify
	// incoming proofs.
	verifier *verifier.Verifier

	// db interface
	orm database.OrmFactory
}

// New returns a new instance of Manager. The instance will be not fully prepared,
// and still needs to be finalized and ran by calling `manager.Start`.
func New(ctx context.Context, cfg *config.RollerManagerConfig, orm database.OrmFactory) (*Manager, error) {
	var v *verifier.Verifier
	if cfg.VerifierEndpoint != "" {
		var err error
		v, err = verifier.NewVerifier(cfg.VerifierEndpoint)
		if err != nil {
			return nil, err
		}
	}

	log.Info("Start coordinator successfully.")

	return &Manager{
		ctx:                ctx,
		cfg:                cfg,
		rollerPool:         cmap.New(),
		sessions:           make(map[string]*session),
		failedSessionInfos: make(map[string]*SessionInfo),
		verifier:           v,
		orm:                orm,
	}, nil
}

// Start the Manager module.
func (m *Manager) Start() error {
	if m.isRunning() {
		return nil
	}

	// m.orm may be nil in scroll tests
	if m.orm != nil {
		if ids, err := m.orm.GetAssignedBatchIDs(); err != nil {
			log.Error("failed to get assigned batch ids from db", "error", err)
		} else if persistedSessions, err := m.orm.GetSessionInfosByIDs(ids); err != nil {
			log.Error("failed to recover roller session info from db", "error", err)
		} else {
			for _, v := range persistedSessions {
				sess := &session{
					info:       v,
					finishChan: make(chan rollerProofStatus, proofAndPkBufferSize),
				}
				// no lock is required now
				m.sessions[sess.info.ID] = sess
				go m.CollectProofs(sess.info.ID, sess)
			}
		}
	}

	atomic.StoreInt32(&m.running, 1)

	go m.Loop()
	return nil
}

// Stop the Manager module, for a graceful shutdown.
func (m *Manager) Stop() {
	if !m.isRunning() {
		return
	}

	atomic.StoreInt32(&m.running, 0)
}

// isRunning returns an indicator whether manager is running or not.
func (m *Manager) isRunning() bool {
	return atomic.LoadInt32(&m.running) == 1
}

// Loop keeps the manager running.
func (m *Manager) Loop() {
	var (
		tick  = time.NewTicker(time.Second * 3)
		tasks []*orm.BlockBatch
	)
	defer tick.Stop()

	for {
		select {
		case <-tick.C:
			if len(tasks) == 0 && m.orm != nil {
				var err error
				// TODO: add cache
				if tasks, err = m.orm.GetBlockBatches(
					map[string]interface{}{"proving_status": orm.ProvingTaskUnassigned},
					fmt.Sprintf(
						"ORDER BY index %s LIMIT %d;",
						m.cfg.OrderSession,
						m.GetNumberOfIdleRollers(),
					),
				); err != nil {
					log.Error("failed to get unassigned proving tasks", "error", err)
					continue
				}
			}
			// Select roller and send message
			for len(tasks) > 0 && m.StartProofGenerationSession(tasks[0]) {
				tasks = tasks[1:]
			}
		case <-m.ctx.Done():
			if m.ctx.Err() != nil {
				log.Error(
					"manager context canceled with error",
					"error", m.ctx.Err(),
				)
			}
			return
		}
	}
}

// HandleZkProof handle a ZkProof submitted from a roller.
// For now only proving/verifying error will lead to setting status as skipped.
// db/unmarshal errors will not because they are errors on the business logic side.
func (m *Manager) handleZkProof(pk string, msg *message.ProofDetail) error {
	var dbErr error
	var success bool

	// Assess if the proof generation session for the given ID is still active.
	// We hold the read lock until the end of the function so that there is no
	// potential race for channel deletion.
	m.mu.RLock()
	defer m.mu.RUnlock()
	sess, ok := m.sessions[msg.ID]
	if !ok {
		return fmt.Errorf("proof generation session for id %v does not existID", msg.ID)
	}
	proofTimeSec := uint64(time.Since(time.Unix(sess.info.StartTimestamp, 0)).Seconds())

	// Ensure this roller is eligible to participate in the session.
	if roller, ok := sess.info.Rollers[pk]; !ok {
		return fmt.Errorf("roller %s is not eligible to partake in proof session %v", pk, msg.ID)
	} else if roller.Status == orm.RollerProofValid {
		// In order to prevent DoS attacks, it is forbidden to repeatedly submit valid proofs.
		// TODO: Defend invalid proof resubmissions by one of the following two methods:
		// (i) slash the roller for each submission of invalid proof
		// (ii) set the maximum failure retry times
		log.Warn("roller has already submitted valid proof in proof session", "roller", pk, "proof id", msg.ID)
		return nil
	}
	log.Info("Received zk proof", "proof id", msg.ID)

	defer func() {
		// TODO: maybe we should use db tx for the whole process?
		// Roll back current proof's status.
		if dbErr != nil {
			if err := m.orm.UpdateProvingStatus(msg.ID, orm.ProvingTaskUnassigned); err != nil {
				log.Error("fail to reset task status as Unassigned", "msg.ID", msg.ID)
			}
		}
		// set proof status
		status := orm.RollerProofInvalid
		if success && dbErr == nil {
			status = orm.RollerProofValid
		}
		// notify the session that the roller finishes the proving process
		sess.finishChan <- rollerProofStatus{msg.ID, pk, status}
	}()

	if msg.Status != message.StatusOk {
		log.Error("Roller failed to generate proof", "msg.ID", msg.ID, "error", msg.Error)
		if dbErr = m.orm.UpdateProvingStatus(msg.ID, orm.ProvingTaskFailed); dbErr != nil {
			log.Error("failed to update task status as failed", "error", dbErr)
		}
		// record the failed session.
		m.addFailedSession(sess, msg.Error)
		return nil
	}

	// store proof content
	if dbErr = m.orm.UpdateProofByID(m.ctx, msg.ID, msg.Proof.Proof, msg.Proof.FinalPair, proofTimeSec); dbErr != nil {
		log.Error("failed to store proof into db", "error", dbErr)
		return dbErr
	}
	if dbErr = m.orm.UpdateProvingStatus(msg.ID, orm.ProvingTaskProved); dbErr != nil {
		log.Error("failed to update task status as proved", "error", dbErr)
		return dbErr
	}

	if m.verifier != nil {
		var err error
		tasks, err := m.orm.GetBlockBatches(map[string]interface{}{"id": msg.ID})
		if len(tasks) == 0 {
			if err != nil {
				log.Error("failed to get tasks", "error", err)
			}
			return err
		}

		success, err = m.verifier.VerifyProof(msg.Proof)
		if err != nil {
			// record failed session.
			m.addFailedSession(sess, err.Error())
			// TODO: this is only a temp workaround for testnet, we should return err in real cases
			success = false
			log.Error("Failed to verify zk proof", "proof id", msg.ID, "error", err)
			// TODO: Roller needs to be slashed if proof is invalid.
		} else {
			log.Info("Verify zk proof successfully", "verification result", success, "proof id", msg.ID)
		}
	} else {
		success = true
		log.Info("Verifier disabled, VerifyProof skipped")
		log.Info("Verify zk proof successfully", "verification result", success, "proof id", msg.ID)
	}

	var status orm.ProvingStatus
	if success {
		status = orm.ProvingTaskVerified
	} else {
		// Set status as skipped if verification fails.
		// Note that this is only a workaround for testnet here.
		// TODO: In real cases we should reset to orm.ProvingTaskUnassigned
		// so as to re-distribute the task in the future
		status = orm.ProvingTaskFailed
	}
	if dbErr = m.orm.UpdateProvingStatus(msg.ID, status); dbErr != nil {
		log.Error("failed to update proving_status", "msg.ID", msg.ID, "status", status, "error", dbErr)
	}

	return dbErr
}

// CollectProofs collects proofs corresponding to a proof generation session.
func (m *Manager) CollectProofs(id string, sess *session) {
	timer := time.NewTimer(time.Duration(m.cfg.CollectionTime) * time.Minute)

	for {
		select {
		case <-timer.C:
			m.mu.Lock()

			// Ensure proper clean-up of resources.
			defer func() {
				delete(m.sessions, id)
				m.mu.Unlock()
			}()

			// Pick a random winner.
			// First, round up the keys that actually sent in a valid proof.
			var participatingRollers []string
			for pk, roller := range sess.info.Rollers {
				if roller.Status == orm.RollerProofValid {
					participatingRollers = append(participatingRollers, pk)
				}
			}
			// Ensure we got at least one proof before selecting a winner.
			if len(participatingRollers) == 0 {
				// record failed session.
				errMsg := "proof generation session ended without receiving any valid proofs"
				m.addFailedSession(sess, errMsg)
				log.Warn(errMsg, "session id", id)
				// Set status as skipped.
				// Note that this is only a workaround for testnet here.
				// TODO: In real cases we should reset to orm.ProvingTaskUnassigned
				// so as to re-distribute the task in the future
				if err := m.orm.UpdateProvingStatus(id, orm.ProvingTaskFailed); err != nil {
					log.Error("fail to reset task_status as Unassigned", "id", id, "err", err)
				}
				return
			}

			// Now, select a random index for this slice.
			randIndex := mathrand.Intn(len(participatingRollers))
			_ = participatingRollers[randIndex]
			// TODO: reward winner
			return
		case ret := <-sess.finishChan:
			m.mu.Lock()
			sess.info.Rollers[ret.pk].Status = ret.status
			m.mu.Unlock()
			if err := m.orm.SetSessionInfo(sess.info); err != nil {
				log.Error("db set session info fail", "pk", ret.pk, "error", err)
			}
		}
	}
}

// APIs collect API services.
func (m *Manager) APIs() []rpc.API {
	return []rpc.API{
		{
			Namespace: "roller",
			Service:   RollerAPI(m),
			Public:    true,
		},
		{
			Namespace: "debug",
			Public:    true,
			Service:   RollerDebugAPI(m),
		},
	}
}

// StartProofGenerationSession starts a proof generation session
func (m *Manager) StartProofGenerationSession(task *orm.BlockBatch) bool {
	roller := m.selectRoller()
	if roller == nil {
		return false
	}

	log.Info("start proof generation session", "id", task.ID)

	var dbErr error
	defer func() {
		if dbErr != nil {
			log.Error("StartProofGenerationSession", "dbErr", dbErr)
			if err := m.orm.UpdateProvingStatus(task.ID, orm.ProvingTaskUnassigned); err != nil {
				log.Error("fail to reset task_status as Unassigned", "id", task.ID, "dbErr", dbErr, "err", err)
			}
		}
	}()

	traces, err := m.orm.GetBlockTraces(map[string]interface{}{"batch_id": task.ID})
	if err != nil {
		log.Error(
			"could not GetBlockTraces",
			"batch_id", task.ID,
			"error", err,
		)
		return false
	}

<<<<<<< HEAD
	msg, err := createTaskMsg(task.ID, traces)
	if err != nil {
		log.Error(
			"could not create block traces message",
			"error", err,
		)
		return false
	}
	// TODO: use some compression?
	if err = roller.sendMessage(msg); err != nil {
		log.Error(
			"could not send traces message to roller",
			"error", err,
		)
		return false
	}

	sessionInfo := &orm.SessionInfo{
		ID: task.ID,
		Rollers: map[string]*orm.RollerStatus{
			pk: {
				PublicKey: pk,
				Name:      roller.AuthMsg.Identity.Name,
				Status:    orm.RollerAssigned,
			},
		},
		StartTimestamp: time.Now().Unix(),
	}
	if err := m.orm.SetSessionInfo(sessionInfo); err != nil {
		log.Error("db set session info fail", "pk", pk, "error", err)
=======
	log.Info("roller is picked", "name", roller.Name, "public_key", roller.PublicKey)
	// send trace to roller
	roller.sendTask(task.ID, traces)

	pk := roller.PublicKey
	s := &session{
		id: task.ID,
		rollers: map[string]rollerStatus{
			pk: rollerAssigned,
		},
		rollerNames: map[string]string{
			pk: roller.Name,
		},
		startTime:  time.Now(),
		finishChan: make(chan rollerProofStatus, proofAndPkBufferSize),
>>>>>>> cc2f5b5b
	}

	// Create a proof generation session.
	s := &session{
		info:       sessionInfo,
		finishChan: make(chan rollerProofStatus, proofAndPkBufferSize),
	}
	m.mu.Lock()
	m.sessions[task.ID] = s
	m.mu.Unlock()

	dbErr = m.orm.UpdateProvingStatus(task.ID, orm.ProvingTaskAssigned)
	go m.CollectProofs(task.ID, s)

	return true
}

// IsRollerIdle determines whether this roller is idle.
func (m *Manager) IsRollerIdle(hexPk string) bool {
	m.mu.RLock()
	defer m.mu.RUnlock()
	// We need to iterate over all sessions because finished sessions will be deleted until the
	// timeout. So a busy roller could be marked as idle in a finished session.
	for _, sess := range m.sessions {
		for pk, roller := range sess.info.Rollers {
			if pk == hexPk && roller.Status == orm.RollerAssigned {
				return false
			}
		}
	}

	return true
}

<<<<<<< HEAD
// GetNumberOfIdleRollers returns the number of idle rollers in maintain list
func (m *Manager) GetNumberOfIdleRollers() int {
	cnt := 0
	// m.server.conns doesn't have any lock
	for _, roller := range m.server.conns.getAll() {
		if m.IsRollerIdle(roller.AuthMsg.Identity.PublicKey) {
			cnt++
		}
	}
	return cnt
}

func createTaskMsg(taskID string, traces []*types.BlockTrace) (*message.Msg, error) {
	idAndTraces := message.TaskMsg{
		ID:     taskID,
		Traces: traces, // roller should sort traces by height
	}

	payload, err := json.Marshal(idAndTraces)
	if err != nil {
		return nil, err
	}

	return &message.Msg{
		Type:    message.TaskMsgType,
		Payload: payload,
	}, nil
}

func (m *Manager) addFailedSession(sess *session, errMsg string) {
	m.failedSessionInfos[sess.info.ID] = newSessionInfo(sess, orm.ProvingTaskFailed, errMsg, true)
=======
func (m *Manager) addFailedSession(s *session, errMsg string) {
	m.failedSessionInfos[s.id] = newSessionInfo(s, orm.ProvingTaskFailed, errMsg, true)
>>>>>>> cc2f5b5b
}<|MERGE_RESOLUTION|>--- conflicted
+++ resolved
@@ -32,19 +32,7 @@
 
 // Contains all the information on an ongoing proof generation session.
 type session struct {
-<<<<<<< HEAD
 	info *orm.SessionInfo
-=======
-	// session id
-	id string
-	// A list of all participating rollers and if they finished proof generation for this session.
-	// The map key is a hexadecimal encoding of the roller public key, as byte slices
-	// can not be compared explicitly.
-	rollers     map[string]rollerStatus
-	rollerNames map[string]string
-	// session start time
-	startTime time.Time
->>>>>>> cc2f5b5b
 	// finish channel is used to pass the public key of the rollers who finished proving process.
 	finishChan chan rollerProofStatus
 }
@@ -68,13 +56,11 @@
 	mu sync.RWMutex
 	// A map containing all active proof generation sessions.
 	sessions map[string]*session
+
+	rollerPool cmap.ConcurrentMap
+
 	// A map containing proof failed or verify failed proof.
-<<<<<<< HEAD
 	// TODO: once put into use, should add to graceful restart.
-=======
-
-	rollerPool         cmap.ConcurrentMap
->>>>>>> cc2f5b5b
 	failedSessionInfos map[string]*SessionInfo
 
 	// A direct connection to the Halo2 verifier, used to verify
@@ -409,30 +395,17 @@
 		return false
 	}
 
-<<<<<<< HEAD
-	msg, err := createTaskMsg(task.ID, traces)
-	if err != nil {
-		log.Error(
-			"could not create block traces message",
-			"error", err,
-		)
-		return false
-	}
-	// TODO: use some compression?
-	if err = roller.sendMessage(msg); err != nil {
-		log.Error(
-			"could not send traces message to roller",
-			"error", err,
-		)
-		return false
-	}
+	log.Info("roller is picked", "name", roller.Name, "public_key", roller.PublicKey)
+	// send trace to roller
+	roller.sendTask(task.ID, traces)
+	pk := roller.PublicKey
 
 	sessionInfo := &orm.SessionInfo{
 		ID: task.ID,
 		Rollers: map[string]*orm.RollerStatus{
 			pk: {
 				PublicKey: pk,
-				Name:      roller.AuthMsg.Identity.Name,
+				Name:      roller.Name,
 				Status:    orm.RollerAssigned,
 			},
 		},
@@ -440,23 +413,6 @@
 	}
 	if err := m.orm.SetSessionInfo(sessionInfo); err != nil {
 		log.Error("db set session info fail", "pk", pk, "error", err)
-=======
-	log.Info("roller is picked", "name", roller.Name, "public_key", roller.PublicKey)
-	// send trace to roller
-	roller.sendTask(task.ID, traces)
-
-	pk := roller.PublicKey
-	s := &session{
-		id: task.ID,
-		rollers: map[string]rollerStatus{
-			pk: rollerAssigned,
-		},
-		rollerNames: map[string]string{
-			pk: roller.Name,
-		},
-		startTime:  time.Now(),
-		finishChan: make(chan rollerProofStatus, proofAndPkBufferSize),
->>>>>>> cc2f5b5b
 	}
 
 	// Create a proof generation session.
@@ -491,40 +447,6 @@
 	return true
 }
 
-<<<<<<< HEAD
-// GetNumberOfIdleRollers returns the number of idle rollers in maintain list
-func (m *Manager) GetNumberOfIdleRollers() int {
-	cnt := 0
-	// m.server.conns doesn't have any lock
-	for _, roller := range m.server.conns.getAll() {
-		if m.IsRollerIdle(roller.AuthMsg.Identity.PublicKey) {
-			cnt++
-		}
-	}
-	return cnt
-}
-
-func createTaskMsg(taskID string, traces []*types.BlockTrace) (*message.Msg, error) {
-	idAndTraces := message.TaskMsg{
-		ID:     taskID,
-		Traces: traces, // roller should sort traces by height
-	}
-
-	payload, err := json.Marshal(idAndTraces)
-	if err != nil {
-		return nil, err
-	}
-
-	return &message.Msg{
-		Type:    message.TaskMsgType,
-		Payload: payload,
-	}, nil
-}
-
 func (m *Manager) addFailedSession(sess *session, errMsg string) {
 	m.failedSessionInfos[sess.info.ID] = newSessionInfo(sess, orm.ProvingTaskFailed, errMsg, true)
-=======
-func (m *Manager) addFailedSession(s *session, errMsg string) {
-	m.failedSessionInfos[s.id] = newSessionInfo(s, orm.ProvingTaskFailed, errMsg, true)
->>>>>>> cc2f5b5b
 }