package coordinator

import (
	"context"
	"errors"
	"fmt"
	mathrand "math/rand"
	"sync"
	"sync/atomic"
	"time"

	cmap "github.com/orcaman/concurrent-map"
	"github.com/patrickmn/go-cache"
	"github.com/scroll-tech/go-ethereum/common"
	geth_types "github.com/scroll-tech/go-ethereum/core/types"
	"github.com/scroll-tech/go-ethereum/ethclient"
	"github.com/scroll-tech/go-ethereum/log"
	geth_metrics "github.com/scroll-tech/go-ethereum/metrics"
	"github.com/scroll-tech/go-ethereum/rpc"

	"scroll-tech/common/message"
	"scroll-tech/common/metrics"
	"scroll-tech/common/types"
	"scroll-tech/database"

	"scroll-tech/coordinator/config"
	"scroll-tech/coordinator/verifier"
	"scroll-tech/coordinator/verifier/workerpool"
)

var (
	coordinatorSessionsTimeoutTotalCounter      = geth_metrics.NewRegisteredCounter("coordinator/sessions/timeout/total", metrics.ScrollRegistry)
	coordinatorProofsReceivedTotalCounter       = geth_metrics.NewRegisteredCounter("coordinator/proofs/received/total", metrics.ScrollRegistry)
	coordinatorProofsVerifiedTotalCounter       = geth_metrics.NewRegisteredCounter("coordinator/proofs/verified/total", metrics.ScrollRegistry)
	coordinatorProofsVerifiedFailedTotalCounter = geth_metrics.NewRegisteredCounter("coordinator/proofs/verified/failed/total", metrics.ScrollRegistry)
)

const (
	proofAndPkBufferSize = 10
)

type rollerProofStatus struct {
	id     string
	pk     string
	status types.RollerProveStatus
}

// Contains all the information on an ongoing proof generation session.
type session struct {
	info *types.SessionInfo
	// finish channel is used to pass the public key of the rollers who finished proving process.
	finishChan chan rollerProofStatus
}

// Manager is responsible for maintaining connections with active rollers,
// sending the challenges, and receiving proofs. It also regulates the reward
// distribution. All read and write logic and connection handling happens through
// a modular websocket server, contained within the Manager. Incoming messages are
// then passed to the Manager where the actual handling logic resides.
type Manager struct {
	// The manager context.
	ctx context.Context

	// The roller manager configuration.
	cfg *config.RollerManagerConfig

	// The indicator whether the backend is running or not.
	running int32

	// A mutex guarding the boolean below.
	mu sync.RWMutex
	// A map containing all active proof generation sessions.
	sessions map[string]*session
	// A map containing proof failed or verify failed proof.
	rollerPool cmap.ConcurrentMap

	failedSessionInfos map[string]*SessionInfo

	// A direct connection to the Halo2 verifier, used to verify
	// incoming proofs.
	verifier *verifier.Verifier

	// db interface
	orm database.OrmFactory

	// l2geth client
	*ethclient.Client

	// Token cache
	tokenCache *cache.Cache
	// A mutex guarding registration
	registerMu sync.RWMutex

	// Verifier worker pool
	verifierWorkerPool *workerpool.WorkerPool
}

// New returns a new instance of Manager. The instance will be not fully prepared,
// and still needs to be finalized and ran by calling `manager.Start`.
func New(ctx context.Context, cfg *config.RollerManagerConfig, orm database.OrmFactory, client *ethclient.Client) (*Manager, error) {
	v, err := verifier.NewVerifier(cfg.Verifier)
	if err != nil {
		return nil, err
	}

	log.Info("Start coordinator successfully.")
	return &Manager{
		ctx:                ctx,
		cfg:                cfg,
		rollerPool:         cmap.New(),
		sessions:           make(map[string]*session),
		failedSessionInfos: make(map[string]*SessionInfo),
		verifier:           v,
		orm:                orm,
		Client:             client,
		tokenCache:         cache.New(time.Duration(cfg.TokenTimeToLive)*time.Second, 1*time.Hour),
		verifierWorkerPool: workerpool.NewWorkerPool(cfg.MaxVerifierWorkers),
	}, nil
}

// Start the Manager module.
func (m *Manager) Start() error {
	if m.isRunning() {
		return nil
	}

	m.verifierWorkerPool.Run()
	m.restorePrevSessions()

	atomic.StoreInt32(&m.running, 1)

	go m.Loop()
	return nil
}

// Stop the Manager module, for a graceful shutdown.
func (m *Manager) Stop() {
	if !m.isRunning() {
		return
	}
	m.verifierWorkerPool.Stop()

	atomic.StoreInt32(&m.running, 0)
}

// isRunning returns an indicator whether manager is running or not.
func (m *Manager) isRunning() bool {
	return atomic.LoadInt32(&m.running) == 1
}

// Loop keeps the manager running.
func (m *Manager) Loop() {
	var (
		tick  = time.NewTicker(time.Second * 2)
		tasks []*types.BlockBatch
	)
	defer tick.Stop()

	for {
		select {
		case <-tick.C:
			if len(tasks) == 0 && m.orm != nil {
				var err error
				// TODO: add cache
				if tasks, err = m.orm.GetBlockBatches(
					map[string]interface{}{"proving_status": types.ProvingTaskUnassigned},
					fmt.Sprintf(
						"ORDER BY index %s LIMIT %d;",
						m.cfg.OrderSession,
						m.GetNumberOfIdleRollers(),
					),
				); err != nil {
					log.Error("failed to get unassigned proving tasks", "error", err)
					continue
				}
			}
			// Select roller and send message
			for len(tasks) > 0 && m.StartProofGenerationSession(tasks[0]) {
				tasks = tasks[1:]
			}
		case <-m.ctx.Done():
			if m.ctx.Err() != nil {
				log.Error(
					"manager context canceled with error",
					"error", m.ctx.Err(),
				)
			}
			return
		}
	}
}

func (m *Manager) restorePrevSessions() {
	// m.orm may be nil in scroll tests
	if m.orm == nil {
		return
	}

	m.mu.Lock()
	defer m.mu.Unlock()
	if hashes, err := m.orm.GetAssignedBatchHashes(); err != nil {
		log.Error("failed to get assigned batch hashes from db", "error", err)
	} else if prevSessions, err := m.orm.GetSessionInfosByHashes(hashes); err != nil {
		log.Error("failed to recover roller session info from db", "error", err)
	} else {
		for _, v := range prevSessions {
			sess := &session{
				info:       v,
				finishChan: make(chan rollerProofStatus, proofAndPkBufferSize),
			}
			m.sessions[sess.info.ID] = sess

			log.Info("Coordinator restart reload sessions", "session start time", time.Unix(sess.info.StartTimestamp, 0))
			for _, roller := range sess.info.Rollers {
				log.Info(
					"restore roller info for session",
					"session id", sess.info.ID,
					"roller name", roller.Name,
					"public key", roller.PublicKey,
					"proof status", roller.Status)
			}

			go m.CollectProofs(sess)
		}
	}
}

// HandleZkProof handle a ZkProof submitted from a roller.
// For now only proving/verifying error will lead to setting status as skipped.
// db/unmarshal errors will not because they are errors on the business logic side.
func (m *Manager) handleZkProof(pk string, msg *message.ProofDetail) error {
	var dbErr error
	var success bool

	// Assess if the proof generation session for the given ID is still active.
	// We hold the read lock until the end of the function so that there is no
	// potential race for channel deletion.
	m.mu.RLock()
	defer m.mu.RUnlock()
	sess, ok := m.sessions[msg.ID]
	if !ok {
		return fmt.Errorf("proof generation session for id %v does not existID", msg.ID)
	}
	proofTimeSec := uint64(time.Since(time.Unix(sess.info.StartTimestamp, 0)).Seconds())

	// Ensure this roller is eligible to participate in the session.
	roller, ok := sess.info.Rollers[pk]
	if !ok {
		return fmt.Errorf("roller %s (%s) is not eligible to partake in proof session %v", roller.Name, roller.PublicKey, msg.ID)
	}
	if roller.Status == types.RollerProofValid {
		// In order to prevent DoS attacks, it is forbidden to repeatedly submit valid proofs.
		// TODO: Defend invalid proof resubmissions by one of the following two methods:
		// (i) slash the roller for each submission of invalid proof
		// (ii) set the maximum failure retry times
		log.Warn(
			"roller has already submitted valid proof in proof session",
			"roller name", roller.Name,
			"roller pk", roller.PublicKey,
			"proof id", msg.ID,
		)
		return nil
	}
	log.Info(
		"handling zk proof",
		"proof id", msg.ID,
		"roller name", roller.Name,
		"roller pk", roller.PublicKey,
	)

	defer func() {
		// TODO: maybe we should use db tx for the whole process?
		// Roll back current proof's status.
		if dbErr != nil {
			if err := m.orm.UpdateProvingStatus(msg.ID, types.ProvingTaskUnassigned); err != nil {
				log.Error("fail to reset task status as Unassigned", "msg.ID", msg.ID)
			}
		}
		// set proof status
		status := types.RollerProofInvalid
		if success && dbErr == nil {
			status = types.RollerProofValid
		}
		// notify the session that the roller finishes the proving process
		sess.finishChan <- rollerProofStatus{msg.ID, pk, status}
	}()

	if msg.Status != message.StatusOk {
		log.Error(
			"Roller failed to generate proof",
			"msg.ID", msg.ID,
			"roller name", roller.Name,
			"roller pk", roller.PublicKey,
			"error", msg.Error,
		)
		return nil
	}

	// store proof content
	if dbErr = m.orm.UpdateProofByHash(m.ctx, msg.ID, msg.Proof.Proof, msg.Proof.FinalPair, proofTimeSec); dbErr != nil {
		log.Error("failed to store proof into db", "error", dbErr)
		return dbErr
	}
	if dbErr = m.orm.UpdateProvingStatus(msg.ID, types.ProvingTaskProved); dbErr != nil {
		log.Error("failed to update task status as proved", "error", dbErr)
		return dbErr
	}

	coordinatorProofsReceivedTotalCounter.Inc(1)

<<<<<<< HEAD
	success, err = m.verifyProof(msg.Proof)
=======
	var err error
	success, err = m.verifier.VerifyProof(msg.Proof)
>>>>>>> 73b6bd17
	if err != nil {
		// TODO: this is only a temp workaround for testnet, we should return err in real cases
		success = false
		log.Error("Failed to verify zk proof", "proof id", msg.ID, "error", err)
		// TODO: Roller needs to be slashed if proof is invalid.
	} else {
		log.Info("Verify zk proof successfully", "verification result", success, "proof id", msg.ID)
	}

	if success {
		if dbErr = m.orm.UpdateProvingStatus(msg.ID, types.ProvingTaskVerified); dbErr != nil {
			log.Error(
				"failed to update proving_status",
				"msg.ID", msg.ID,
				"status", types.ProvingTaskVerified,
				"error", dbErr)
			return dbErr
		}
		coordinatorProofsVerifiedTotalCounter.Inc(1)
	} else {
		coordinatorProofsVerifiedFailedTotalCounter.Inc(1)
	}
	return nil
}

// CollectProofs collects proofs corresponding to a proof generation session.
func (m *Manager) CollectProofs(sess *session) {
	//Cleanup roller sessions before return.
	defer func() {
		// TODO: remove the clean-up, rollers report healthy status.
		m.mu.Lock()
		for pk := range sess.info.Rollers {
			m.freeTaskIDForRoller(pk, sess.info.ID)
		}
		delete(m.sessions, sess.info.ID)
		m.mu.Unlock()
	}()
	for {
		select {
		//Execute after timeout, set in config.json. Consider all rollers failed.
		case <-time.After(time.Duration(m.cfg.CollectionTime) * time.Minute):
			// record failed session.
			errMsg := "proof generation session ended without receiving any valid proofs"
			m.addFailedSession(sess, errMsg)
			log.Warn(errMsg, "session id", sess.info.ID)
			// Set status as skipped.
			// Note that this is only a workaround for testnet here.
			// TODO: In real cases we should reset to orm.ProvingTaskUnassigned
			// so as to re-distribute the task in the future
			if err := m.orm.UpdateProvingStatus(sess.info.ID, types.ProvingTaskFailed); err != nil {
				log.Error("fail to reset task_status as Unassigned", "id", sess.info.ID, "err", err)
			}
			return

		//Execute after one of the roller finishes sending proof, return early if all rollers had sent results.
		case ret := <-sess.finishChan:
			m.mu.Lock()
			sess.info.Rollers[ret.pk].Status = ret.status
			if sess.isSessionFailed() {
				if err := m.orm.UpdateProvingStatus(ret.id, types.ProvingTaskFailed); err != nil {
					log.Error("failed to update proving_status as failed", "msg.ID", ret.id, "error", err)
				}
			}
			if err := m.orm.SetSessionInfo(sess.info); err != nil {
				log.Error("db set session info fail", "pk", ret.pk, "error", err)
			}
			//Check if all rollers have finished their tasks, and rollers with valid results are indexed by public key.
			finished, validRollers := sess.isRollersFinished()

			//When all rollers have finished submitting their tasks, select a winner within rollers with valid proof, and return, terminate the for loop.
			if finished && len(validRollers) > 0 {
				//Select a random index for this slice.
				randIndex := mathrand.Intn(len(validRollers))
				_ = validRollers[randIndex]
				// TODO: reward winner
				m.mu.Unlock()
				return
			}
			m.mu.Unlock()
		}
	}
}

// isRollersFinished checks if all rollers have finished submitting proofs, check their validity, and record rollers who produce valid proof.
// When rollersLeft reaches 0, it means all rollers have finished their tasks.
// validRollers also records the public keys of rollers who have finished their tasks correctly as index.
func (s *session) isRollersFinished() (bool, []string) {
	var validRollers []string
	for pk, roller := range s.info.Rollers {
		if roller.Status == types.RollerProofValid {
			validRollers = append(validRollers, pk)
			continue
		}
		if roller.Status == types.RollerProofInvalid {
			continue
		}
		// Some rollers are still proving.
		return false, nil
	}
	return true, validRollers
}

func (s *session) isSessionFailed() bool {
	for _, roller := range s.info.Rollers {
		if roller.Status != types.RollerProofInvalid {
			return false
		}
	}
	return true
}

// APIs collect API services.
func (m *Manager) APIs() []rpc.API {
	return []rpc.API{
		{
			Namespace: "roller",
			Service:   RollerAPI(m),
			Public:    true,
		},
		{
			Namespace: "debug",
			Public:    true,
			Service:   RollerDebugAPI(m),
		},
	}
}

// StartProofGenerationSession starts a proof generation session
func (m *Manager) StartProofGenerationSession(task *types.BlockBatch) (success bool) {
	if m.GetNumberOfIdleRollers() == 0 {
		log.Warn("no idle roller when starting proof generation session", "id", task.Hash)
		return false
	}

	log.Info("start proof generation session", "id", task.Hash)
	defer func() {
		if !success {
			if err := m.orm.UpdateProvingStatus(task.Hash, types.ProvingTaskUnassigned); err != nil {
				log.Error("fail to reset task_status as Unassigned", "id", task.Hash, "err", err)
			}
		}
	}()

	// Get block traces.
	blockInfos, err := m.orm.GetL2BlockInfos(map[string]interface{}{"batch_hash": task.Hash})
	if err != nil {
		log.Error(
			"could not GetBlockInfos",
			"batch_hash", task.Hash,
			"error", err,
		)
		return false
	}
	traces := make([]*geth_types.BlockTrace, len(blockInfos))
	for i, blockInfo := range blockInfos {
		traces[i], err = m.Client.GetBlockTraceByHash(m.ctx, common.HexToHash(blockInfo.Hash))
		if err != nil {
			log.Error(
				"could not GetBlockTraceByNumber",
				"block number", blockInfo.Number,
				"block hash", blockInfo.Hash,
				"error", err,
			)
			return false
		}
	}

	// Dispatch task to rollers.
	rollers := make(map[string]*types.RollerStatus)
	for i := 0; i < int(m.cfg.RollersPerSession); i++ {
		roller := m.selectRoller()
		if roller == nil {
			log.Info("selectRoller returns nil")
			break
		}
		log.Info("roller is picked", "session id", task.Hash, "name", roller.Name, "public key", roller.PublicKey)
		// send trace to roller
		if !roller.sendTask(task.Hash, traces) {
			log.Error("send task failed", "roller name", roller.Name, "public key", roller.PublicKey, "id", task.Hash)
			continue
		}
		rollers[roller.PublicKey] = &types.RollerStatus{PublicKey: roller.PublicKey, Name: roller.Name, Status: types.RollerAssigned}
	}
	// No roller assigned.
	if len(rollers) == 0 {
		log.Error("no roller assigned", "id", task.Hash, "number of idle rollers", m.GetNumberOfIdleRollers())
		return false
	}

	// Update session proving status as assigned.
	if err = m.orm.UpdateProvingStatus(task.Hash, types.ProvingTaskAssigned); err != nil {
		log.Error("failed to update task status", "id", task.Hash, "err", err)
		return false
	}

	// Create a proof generation session.
	sess := &session{
		info: &types.SessionInfo{
			ID:             task.Hash,
			Rollers:        rollers,
			StartTimestamp: time.Now().Unix(),
		},
		finishChan: make(chan rollerProofStatus, proofAndPkBufferSize),
	}

	// Store session info.
	if err = m.orm.SetSessionInfo(sess.info); err != nil {
		log.Error("db set session info fail", "error", err)
		for _, roller := range sess.info.Rollers {
			log.Error(
				"restore roller info for session",
				"session id", sess.info.ID,
				"roller name", roller.Name,
				"public key", roller.PublicKey,
				"proof status", roller.Status)
		}
		return false
	}

	m.mu.Lock()
	m.sessions[task.Hash] = sess
	m.mu.Unlock()
	go m.CollectProofs(sess)

	return true
}

// IsRollerIdle determines whether this roller is idle.
func (m *Manager) IsRollerIdle(hexPk string) bool {
	m.mu.RLock()
	defer m.mu.RUnlock()
	// We need to iterate over all sessions because finished sessions will be deleted until the
	// timeout. So a busy roller could be marked as idle in a finished session.
	for _, sess := range m.sessions {
		for pk, roller := range sess.info.Rollers {
			if pk == hexPk && roller.Status == types.RollerAssigned {
				return false
			}
		}
	}

	return true
}

func (m *Manager) addFailedSession(sess *session, errMsg string) {
	m.mu.Lock()
	defer m.mu.Unlock()
	m.failedSessionInfos[sess.info.ID] = newSessionInfo(sess, types.ProvingTaskFailed, errMsg, true)
}

// VerifyToken verifies pukey for token and expiration time
func (m *Manager) VerifyToken(authMsg *message.AuthMsg) (bool, error) {
	pubkey, _ := authMsg.PublicKey()
	// GetValue returns nil if value is expired
	if token, ok := m.tokenCache.Get(pubkey); !ok || token != authMsg.Identity.Token {
		return false, errors.New("failed to find corresponding token")
	}
	return true, nil
}

func (m *Manager) addVerifyTask(proof *message.AggProof) chan verifyResult {
	c := make(chan verifyResult, 1)
	m.verifierWorkerPool.AddTask(func() {
		result, err := m.verifier.VerifyProof(proof)
		c <- verifyResult{result, err}
	})
	return c
}

func (m *Manager) verifyProof(proof *message.AggProof) (bool, error) {
	if !m.isRunning() {
		return false, errors.New("coordinator has stopped before verification")
	}
	verifyResultChan := m.addVerifyTask(proof)
	verifyResult := <-verifyResultChan
	return verifyResult.result, verifyResult.err
}

type verifyResult struct {
	result bool
	err    error
}<|MERGE_RESOLUTION|>--- conflicted
+++ resolved
@@ -308,12 +308,7 @@
 
 	coordinatorProofsReceivedTotalCounter.Inc(1)
 
-<<<<<<< HEAD
 	success, err = m.verifyProof(msg.Proof)
-=======
-	var err error
-	success, err = m.verifier.VerifyProof(msg.Proof)
->>>>>>> 73b6bd17
 	if err != nil {
 		// TODO: this is only a temp workaround for testnet, we should return err in real cases
 		success = false
