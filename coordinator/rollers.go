package coordinator

import (
	"crypto/rand"
	"fmt"
	"math/big"
	"time"

	"github.com/scroll-tech/go-ethereum/common"

	cmap "github.com/orcaman/concurrent-map"
	"github.com/scroll-tech/go-ethereum/log"
	geth_metrics "github.com/scroll-tech/go-ethereum/metrics"

	"scroll-tech/common/metrics"
	"scroll-tech/common/types"
	"scroll-tech/common/types/message"
)

// rollerNode records roller status and send task to connected roller.
type rollerNode struct {
	// Roller name
	Name string
	// Roller type
	Type message.ProveType
	// Roller public key
	PublicKey string
	// Roller version
	Version string

	// task channel
	taskChan chan *message.TaskMsg
	// session id list which delivered to roller.
	TaskIDs cmap.ConcurrentMap

	// Time of message creation
	registerTime time.Time

	*rollerMetrics
}

<<<<<<< HEAD
func (r *rollerNode) sendTask(id string, blockHashes []common.Hash) bool {
	select {
	case r.taskChan <- &message.TaskMsg{
		ID:          id,
		BlockHashes: blockHashes,
	}:
		r.TaskIDs.Set(id, struct{}{})
=======
func (r *rollerNode) sendTask(msg *message.TaskMsg) bool {
	select {
	case r.taskChan <- msg:
		r.TaskIDs.Set(msg.ID, struct{}{})
>>>>>>> 5b49c816
	default:
		log.Warn("roller channel is full", "roller name", r.Name, "public key", r.PublicKey)
		return false
	}
	return true
}

func (m *Manager) reloadRollerAssignedTasks(pubkey string) *cmap.ConcurrentMap {
	m.mu.RLock()
	defer m.mu.RUnlock()
	taskIDs := cmap.New()
	for id, sess := range m.sessions {
		for pk, roller := range sess.info.Rollers {
			if pk == pubkey && roller.Status == types.RollerAssigned {
				taskIDs.Set(id, struct{}{})
			}
		}
	}
	return &taskIDs
}

func (m *Manager) register(pubkey string, identity *message.Identity) (<-chan *message.TaskMsg, error) {
	node, ok := m.rollerPool.Get(pubkey)
	if !ok {
		taskIDs := m.reloadRollerAssignedTasks(pubkey)
		rMs := &rollerMetrics{
			rollerProofsVerifiedSuccessTimeTimer:   geth_metrics.GetOrRegisterTimer(fmt.Sprintf("roller/proofs/verified/success/time/%s", pubkey), metrics.ScrollRegistry),
			rollerProofsVerifiedFailedTimeTimer:    geth_metrics.GetOrRegisterTimer(fmt.Sprintf("roller/proofs/verified/failed/time/%s", pubkey), metrics.ScrollRegistry),
			rollerProofsGeneratedFailedTimeTimer:   geth_metrics.GetOrRegisterTimer(fmt.Sprintf("roller/proofs/generated/failed/time/%s", pubkey), metrics.ScrollRegistry),
			rollerProofsLastAssignedTimestampGauge: geth_metrics.GetOrRegisterGauge(fmt.Sprintf("roller/proofs/last/assigned/timestamp/%s", pubkey), metrics.ScrollRegistry),
			rollerProofsLastFinishedTimestampGauge: geth_metrics.GetOrRegisterGauge(fmt.Sprintf("roller/proofs/last/finished/timestamp/%s", pubkey), metrics.ScrollRegistry),
		}
		node = &rollerNode{
			Name:          identity.Name,
			Type:          identity.RollerType,
			Version:       identity.Version,
			PublicKey:     pubkey,
			TaskIDs:       *taskIDs,
			taskChan:      make(chan *message.TaskMsg, 4),
			rollerMetrics: rMs,
		}
		m.rollerPool.Set(pubkey, node)
	}
	roller := node.(*rollerNode)
	// avoid reconnection too frequently.
	if time.Since(roller.registerTime) < 60 {
		log.Warn("roller reconnect too frequently", "roller_name", identity.Name, "roller_type", identity.RollerType, "public key", pubkey)
		return nil, fmt.Errorf("roller reconnect too frequently")
	}
	// update register time and status
	roller.registerTime = time.Now()

	return roller.taskChan, nil
}

func (m *Manager) freeRoller(pk string) {
	m.rollerPool.Pop(pk)
}

func (m *Manager) existTaskIDForRoller(pk string, id string) bool {
	if node, ok := m.rollerPool.Get(pk); ok {
		r := node.(*rollerNode)
		return r.TaskIDs.Has(id)
	}
	return false
}

func (m *Manager) freeTaskIDForRoller(pk string, id string) {
	if node, ok := m.rollerPool.Get(pk); ok {
		r := node.(*rollerNode)
		r.TaskIDs.Pop(id)
	}
}

// GetNumberOfIdleRollers return the count of idle rollers.
func (m *Manager) GetNumberOfIdleRollers(rollerType message.ProveType) (count int) {
	for _, pk := range m.rollerPool.Keys() {
		if val, ok := m.rollerPool.Get(pk); ok {
			r := val.(*rollerNode)
			if r.TaskIDs.Count() == 0 && r.Type == rollerType {
				count++
			}
		}
	}
	return count
}

func (m *Manager) selectRoller(rollerType message.ProveType) *rollerNode {
	pubkeys := m.rollerPool.Keys()
	for len(pubkeys) > 0 {
		idx, _ := rand.Int(rand.Reader, big.NewInt(int64(len(pubkeys))))
		if val, ok := m.rollerPool.Get(pubkeys[idx.Int64()]); ok {
			r := val.(*rollerNode)
			if r.TaskIDs.Count() == 0 && r.Type == rollerType {
				return r
			}
		}
		pubkeys[idx.Int64()], pubkeys = pubkeys[0], pubkeys[1:]
	}
	return nil
}<|MERGE_RESOLUTION|>--- conflicted
+++ resolved
@@ -5,8 +5,6 @@
 	"fmt"
 	"math/big"
 	"time"
-
-	"github.com/scroll-tech/go-ethereum/common"
 
 	cmap "github.com/orcaman/concurrent-map"
 	"github.com/scroll-tech/go-ethereum/log"
@@ -39,20 +37,10 @@
 	*rollerMetrics
 }
 
-<<<<<<< HEAD
-func (r *rollerNode) sendTask(id string, blockHashes []common.Hash) bool {
-	select {
-	case r.taskChan <- &message.TaskMsg{
-		ID:          id,
-		BlockHashes: blockHashes,
-	}:
-		r.TaskIDs.Set(id, struct{}{})
-=======
 func (r *rollerNode) sendTask(msg *message.TaskMsg) bool {
 	select {
 	case r.taskChan <- msg:
 		r.TaskIDs.Set(msg.ID, struct{}{})
->>>>>>> 5b49c816
 	default:
 		log.Warn("roller channel is full", "roller name", r.Name, "public key", r.PublicKey)
 		return false
