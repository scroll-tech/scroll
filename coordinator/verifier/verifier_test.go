package verifier_test

import (
<<<<<<< HEAD
	"scroll-tech/common/message"
	"testing"

=======
	"testing"

	"github.com/scroll-tech/go-ethereum/common"
>>>>>>> 08928138
	"github.com/scroll-tech/go-ethereum/crypto"
	"github.com/stretchr/testify/assert"

	"scroll-tech/common/message"
)

// skipped due to verifier upgrade
/*
// This test assumes the IPC Verifier is running.
func TestIPCComm(t *testing.T) {
	if os.Getenv("TEST_IPC") != "true" {
		return
	}

	assert := assert.New(t)
	verifier, err := verifier.NewVerifier("/tmp/Verifier.sock")
	assert.NoError(err)

	// Retrieve pre-generated proofs
	evmProof, err := ioutil.ReadFile("../assets/evm_proof")
	assert.NoError(err)
	stateProof, err := ioutil.ReadFile("../assets/state_proof")
	assert.NoError(err)

	proof := &message.ZkProof{
		ID:         1,
		EvmProof:   evmProof,
		StateProof: stateProof,
	}

	traces := &types.BlockResult{}

	verified, err := verifier.VerifyProof(traces, proof)
	assert.NoError(err)
	assert.True(verified)
}
*/

func TestVerifier(t *testing.T) {
	privkey, err := crypto.HexToECDSA("dcf2cbdd171a21c480aa7f53d77f31bb102282b3ff099c78e3118b37348c72f7")
	assert.NoError(t, err)

	pubkey := crypto.CompressPubkey(&privkey.PublicKey)

	msg := &message.Identity{
		Name:      "scroll_roller",
		Timestamp: 1649663001,
<<<<<<< HEAD
=======
		PublicKey: common.Bytes2Hex(pubkey),
		Version:   "some_version",
>>>>>>> 08928138
	}
	hash, err := msg.Hash()
	assert.NoError(t, err)

	sig, err := crypto.Sign(hash, privkey)
	assert.NoError(t, err)

	ok := crypto.VerifySignature(pubkey, hash, sig[:64])
	assert.Equal(t, true, ok)
}<|MERGE_RESOLUTION|>--- conflicted
+++ resolved
@@ -1,15 +1,9 @@
 package verifier_test
 
 import (
-<<<<<<< HEAD
-	"scroll-tech/common/message"
-	"testing"
-
-=======
 	"testing"
 
 	"github.com/scroll-tech/go-ethereum/common"
->>>>>>> 08928138
 	"github.com/scroll-tech/go-ethereum/crypto"
 	"github.com/stretchr/testify/assert"
 
@@ -57,11 +51,8 @@
 	msg := &message.Identity{
 		Name:      "scroll_roller",
 		Timestamp: 1649663001,
-<<<<<<< HEAD
-=======
 		PublicKey: common.Bytes2Hex(pubkey),
 		Version:   "some_version",
->>>>>>> 08928138
 	}
 	hash, err := msg.Hash()
 	assert.NoError(t, err)
