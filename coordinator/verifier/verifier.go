--- conflicted
+++ resolved
@@ -1,7 +1,6 @@
 package verifier
 
 import (
-	"encoding/json"
 	"net"
 
 	"scroll-tech/common/message"
@@ -30,13 +29,8 @@
 }
 
 // VerifyProof Verify a ZkProof by marshaling it and sending it to the Halo2 Verifier.
-<<<<<<< HEAD
-func (v *Verifier) VerifyProof(blockResult *types.BlockResult, proof *message.AggProof) (bool, error) {
-	buf, err := json.Marshal(proof)
-=======
 func (v *Verifier) VerifyProof(proof *message.AggProof) (bool, error) {
 	buf, err := proof.Marshal()
->>>>>>> 6bc5f754
 	if err != nil {
 		return false, err
 	}
