--- conflicted
+++ resolved
@@ -421,24 +421,15 @@
 	}
 	assert.NoError(t, authMsg.Sign(r.privKey))
 
-<<<<<<< HEAD
-	token, err := client.RequestToken(ctx, authMsg)
+	token, err := client.RequestToken(context.Background(), authMsg)
 	assert.NoError(t, err)
 	authMsg.Identity.Token = token
 
 	assert.NoError(t, authMsg.Sign(privkey))
-	taskCh := make(chan *message.TaskMsg, 4)
-	sub, err := client.RegisterAndSubscribe(ctx, taskCh, authMsg)
-	if err != nil {
-		t.Error(err)
-		return
-	}
-=======
 	r.sub, err = r.client.RegisterAndSubscribe(context.Background(), r.taskCh, authMsg)
 	assert.NoError(t, err)
 
 	r.stopCh = make(chan struct{})
->>>>>>> 55de584f
 
 	go func() {
 		<-r.stopCh
