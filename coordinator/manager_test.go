--- conflicted
+++ resolved
@@ -582,19 +582,12 @@
 	assert.True(t, assert.NoError(t, err), "failed to get db handler.")
 
 	rollerManager, err = coordinator.New(context.Background(), &coordinator_config.RollerManagerConfig{
-<<<<<<< HEAD
-		RollersPerSession: rollersPerSession,
-		Verifier:          &coordinator_config.VerifierConfig{MockMode: true},
-		CollectionTime:    1,
-		TokenTimeToLive:   5,
-		SessionAttempts:   2,
-=======
 		RollersPerSession:  rollersPerSession,
 		Verifier:           &coordinator_config.VerifierConfig{MockMode: true},
 		CollectionTime:     1,
 		TokenTimeToLive:    5,
 		MaxVerifierWorkers: 10,
->>>>>>> 77f1fa7c
+		SessionAttempts:   2,
 	}, db, nil)
 	assert.NoError(t, err)
 	assert.NoError(t, rollerManager.Start())
