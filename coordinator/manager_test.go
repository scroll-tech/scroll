--- conflicted
+++ resolved
@@ -7,14 +7,7 @@
 	"testing"
 	"time"
 
-<<<<<<< HEAD
-	"github.com/ethereum/go-ethereum/common"
-	"github.com/ethereum/go-ethereum/crypto/secp256k1"
-	"github.com/gorilla/websocket"
-	"github.com/scroll-tech/go-ethereum/log"
-=======
 	"github.com/scroll-tech/go-ethereum/crypto"
->>>>>>> cc2f5b5b
 	"github.com/stretchr/testify/assert"
 	"golang.org/x/sync/errgroup"
 
@@ -33,12 +26,7 @@
 	coordinator_config "scroll-tech/coordinator/config"
 )
 
-<<<<<<< HEAD
-const coordinatorAddr = "localhost:8132"
-const managerPort = ":8132"
-=======
 const managerURL = "localhost:8132"
->>>>>>> cc2f5b5b
 
 var (
 	cfg           *bridge_config.Config
@@ -66,13 +54,6 @@
 	return err
 }
 
-<<<<<<< HEAD
-		roller := mustNewMockRoller()
-		defer roller.stop()
-
-		assert.NoError(t, roller.dialCoordinator())
-		assert.NoError(t, roller.performHandshake())
-=======
 func TestApis(t *testing.T) {
 	// Set up the test environment.
 	assert.True(t, assert.NoError(t, setEnv(t)), "failed to setup the test environment.")
@@ -80,7 +61,6 @@
 	t.Run("TestHandshake", testHandshake)
 	t.Run("TestSeveralConnections", testSeveralConnections)
 	t.Run("TestIdleRollerSelection", testIdleRollerSelection)
->>>>>>> cc2f5b5b
 
 	// Teardown
 	t.Cleanup(func() {
@@ -90,31 +70,12 @@
 	})
 }
 
-<<<<<<< HEAD
-	t.Run("TestHandshakeTimeout", func(t *testing.T) {
-		verifierEndpoint := setupMockVerifier(t)
-		defer os.RemoveAll(verifierEndpoint)
-
-		rollerManager := setupRollerManager(t, verifierEndpoint, nil)
-		defer rollerManager.Stop()
-
-		roller := mustNewMockRoller()
-		defer roller.stop()
-
-		assert.NoError(t, roller.dialCoordinator())
-
-		// Wait for the handshake timeout to pass
-		<-time.After(coordinator.HandshakeTimeout + 1*time.Second)
-
-		assert.NoError(t, roller.performHandshake())
-=======
 func testHandshake(t *testing.T) {
 	// Create db handler and reset db.
 	l2db, err := database.NewOrmFactory(cfg.DBConfig)
 	assert.NoError(t, err)
 	assert.NoError(t, migrate.ResetDB(l2db.GetDB().DB))
 	defer l2db.Close()
->>>>>>> cc2f5b5b
 
 	stopCh := make(chan struct{})
 	performHandshake(t, 1, "roller_test", "ws://"+managerURL, stopCh)
@@ -124,23 +85,6 @@
 	close(stopCh)
 }
 
-<<<<<<< HEAD
-		numClients := 2
-		rollers := make([]mockRoller, numClients)
-		for i := 0; i < numClients; i++ {
-			rollers[i] = mustNewMockRoller()
-		}
-		defer func() {
-			for i := 0; i < numClients; i++ {
-				rollers[i].stop()
-			}
-		}()
-
-		// Set up and register numClients clients
-		for i := 0; i < numClients; i++ {
-			assert.NoError(t, rollers[i].dialCoordinator())
-			assert.NoError(t, rollers[i].performHandshake())
-=======
 func testSeveralConnections(t *testing.T) {
 	// Create db handler and reset db.
 	l2db, err := database.NewOrmFactory(cfg.DBConfig)
@@ -167,7 +111,6 @@
 
 	// close connection
 	close(stopCh)
->>>>>>> cc2f5b5b
 
 	var (
 		tick     = time.Tick(time.Second)
@@ -183,50 +126,6 @@
 			t.Error("roller connect is blocked")
 			return
 		}
-<<<<<<< HEAD
-	})
-
-	t.Run("TestTriggerProofGenerationSession", func(t *testing.T) {
-		// Create db handler and reset db.
-		db, err := database.NewOrmFactory(dbConfig)
-		assert.NoError(t, err)
-		assert.NoError(t, migrate.ResetDB(db.GetDB().DB))
-
-		rollerManager := setupRollerManager(t, "", db)
-		defer rollerManager.Stop()
-
-		numClients := 2
-		rollers := make([]mockRoller, numClients)
-		for i := 0; i < numClients; i++ {
-			rollers[i] = mustNewMockRoller()
-		}
-		defer func() {
-			for i := 0; i < numClients; i++ {
-				rollers[i].stop()
-			}
-		}()
-		for i := 0; i < numClients; i++ {
-			assert.NoError(t, rollers[i].dialCoordinator())
-			assert.NoError(t, rollers[i].performHandshake())
-		}
-
-		dbTx, err := db.Beginx()
-		assert.NoError(t, err)
-		_, err = db.NewBatchInDBTx(dbTx, &orm.BlockInfo{Number: uint64(1)}, &orm.BlockInfo{Number: uint64(1)}, "0f", 1, 194676)
-		assert.NoError(t, err)
-		_, err = db.NewBatchInDBTx(dbTx, &orm.BlockInfo{Number: uint64(2)}, &orm.BlockInfo{Number: uint64(2)}, "0e", 1, 194676)
-		assert.NoError(t, err)
-		err = dbTx.Commit()
-		assert.NoError(t, err)
-
-		// Both rollers should now receive a `BlockTraces` message and should send something back.
-		for i := 0; i < numClients; i++ {
-			assert.NoError(t, rollers[i].readMessage())
-			assert.NoError(t, rollers[i].sendProof())
-		}
-		time.Sleep(3 * time.Second)
-	})
-=======
 	}
 }
 
@@ -244,7 +143,6 @@
 		performHandshake(t, 0, "roller_test"+strconv.Itoa(i), "ws://"+managerURL, stopCh)
 	}
 	assert.Equal(t, batch, rollerManager.GetNumberOfIdleRollers())
->>>>>>> cc2f5b5b
 
 	var ids = make([]string, 2)
 	dbTx, err := l2db.Beginx()
@@ -252,128 +150,6 @@
 	for i := range ids {
 		ID, err := l2db.NewBatchInDBTx(dbTx, &orm.BlockInfo{Number: uint64(i)}, &orm.BlockInfo{Number: uint64(i)}, "0f", 1, 194676)
 		assert.NoError(t, err)
-<<<<<<< HEAD
-		assert.NoError(t, migrate.ResetDB(db.GetDB().DB))
-
-		// Test with two clients to make sure traces messages aren't duplicated
-		// to rollers.
-		verifierEndpoint := setupMockVerifier(t)
-		defer os.RemoveAll(verifierEndpoint)
-
-		// Ensure only one roller is picked per session.
-		rollerManager := setupRollerManager(t, verifierEndpoint, db)
-		defer rollerManager.Stop()
-
-		numClients := 2
-		rollers := make([]mockRoller, numClients)
-		for i := 0; i < numClients; i++ {
-			rollers[i] = mustNewMockRoller()
-		}
-		defer func() {
-			for i := 0; i < numClients; i++ {
-				rollers[i].stop()
-			}
-		}()
-		for i := 0; i < numClients; i++ {
-			assert.NoError(t, rollers[i].dialCoordinator())
-			assert.NoError(t, rollers[i].performHandshake())
-			time.Sleep(1 * time.Second)
-		}
-
-		assert.Equal(t, 2, rollerManager.GetNumberOfIdleRollers())
-
-		dbTx, err := db.Beginx()
-		assert.NoError(t, err)
-		_, err = db.NewBatchInDBTx(dbTx, &orm.BlockInfo{Number: uint64(1)}, &orm.BlockInfo{Number: uint64(1)}, "0f", 1, 194676)
-		assert.NoError(t, err)
-		err = dbTx.Commit()
-		assert.NoError(t, err)
-
-		// Sleep for a little bit, so that we can avoid prematurely fetching connections.
-		// Test Second roller and check if we have all rollers busy
-		time.Sleep(3 * time.Second)
-
-		assert.Equal(t, 1, rollerManager.GetNumberOfIdleRollers())
-
-		dbTx, err = db.Beginx()
-		assert.NoError(t, err)
-		_, err = db.NewBatchInDBTx(dbTx, &orm.BlockInfo{Number: uint64(2)}, &orm.BlockInfo{Number: uint64(2)}, "0e", 1, 194676)
-		assert.NoError(t, err)
-		err = dbTx.Commit()
-		assert.NoError(t, err)
-
-		// Sleep for a little bit, so that we can avoid prematurely fetching connections.
-		// Test Second roller and check if we have all rollers busy
-		time.Sleep(3 * time.Second)
-
-		for i := 0; i < numClients; i++ {
-			assert.NoError(t, rollers[i].readMessage())
-		}
-
-		assert.Equal(t, 0, rollerManager.GetNumberOfIdleRollers())
-	})
-
-	t.Run("TestGracefulRestart", func(t *testing.T) {
-		// Create db handler and reset db.
-		db, err := database.NewOrmFactory(dbConfig)
-		assert.NoError(t, err)
-		assert.NoError(t, migrate.ResetDB(db.GetDB().DB))
-
-		rollerManager := setupRollerManager(t, "", db)
-		defer rollerManager.Stop()
-
-		numClients := 2
-		rollers := make([]mockRoller, numClients)
-		for i := 0; i < numClients; i++ {
-			rollers[i] = mustNewMockRoller()
-		}
-		defer func() {
-			for i := 0; i < numClients; i++ {
-				rollers[i].stop()
-			}
-		}()
-		for i := 0; i < numClients; i++ {
-			assert.NoError(t, rollers[i].dialCoordinator())
-			assert.NoError(t, rollers[i].performHandshake())
-		}
-
-		dbTx, err := db.Beginx()
-		assert.NoError(t, err)
-		_, err = db.NewBatchInDBTx(dbTx, &orm.BlockInfo{Number: uint64(1)}, &orm.BlockInfo{Number: uint64(1)}, "0f", 1, 194676)
-		assert.NoError(t, err)
-		_, err = db.NewBatchInDBTx(dbTx, &orm.BlockInfo{Number: uint64(2)}, &orm.BlockInfo{Number: uint64(2)}, "0e", 1, 194676)
-		assert.NoError(t, err)
-		err = dbTx.Commit()
-		assert.NoError(t, err)
-
-		// Need to send a tx to trigger block committed
-		// Sleep for a little bit, so that we can avoid prematurely fetching connections. Trigger for manager is 3 seconds
-		time.Sleep(4 * time.Second)
-
-		// Both rollers should now receive a `BlockTraces` message and should send something back.
-		for i := 0; i < numClients; i++ {
-			assert.NoError(t, rollers[i].readMessage())
-		}
-
-		// restart coordinator, can stop mutiple times
-		rollerManager.Stop()
-		newRollerManager := setupRollerManager(t, "", db)
-		defer newRollerManager.Stop()
-
-		for i := 0; i < numClients; i++ {
-			assert.NoError(t, rollers[i].dialCoordinator())
-			assert.NoError(t, rollers[i].performHandshake())
-			assert.NoError(t, rollers[i].sendProof())
-		}
-		time.Sleep(3 * time.Second)
-	})
-
-	// Teardown
-	t.Cleanup(func() {
-		assert.NoError(t, l2gethImg.Stop())
-		assert.NoError(t, dbImg.Stop())
-	})
-=======
 		ids[i] = ID
 	}
 	assert.NoError(t, dbTx.Commit())
@@ -396,7 +172,6 @@
 			return
 		}
 	}
->>>>>>> cc2f5b5b
 }
 
 func setupRollerManager(t *testing.T, verifierEndpoint string, dbCfg *database.DBConfig) *coordinator.Manager {
@@ -417,15 +192,6 @@
 	return rollerManager
 }
 
-<<<<<<< HEAD
-// setupMockVerifier sets up a mocked verifier for a test case.
-func setupMockVerifier(t *testing.T) string {
-	verifierEndpoint := "/tmp/" + strconv.Itoa(time.Now().Nanosecond()) + ".sock"
-
-	// Create and listen sock file.
-	l, err := net.Listen("unix", verifierEndpoint)
-	assert.NoError(t, err)
-=======
 // performHandshake sets up a websocket client to connect to the roller manager.
 func performHandshake(t *testing.T, proofTime time.Duration, name string, wsURL string, stopCh chan struct{}) {
 	ctx, cancel := context.WithCancel(context.Background())
@@ -453,7 +219,6 @@
 		t.Error(err)
 		return
 	}
->>>>>>> cc2f5b5b
 
 	go func() {
 		for {
@@ -483,126 +248,4 @@
 			}
 		}
 	}()
-<<<<<<< HEAD
-	return verifierEndpoint
-}
-
-type mockRoller struct {
-	wsURL      string
-	publicKey  []byte
-	privateKey []byte
-	conn       *websocket.Conn
-	sessionID  string // currently only one session
-}
-
-func mustGenerateKeyPair() (pubkey, privkey []byte) {
-	key, err := ecdsa.GenerateKey(secp256k1.S256(), rand.Reader)
-	if err != nil {
-		panic(err)
-	}
-	pubkey = elliptic.Marshal(secp256k1.S256(), key.X, key.Y)
-
-	privkey = make([]byte, 32)
-	blob := key.D.Bytes()
-	copy(privkey[32-len(blob):], blob)
-
-	return pubkey, privkey
-}
-
-func mustNewMockRoller() mockRoller {
-	u := url.URL{Scheme: "ws", Host: coordinatorAddr, Path: "/"}
-	wsURL := u.String()
-	publicKey, privateKey := mustGenerateKeyPair()
-	return mockRoller{wsURL: wsURL, publicKey: publicKey, privateKey: privateKey}
-}
-
-func (r *mockRoller) dialCoordinator() error {
-	var err error
-	r.conn, _, err = websocket.DefaultDialer.Dial(r.wsURL, nil)
-	return err
-}
-
-func (r *mockRoller) performHandshake() error {
-	// TODO: deal with unconnected conn
-	authMsg := &message.AuthMessage{
-		Identity: message.Identity{
-			Name:      "testRoller",
-			Timestamp: time.Now().UnixNano(),
-			PublicKey: common.Bytes2Hex(r.publicKey),
-		},
-		Signature: "",
-	}
-	hash, err := authMsg.Identity.Hash()
-	if err != nil {
-		return err
-	}
-	sig, err := secp256k1.Sign(hash, r.privateKey)
-	if err != nil {
-		return err
-	}
-	authMsg.Signature = common.Bytes2Hex(sig)
-	b, err := json.Marshal(authMsg)
-	if err != nil {
-		return err
-	}
-	msg := &message.Msg{
-		Type:    message.RegisterMsgType,
-		Payload: b,
-	}
-	b, err = json.Marshal(msg)
-	if err != nil {
-		return err
-	}
-	err = r.conn.WriteMessage(websocket.BinaryMessage, b)
-	return err
-}
-
-func (r *mockRoller) readMessage() error {
-	mt, payload, err := r.conn.ReadMessage()
-	if err != nil {
-		return err
-	}
-	if mt != websocket.BinaryMessage {
-		log.Crit("mt != websocket.BinaryMessage", "mt", mt)
-	}
-	msg := &message.Msg{}
-	if err := json.Unmarshal(payload, msg); err != nil {
-		return err
-	}
-	if msg.Type != message.TaskMsgType {
-		log.Crit("msg.Type != message.TaskMsgType", "msg.Type", msg.Type)
-	}
-	task := &message.TaskMsg{}
-	if err := json.Unmarshal(msg.Payload, task); err != nil {
-		return err
-	}
-	r.sessionID = task.ID
-	return nil
-}
-
-func (r *mockRoller) sendProof() error {
-	proofMsg := &message.ProofMsg{
-		Status: message.StatusOk,
-		ID:     r.sessionID,
-		Proof:  &message.AggProof{},
-	}
-	payload, err := json.Marshal(proofMsg)
-	if err != nil {
-		return err
-	}
-	msg := &message.Msg{
-		Type:    message.ProofMsgType,
-		Payload: payload,
-	}
-	msgByt, err := json.Marshal(msg)
-	if err != nil {
-		return err
-	}
-	return r.conn.WriteMessage(websocket.BinaryMessage, msgByt)
-}
-
-func (r *mockRoller) stop() {
-	r.conn.Close()
-=======
->>>>>>> cc2f5b5b
 }