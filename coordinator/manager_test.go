--- conflicted
+++ resolved
@@ -2,6 +2,7 @@
 
 import (
 	"context"
+	"github.com/scroll-tech/go-ethereum/ethclient"
 	"math/big"
 	"net/http"
 	"strconv"
@@ -9,15 +10,9 @@
 	"time"
 
 	"github.com/scroll-tech/go-ethereum/common"
-<<<<<<< HEAD
-	"github.com/scroll-tech/go-ethereum/crypto"
-	"github.com/scroll-tech/go-ethereum/ethclient"
-=======
->>>>>>> 6bc5f754
 	"github.com/stretchr/testify/assert"
 	"golang.org/x/sync/errgroup"
 
-<<<<<<< HEAD
 	"scroll-tech/bridge/l2"
 	"scroll-tech/bridge/sender"
 	"scroll-tech/database/orm"
@@ -34,16 +29,6 @@
 	bridge_config "scroll-tech/bridge/config"
 
 	coordinator_config "scroll-tech/coordinator/config"
-=======
-	"scroll-tech/common/docker"
-	"scroll-tech/common/message"
-	"scroll-tech/database"
-	"scroll-tech/database/migrate"
-	"scroll-tech/database/orm"
-
-	"scroll-tech/coordinator"
-	"scroll-tech/coordinator/config"
->>>>>>> 6bc5f754
 )
 
 const managerURL = "localhost:8132"
@@ -88,6 +73,7 @@
 	t.Run("TestSeveralConnections", testSeveralConnections)
 	t.Run("TestIdleRollerSelection", testIdleRollerSelection)
 
+	// Teardown
 	t.Cleanup(func() {
 		handle.Shutdown(context.Background())
 		rollerManager.Stop()
@@ -152,7 +138,6 @@
 			t.Error("roller connect is blocked")
 			return
 		}
-<<<<<<< HEAD
 	}
 }
 
@@ -191,52 +176,12 @@
 	assert.True(t, assert.NoError(t, err), "unable to create a sender instance.")
 	for i := 0; i < 2; i++ {
 		_, err = newSender.SendTransaction(strconv.Itoa(1000+i), &to, big.NewInt(1000000000), nil)
-=======
-	})
-
-	t.Run("TestTriggerProofGenerationSession", func(t *testing.T) {
-		// Create db handler and reset db.
-		db, err := database.NewOrmFactory(dbConfig)
-		assert.NoError(t, err)
-		assert.NoError(t, migrate.ResetDB(db.GetDB().DB))
-
-		// Test with two clients to make sure traces messages aren't duplicated
-		// to rollers.
-		numClients := uint8(2)
-		verifierEndpoint := setupMockVerifier(t)
-		defer os.RemoveAll(verifierEndpoint)
-
-		rollerManager := setupRollerManager(t, verifierEndpoint, db)
-		defer rollerManager.Stop()
-
-		// Set up and register `numClients` clients
-		conns := make([]*websocket.Conn, numClients)
-		for i := 0; i < int(numClients); i++ {
-			u := url.URL{Scheme: "ws", Host: managerAddr, Path: "/"}
-
-			var conn *websocket.Conn
-			conn, _, err = websocket.DefaultDialer.Dial(u.String(), nil)
-			assert.NoError(t, err)
-			defer conn.Close()
-
-			performHandshake(t, conn)
-
-			conns[i] = conn
-		}
-
-		dbTx, err := db.Beginx()
-		assert.NoError(t, err)
-		_, err = db.NewBatchInDBTx(dbTx, &orm.BlockInfo{Number: uint64(1)}, &orm.BlockInfo{Number: uint64(1)}, "0f", 1, 194676)
-		assert.NoError(t, err)
-		_, err = db.NewBatchInDBTx(dbTx, &orm.BlockInfo{Number: uint64(2)}, &orm.BlockInfo{Number: uint64(2)}, "0e", 1, 194676)
-		assert.NoError(t, err)
-		err = dbTx.Commit()
->>>>>>> 6bc5f754
 		assert.NoError(t, err)
 		<-newSender.ConfirmChan()
 	}
 
-<<<<<<< HEAD
+	l2Cli,err :=
+
 	// verify proof status
 	var (
 		number   int64 = 1
@@ -248,7 +193,7 @@
 		select {
 		case <-tick:
 			// get the latest number
-			if latest, err = l2db.GetBlockResultsLatestHeight(); err != nil || latest <= 0 {
+			if latest, err = l2db.GetBlockTracesLatestHeight(); err != nil || latest <= 0 {
 				continue
 			}
 			if number > latest {
@@ -263,98 +208,10 @@
 			t.Error("failed to check proof status")
 			close(stopCh)
 			return
-=======
-		// Need to send a tx to trigger block committed
-		// Sleep for a little bit, so that we can avoid prematurely fetching connections. Trigger for manager is 3 seconds
-		time.Sleep(4 * time.Second)
-
-		// Both rollers should now receive a `BlockTraces` message and should send something back.
-		for _, c := range conns {
-			mt, payload, err := c.ReadMessage()
-			assert.NoError(t, err)
-
-			assert.Equal(t, mt, websocket.BinaryMessage)
-
-			msg := &message.Msg{}
-			assert.NoError(t, json.Unmarshal(payload, msg))
-			assert.Equal(t, msg.Type, message.TaskMsgType)
-
-			traces := &message.TaskMsg{}
-			assert.NoError(t, json.Unmarshal(payload, traces))
-
 		}
-	})
-
-	t.Run("TestIdleRollerSelection", func(t *testing.T) {
-		// Create db handler and reset db.
-		db, err := database.NewOrmFactory(dbConfig)
-		assert.NoError(t, err)
-		assert.NoError(t, migrate.ResetDB(db.GetDB().DB))
-
-		// Test with two clients to make sure traces messages aren't duplicated
-		// to rollers.
-		numClients := uint8(2)
-		verifierEndpoint := setupMockVerifier(t)
-		defer os.RemoveAll(verifierEndpoint)
-
-		// Ensure only one roller is picked per session.
-		rollerManager := setupRollerManager(t, verifierEndpoint, db)
-		defer rollerManager.Stop()
-
-		// Set up and register `numClients` clients
-		conns := make([]*websocket.Conn, numClients)
-		for i := 0; i < int(numClients); i++ {
-			u := url.URL{Scheme: "ws", Host: managerAddr, Path: "/"}
-
-			var conn *websocket.Conn
-			conn, _, err = websocket.DefaultDialer.Dial(u.String(), nil)
-			assert.NoError(t, err)
-			conn.SetReadDeadline(time.Now().Add(100 * time.Second))
-
-			performHandshake(t, conn)
-			time.Sleep(1 * time.Second)
-			conns[i] = conn
-		}
-		defer func() {
-			for _, conn := range conns {
-				assert.NoError(t, conn.Close())
-			}
-		}()
-
-		assert.Equal(t, 2, rollerManager.GetNumberOfIdleRollers())
-
-		dbTx, err := db.Beginx()
-		assert.NoError(t, err)
-		_, err = db.NewBatchInDBTx(dbTx, &orm.BlockInfo{Number: uint64(1)}, &orm.BlockInfo{Number: uint64(1)}, "0f", 1, 194676)
-		assert.NoError(t, err)
-		err = dbTx.Commit()
-		assert.NoError(t, err)
-
-		// Sleep for a little bit, so that we can avoid prematurely fetching connections.
-		// Test first roller and check if we have one roller idle one roller busy
-		time.Sleep(4 * time.Second)
-
-		assert.Equal(t, 1, rollerManager.GetNumberOfIdleRollers())
-
-		dbTx, err = db.Beginx()
-		assert.NoError(t, err)
-		_, err = db.NewBatchInDBTx(dbTx, &orm.BlockInfo{Number: uint64(2)}, &orm.BlockInfo{Number: uint64(2)}, "0e", 1, 194676)
-		assert.NoError(t, err)
-		err = dbTx.Commit()
-		assert.NoError(t, err)
-
-		// Sleep for a little bit, so that we can avoid prematurely fetching connections.
-		// Test Second roller and check if we have all rollers busy
-		time.Sleep(4 * time.Second)
-
-		for _, c := range conns {
-			c.ReadMessage()
->>>>>>> 6bc5f754
-		}
-	}
-}
-
-<<<<<<< HEAD
+	}
+}
+
 func setupRollerManager(t *testing.T, verifierEndpoint string, dbCfg *database.DBConfig) *coordinator.Manager {
 	// Get db handler.
 	db, err := database.NewOrmFactory(dbCfg)
@@ -363,10 +220,6 @@
 	assert.NoError(t, migrate.ResetDB(db.GetDB().DB), "failed to reset db.")
 
 	rollerManager, err := coordinator.New(context.Background(), &coordinator_config.RollerManagerConfig{
-=======
-func setupRollerManager(t *testing.T, verifierEndpoint string, orm database.OrmFactory) *coordinator.Manager {
-	rollerManager, err := coordinator.New(context.Background(), &config.RollerManagerConfig{
->>>>>>> 6bc5f754
 		Endpoint:          managerPort,
 		RollersPerSession: 1,
 		VerifierEndpoint:  verifierEndpoint,
@@ -391,17 +244,11 @@
 	privkey, err := crypto.GenerateKey()
 	assert.NoError(t, err)
 
-<<<<<<< HEAD
 	authMsg := &message.AuthMessage{
 		Identity: &message.Identity{
 			Name:      name,
 			Timestamp: time.Now().UnixNano(),
 		},
-=======
-	msg := &message.Msg{
-		Type:    message.RegisterMsgType,
-		Payload: b,
->>>>>>> 6bc5f754
 	}
 	assert.NoError(t, authMsg.Sign(privkey))
 
