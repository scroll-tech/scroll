package coordinator_test

import (
	"context"
<<<<<<< HEAD
	"net/http"
=======
	"crypto/ecdsa"
	"crypto/elliptic"
	"crypto/rand"
	"encoding/binary"
	"encoding/json"
	"io"
	mathrand "math/rand"
	"net"
	"net/url"
	"os"
>>>>>>> 8b1a3aa9
	"strconv"
	"testing"
	"time"

<<<<<<< HEAD
	"github.com/scroll-tech/go-ethereum/ethclient"
=======
	"github.com/ethereum/go-ethereum/crypto/secp256k1"
	"github.com/gorilla/websocket"
	"github.com/scroll-tech/go-ethereum/common"
	"github.com/scroll-tech/go-ethereum/core/types"
>>>>>>> 8b1a3aa9
	"github.com/stretchr/testify/assert"
	"golang.org/x/sync/errgroup"

	"scroll-tech/coordinator"
	"scroll-tech/coordinator/config"

	"scroll-tech/common/docker"
<<<<<<< HEAD
	"scroll-tech/common/utils"
	"scroll-tech/database"
	"scroll-tech/database/orm"

	"scroll-tech/bridge/l2"
	"scroll-tech/bridge/mock"

	client2 "scroll-tech/coordinator/client"

	db_config "scroll-tech/database"

	bridge_config "scroll-tech/bridge/config"

	"scroll-tech/coordinator"
	coordinator_config "scroll-tech/coordinator/config"
=======
	"scroll-tech/common/message"

	"scroll-tech/database"
	"scroll-tech/database/migrate"
	"scroll-tech/database/orm"
>>>>>>> 8b1a3aa9
)

const managerURL = "localhost:8132"
const managerPort = ":8132"

var (
<<<<<<< HEAD
	TEST_CONFIG = &mock.TestConfig{
		L2GethTestConfig: mock.L2GethTestConfig{
			HPort: 8536,
			WPort: 0,
		},
		DbTestconfig: mock.DbTestconfig{
			DbName: "testmanager_db",
			DbPort: 5436,
			DB_CONFIG: &db_config.DBConfig{
				DriverName: utils.GetEnvWithDefault("TEST_DB_DRIVER", "postgres"),
				DSN:        utils.GetEnvWithDefault("TEST_DB_DSN", "postgres://postgres:123456@localhost:5436/testmanager_db?sslmode=disable"),
			},
		},
=======
	dbConfig = &database.DBConfig{
		DriverName: "postgres",
>>>>>>> 8b1a3aa9
	}
)

<<<<<<< HEAD
var (
	cfg            *bridge_config.Config
	l2backend      *l2.Backend
	imgGeth, imgDb docker.ImgInstance
	db             database.OrmFactory
	rollerManager  *coordinator.Manager
	handle         *http.Server
)
=======
func setupEnv(t *testing.T) {
	// initialize l2geth docker image
	l2gethImg = docker.NewTestL2Docker(t)
	// initialize db docker image
	dbImg = docker.NewTestDBDocker(t, "postgres")
	dbConfig.DSN = dbImg.Endpoint()
}

func TestFunction(t *testing.T) {
	// Setup
	setupEnv(t)

	t.Run("TestHandshake", func(t *testing.T) {
		verifierEndpoint := setupMockVerifier(t)

		rollerManager := setupRollerManager(t, verifierEndpoint, nil)
		defer rollerManager.Stop()

		// Set up client
		u := url.URL{Scheme: "ws", Host: managerAddr, Path: "/"}
		c, _, err := websocket.DefaultDialer.Dial(u.String(), nil)
		assert.NoError(t, err)
		defer c.Close()

		performHandshake(t, c)

		// Roller manager should send a Websocket over the GetRollerChan
		select {
		case <-rollerManager.GetRollerChan():
			// Test succeeded
		case <-time.After(coordinator.HandshakeTimeout):
			t.Fail()
		}
	})

	t.Run("TestHandshakeTimeout", func(t *testing.T) {
		verifierEndpoint := setupMockVerifier(t)

		rollerManager := setupRollerManager(t, verifierEndpoint, nil)
		defer rollerManager.Stop()

		// Set up client
		u := url.URL{Scheme: "ws", Host: managerAddr, Path: "/"}

		c, _, err := websocket.DefaultDialer.Dial(u.String(), nil)
		assert.NoError(t, err)
		defer c.Close()
>>>>>>> 8b1a3aa9

func setEnv(t *testing.T) {
	var err error
	cfg, err = bridge_config.NewConfig("../bridge/config.json")
	if err != nil {
		t.Error(err)
		return
	}

<<<<<<< HEAD
	// create docker instance
	l2backend, imgGeth, imgDb = mock.L2gethDocker(t, cfg, TEST_CONFIG)
=======
		performHandshake(t, c)
>>>>>>> 8b1a3aa9

	// reset db and return orm handler
	db = mock.ResetDB(t, TEST_CONFIG.DB_CONFIG)

	// start roller manager
	rollerManager = setupRollerManager(t, "", db)

	// start ws service
	handle, _, err = utils.StartWSEndpoint(managerURL, rollerManager.APIs())
	assert.NoError(t, err)
}

func TestApis(t *testing.T) {
	setEnv(t)

<<<<<<< HEAD
	t.Run("TestHandshake", testHandshake)
	t.Run("TestSeveralConnections", testSeveralConnections)
	t.Run("TestIdleRollerSelection", testIdleRollerSelection)
=======
			performHandshake(t, c)
>>>>>>> 8b1a3aa9

	t.Cleanup(func() {
		handle.Shutdown(context.Background())
		rollerManager.Stop()
		l2backend.Stop()
		imgGeth.Stop()
		imgDb.Stop()
	})
}

<<<<<<< HEAD
func testHandshake(t *testing.T) {
	ctx, cancel := context.WithCancel(context.Background())
	defer cancel()

	// reset db
	mock.ResetDB(t, TEST_CONFIG.DB_CONFIG)

	// create a new
	client, err := client2.DialContext(ctx, "ws://"+managerURL)
	assert.NoError(t, err)
=======
	t.Run("TestTriggerProofGenerationSession", func(t *testing.T) {
		// Create db handler and reset db.
		db, err := database.NewOrmFactory(dbConfig)
		assert.NoError(t, err)
		assert.NoError(t, migrate.ResetDB(db.GetDB().DB))

		// Test with two clients to make sure traces messages aren't duplicated
		// to rollers.
		numClients := uint8(2)
		verifierEndpoint := setupMockVerifier(t)
		rollerManager := setupRollerManager(t, verifierEndpoint, db)
		defer rollerManager.Stop()

		// Set up and register `numClients` clients
		conns := make([]*websocket.Conn, numClients)
		for i := 0; i < int(numClients); i++ {
			u := url.URL{Scheme: "ws", Host: managerAddr, Path: "/"}

			var conn *websocket.Conn
			conn, _, err = websocket.DefaultDialer.Dial(u.String(), nil)
			assert.NoError(t, err)
			defer conn.Close()

			performHandshake(t, conn)

			conns[i] = conn
		}
>>>>>>> 8b1a3aa9

	stopCh := make(chan struct{})
	mock.PerformHandshake(t, 1, "roller_test", client, stopCh)

	assert.Equal(t, 1, rollerManager.GetNumberOfIdleRollers())

	close(stopCh)
}

func testSeveralConnections(t *testing.T) {
	ctx, cancel := context.WithCancel(context.Background())
	defer cancel()

	var (
		batch  = 100
		stopCh = make(chan struct{})
		eg     = errgroup.Group{}
	)
	for i := 0; i < batch; i++ {
		idx := i
		eg.Go(func() error {
			// create a new ws connection
			client, err := client2.DialContext(ctx, "ws://"+managerURL)
			assert.NoError(t, err)
			mock.PerformHandshake(t, 1, "roller_test"+strconv.Itoa(idx), client, stopCh)
			return nil
		})
	}
	assert.NoError(t, eg.Wait())

<<<<<<< HEAD
	// check roller's idle connections
	assert.Equal(t, batch, rollerManager.GetNumberOfIdleRollers())

	// close connection
	close(stopCh)

	var (
		tick     = time.Tick(time.Second)
		tickStop = time.Tick(time.Second * 10)
	)
	for {
		select {
		case <-tick:
			if rollerManager.GetNumberOfIdleRollers() == 0 {
				return
=======
			assert.Equal(t, mt, websocket.BinaryMessage)

			msg := &message.Msg{}
			assert.NoError(t, json.Unmarshal(payload, msg))
			assert.Equal(t, msg.Type, message.BlockTrace)

			traces := &message.BlockTraces{}
			assert.NoError(t, json.Unmarshal(payload, traces))

		}
	})

	t.Run("TestIdleRollerSelection", func(t *testing.T) {
		// Create db handler and reset db.
		db, err := database.NewOrmFactory(dbConfig)
		assert.NoError(t, err)
		assert.NoError(t, migrate.ResetDB(db.GetDB().DB))

		// Test with two clients to make sure traces messages aren't duplicated
		// to rollers.
		numClients := uint8(2)
		verifierEndpoint := setupMockVerifier(t)

		// Ensure only one roller is picked per session.
		rollerManager := setupRollerManager(t, verifierEndpoint, db)
		defer rollerManager.Stop()

		// Set up and register `numClients` clients
		conns := make([]*websocket.Conn, numClients)
		for i := 0; i < int(numClients); i++ {
			u := url.URL{Scheme: "ws", Host: managerAddr, Path: "/"}

			var conn *websocket.Conn
			conn, _, err = websocket.DefaultDialer.Dial(u.String(), nil)
			assert.NoError(t, err)
			conn.SetReadDeadline(time.Now().Add(100 * time.Second))

			performHandshake(t, conn)
			time.Sleep(1 * time.Second)
			conns[i] = conn
		}
		defer func() {
			for _, conn := range conns {
				assert.NoError(t, conn.Close())
>>>>>>> 8b1a3aa9
			}
		case <-tickStop:
			t.Error("roller connect is blocked")
			return
		}
	}
}

func testIdleRollerSelection(t *testing.T) {
	ctx, cancel := context.WithCancel(context.Background())
	defer cancel()

	// reset db
	traceDB := orm.BlockResultOrm(mock.ResetDB(t, TEST_CONFIG.DB_CONFIG))

	// create l2geth client
	ethClient, err := ethclient.DialContext(ctx, imgGeth.Endpoint())
	assert.NoError(t, err)

	// create ws connections.
	batch := 20
	stopCh := make(chan struct{})
	for i := 0; i < batch; i++ {
		var client *client2.Client
		client, err = client2.DialContext(ctx, "ws://"+managerURL)
		assert.NoError(t, err)
		mock.PerformHandshake(t, 1, "roller_test"+strconv.Itoa(i), client, stopCh)
	}
	assert.Equal(t, batch, rollerManager.GetNumberOfIdleRollers())

	// send two txs
	mock.SendTxToL2Client(t, ethClient, cfg.L2Config.RelayerConfig.PrivateKey)
	mock.SendTxToL2Client(t, ethClient, cfg.L2Config.RelayerConfig.PrivateKey)

	// verify proof status
	var (
		number   int64 = 1
		latest   int64
		tick     = time.Tick(time.Second)
		tickStop = time.Tick(time.Second * 20)
	)
	for {
		select {
		case <-tick:
			// get the latest number
			if latest, err = traceDB.GetBlockResultsLatestHeight(); err != nil || latest <= 0 {
				continue
			}
			if number > latest {
				close(stopCh)
				return
			}
			status, err := traceDB.GetBlockStatusByNumber(uint64(number))
			if err == nil && (status == orm.BlockVerified || status == orm.BlockSkipped) {
				number++
			}
		case <-tickStop:
			t.Error("failed to check proof status")
			close(stopCh)
			return
		}
<<<<<<< HEAD
	}
=======

		assert.Equal(t, 0, rollerManager.GetNumberOfIdleRollers())
	})
	// Teardown
	t.Cleanup(func() {
		assert.NoError(t, l2gethImg.Stop())
		assert.NoError(t, dbImg.Stop())
	})
>>>>>>> 8b1a3aa9
}

func setupRollerManager(t *testing.T, verifierEndpoint string, orm database.OrmFactory) *coordinator.Manager {
	rollerManager, err := coordinator.New(context.Background(), &coordinator_config.RollerManagerConfig{
		Endpoint:          managerPort,
		RollersPerSession: 1,
		VerifierEndpoint:  verifierEndpoint,
		CollectionTime:    1,
	}, orm)
	assert.NoError(t, err)

	assert.NoError(t, rollerManager.Start())

	return rollerManager
<<<<<<< HEAD
=======
}

// performHandshake sets up a websocket client to connect to the roller manager.
func performHandshake(t *testing.T, c *websocket.Conn) {
	// Try to perform handshake
	pk, sk := generateKeyPair()
	authMsg := &message.AuthMessage{
		Identity: message.Identity{
			Name:      "testRoller",
			Timestamp: time.Now().UnixNano(),
			PublicKey: common.Bytes2Hex(pk),
		},
		Signature: "",
	}

	hash, err := authMsg.Identity.Hash()
	assert.NoError(t, err)
	sig, err := secp256k1.Sign(hash, sk)
	assert.NoError(t, err)

	authMsg.Signature = common.Bytes2Hex(sig)

	b, err := json.Marshal(authMsg)
	assert.NoError(t, err)

	msg := &message.Msg{
		Type:    message.Register,
		Payload: b,
	}

	b, err = json.Marshal(msg)
	assert.NoError(t, err)

	assert.NoError(t, c.WriteMessage(websocket.BinaryMessage, b))
}

func generateKeyPair() (pubkey, privkey []byte) {
	key, err := ecdsa.GenerateKey(secp256k1.S256(), rand.Reader)
	if err != nil {
		panic(err)
	}
	pubkey = elliptic.Marshal(secp256k1.S256(), key.X, key.Y)

	privkey = make([]byte, 32)
	blob := key.D.Bytes()
	copy(privkey[32-len(blob):], blob)

	return pubkey, privkey
}

// setupMockVerifier sets up a mocked verifier for a test case.
func setupMockVerifier(t *testing.T) string {
	id := strconv.Itoa(mathrand.Int())
	verifierEndpoint := "/tmp/" + id + ".sock"
	err := os.RemoveAll(verifierEndpoint)
	assert.NoError(t, err)

	err = os.RemoveAll(verifierEndpoint)
	assert.NoError(t, err)

	l, err := net.Listen("unix", verifierEndpoint)
	assert.NoError(t, err)

	go func() {
		conn, err := l.Accept()
		assert.NoError(t, err)

		// Simply read all incoming messages and send a true boolean straight back.
		for {
			// Read length
			buf := make([]byte, 4)
			_, err = io.ReadFull(conn, buf)
			assert.NoError(t, err)

			// Read message
			msgLength := binary.LittleEndian.Uint64(buf)
			buf = make([]byte, msgLength)
			_, err = io.ReadFull(conn, buf)
			assert.NoError(t, err)

			// Return boolean
			buf = []byte{1}
			_, err = conn.Write(buf)
			assert.NoError(t, err)
		}
	}()
	return verifierEndpoint
>>>>>>> 8b1a3aa9
}<|MERGE_RESOLUTION|>--- conflicted
+++ resolved
@@ -2,165 +2,67 @@
 
 import (
 	"context"
-<<<<<<< HEAD
-	"net/http"
-=======
 	"crypto/ecdsa"
 	"crypto/elliptic"
 	"crypto/rand"
-	"encoding/binary"
 	"encoding/json"
-	"io"
-	mathrand "math/rand"
-	"net"
-	"net/url"
-	"os"
->>>>>>> 8b1a3aa9
+	"github.com/ethereum/go-ethereum/crypto/secp256k1"
+	"github.com/gorilla/websocket"
+	"net/http"
+	"scroll-tech/common/message"
+	"scroll-tech/database/migrate"
 	"strconv"
 	"testing"
 	"time"
 
-<<<<<<< HEAD
 	"github.com/scroll-tech/go-ethereum/ethclient"
-=======
-	"github.com/ethereum/go-ethereum/crypto/secp256k1"
-	"github.com/gorilla/websocket"
-	"github.com/scroll-tech/go-ethereum/common"
-	"github.com/scroll-tech/go-ethereum/core/types"
->>>>>>> 8b1a3aa9
+
 	"github.com/stretchr/testify/assert"
 	"golang.org/x/sync/errgroup"
 
+	"scroll-tech/common/docker"
+	"scroll-tech/common/utils"
 	"scroll-tech/coordinator"
-	"scroll-tech/coordinator/config"
-
-	"scroll-tech/common/docker"
-<<<<<<< HEAD
-	"scroll-tech/common/utils"
 	"scroll-tech/database"
 	"scroll-tech/database/orm"
 
-	"scroll-tech/bridge/l2"
-	"scroll-tech/bridge/mock"
-
 	client2 "scroll-tech/coordinator/client"
 
-	db_config "scroll-tech/database"
-
 	bridge_config "scroll-tech/bridge/config"
 
-	"scroll-tech/coordinator"
 	coordinator_config "scroll-tech/coordinator/config"
-=======
-	"scroll-tech/common/message"
-
-	"scroll-tech/database"
-	"scroll-tech/database/migrate"
-	"scroll-tech/database/orm"
->>>>>>> 8b1a3aa9
 )
 
 const managerURL = "localhost:8132"
 const managerPort = ":8132"
 
 var (
-<<<<<<< HEAD
-	TEST_CONFIG = &mock.TestConfig{
-		L2GethTestConfig: mock.L2GethTestConfig{
-			HPort: 8536,
-			WPort: 0,
-		},
-		DbTestconfig: mock.DbTestconfig{
-			DbName: "testmanager_db",
-			DbPort: 5436,
-			DB_CONFIG: &db_config.DBConfig{
-				DriverName: utils.GetEnvWithDefault("TEST_DB_DRIVER", "postgres"),
-				DSN:        utils.GetEnvWithDefault("TEST_DB_DSN", "postgres://postgres:123456@localhost:5436/testmanager_db?sslmode=disable"),
-			},
-		},
-=======
-	dbConfig = &database.DBConfig{
-		DriverName: "postgres",
->>>>>>> 8b1a3aa9
-	}
+	cfg              *bridge_config.Config
+	l2gethImg, dbImg docker.ImgInstance
+	db               database.OrmFactory
+	rollerManager    *coordinator.Manager
+	handle           *http.Server
 )
 
-<<<<<<< HEAD
-var (
-	cfg            *bridge_config.Config
-	l2backend      *l2.Backend
-	imgGeth, imgDb docker.ImgInstance
-	db             database.OrmFactory
-	rollerManager  *coordinator.Manager
-	handle         *http.Server
-)
-=======
-func setupEnv(t *testing.T) {
-	// initialize l2geth docker image
+func setEnv(t *testing.T) error {
+	var err error
+	// Load config.
+	cfg, err = bridge_config.NewConfig("../bridge/config.json")
+	assert.NoError(t, err)
+
+	// Create l2geth container.
 	l2gethImg = docker.NewTestL2Docker(t)
-	// initialize db docker image
-	dbImg = docker.NewTestDBDocker(t, "postgres")
-	dbConfig.DSN = dbImg.Endpoint()
-}
-
-func TestFunction(t *testing.T) {
-	// Setup
-	setupEnv(t)
-
-	t.Run("TestHandshake", func(t *testing.T) {
-		verifierEndpoint := setupMockVerifier(t)
-
-		rollerManager := setupRollerManager(t, verifierEndpoint, nil)
-		defer rollerManager.Stop()
-
-		// Set up client
-		u := url.URL{Scheme: "ws", Host: managerAddr, Path: "/"}
-		c, _, err := websocket.DefaultDialer.Dial(u.String(), nil)
-		assert.NoError(t, err)
-		defer c.Close()
-
-		performHandshake(t, c)
-
-		// Roller manager should send a Websocket over the GetRollerChan
-		select {
-		case <-rollerManager.GetRollerChan():
-			// Test succeeded
-		case <-time.After(coordinator.HandshakeTimeout):
-			t.Fail()
-		}
-	})
-
-	t.Run("TestHandshakeTimeout", func(t *testing.T) {
-		verifierEndpoint := setupMockVerifier(t)
-
-		rollerManager := setupRollerManager(t, verifierEndpoint, nil)
-		defer rollerManager.Stop()
-
-		// Set up client
-		u := url.URL{Scheme: "ws", Host: managerAddr, Path: "/"}
-
-		c, _, err := websocket.DefaultDialer.Dial(u.String(), nil)
-		assert.NoError(t, err)
-		defer c.Close()
->>>>>>> 8b1a3aa9
-
-func setEnv(t *testing.T) {
-	var err error
-	cfg, err = bridge_config.NewConfig("../bridge/config.json")
-	if err != nil {
-		t.Error(err)
-		return
-	}
-
-<<<<<<< HEAD
-	// create docker instance
-	l2backend, imgGeth, imgDb = mock.L2gethDocker(t, cfg, TEST_CONFIG)
-=======
-		performHandshake(t, c)
->>>>>>> 8b1a3aa9
-
-	// reset db and return orm handler
-	db = mock.ResetDB(t, TEST_CONFIG.DB_CONFIG)
+	cfg.L1Config.RelayerConfig.SenderConfig.Endpoint = l2gethImg.Endpoint()
+	cfg.L2Config.Endpoint = l2gethImg.Endpoint()
+
+	// Create db container.
+	dbImg = docker.NewTestDBDocker(t, cfg.DBConfig.DriverName)
+	cfg.DBConfig.DSN = dbImg.Endpoint()
+
+	// Create db handler and reset db.
+	db, err = database.NewOrmFactory(cfg.DBConfig)
+	assert.NoError(t, err)
+	assert.NoError(t, migrate.ResetDB(db.GetDB().DB))
 
 	// start roller manager
 	rollerManager = setupRollerManager(t, "", db)
@@ -168,29 +70,25 @@
 	// start ws service
 	handle, _, err = utils.StartWSEndpoint(managerURL, rollerManager.APIs())
 	assert.NoError(t, err)
+	return err
 }
 
 func TestApis(t *testing.T) {
-	setEnv(t)
-
-<<<<<<< HEAD
+	assert.True(t, assert.NoError(t, setEnv(t)))
+
 	t.Run("TestHandshake", testHandshake)
 	t.Run("TestSeveralConnections", testSeveralConnections)
 	t.Run("TestIdleRollerSelection", testIdleRollerSelection)
-=======
-			performHandshake(t, c)
->>>>>>> 8b1a3aa9
 
 	t.Cleanup(func() {
 		handle.Shutdown(context.Background())
 		rollerManager.Stop()
-		l2backend.Stop()
-		imgGeth.Stop()
-		imgDb.Stop()
+		l2gethImg.Stop()
+		db.Close()
+		dbImg.Stop()
 	})
 }
 
-<<<<<<< HEAD
 func testHandshake(t *testing.T) {
 	ctx, cancel := context.WithCancel(context.Background())
 	defer cancel()
@@ -201,35 +99,6 @@
 	// create a new
 	client, err := client2.DialContext(ctx, "ws://"+managerURL)
 	assert.NoError(t, err)
-=======
-	t.Run("TestTriggerProofGenerationSession", func(t *testing.T) {
-		// Create db handler and reset db.
-		db, err := database.NewOrmFactory(dbConfig)
-		assert.NoError(t, err)
-		assert.NoError(t, migrate.ResetDB(db.GetDB().DB))
-
-		// Test with two clients to make sure traces messages aren't duplicated
-		// to rollers.
-		numClients := uint8(2)
-		verifierEndpoint := setupMockVerifier(t)
-		rollerManager := setupRollerManager(t, verifierEndpoint, db)
-		defer rollerManager.Stop()
-
-		// Set up and register `numClients` clients
-		conns := make([]*websocket.Conn, numClients)
-		for i := 0; i < int(numClients); i++ {
-			u := url.URL{Scheme: "ws", Host: managerAddr, Path: "/"}
-
-			var conn *websocket.Conn
-			conn, _, err = websocket.DefaultDialer.Dial(u.String(), nil)
-			assert.NoError(t, err)
-			defer conn.Close()
-
-			performHandshake(t, conn)
-
-			conns[i] = conn
-		}
->>>>>>> 8b1a3aa9
 
 	stopCh := make(chan struct{})
 	mock.PerformHandshake(t, 1, "roller_test", client, stopCh)
@@ -260,7 +129,6 @@
 	}
 	assert.NoError(t, eg.Wait())
 
-<<<<<<< HEAD
 	// check roller's idle connections
 	assert.Equal(t, batch, rollerManager.GetNumberOfIdleRollers())
 
@@ -276,52 +144,6 @@
 		case <-tick:
 			if rollerManager.GetNumberOfIdleRollers() == 0 {
 				return
-=======
-			assert.Equal(t, mt, websocket.BinaryMessage)
-
-			msg := &message.Msg{}
-			assert.NoError(t, json.Unmarshal(payload, msg))
-			assert.Equal(t, msg.Type, message.BlockTrace)
-
-			traces := &message.BlockTraces{}
-			assert.NoError(t, json.Unmarshal(payload, traces))
-
-		}
-	})
-
-	t.Run("TestIdleRollerSelection", func(t *testing.T) {
-		// Create db handler and reset db.
-		db, err := database.NewOrmFactory(dbConfig)
-		assert.NoError(t, err)
-		assert.NoError(t, migrate.ResetDB(db.GetDB().DB))
-
-		// Test with two clients to make sure traces messages aren't duplicated
-		// to rollers.
-		numClients := uint8(2)
-		verifierEndpoint := setupMockVerifier(t)
-
-		// Ensure only one roller is picked per session.
-		rollerManager := setupRollerManager(t, verifierEndpoint, db)
-		defer rollerManager.Stop()
-
-		// Set up and register `numClients` clients
-		conns := make([]*websocket.Conn, numClients)
-		for i := 0; i < int(numClients); i++ {
-			u := url.URL{Scheme: "ws", Host: managerAddr, Path: "/"}
-
-			var conn *websocket.Conn
-			conn, _, err = websocket.DefaultDialer.Dial(u.String(), nil)
-			assert.NoError(t, err)
-			conn.SetReadDeadline(time.Now().Add(100 * time.Second))
-
-			performHandshake(t, conn)
-			time.Sleep(1 * time.Second)
-			conns[i] = conn
-		}
-		defer func() {
-			for _, conn := range conns {
-				assert.NoError(t, conn.Close())
->>>>>>> 8b1a3aa9
 			}
 		case <-tickStop:
 			t.Error("roller connect is blocked")
@@ -338,7 +160,7 @@
 	traceDB := orm.BlockResultOrm(mock.ResetDB(t, TEST_CONFIG.DB_CONFIG))
 
 	// create l2geth client
-	ethClient, err := ethclient.DialContext(ctx, imgGeth.Endpoint())
+	ethClient, err := ethclient.DialContext(ctx, l2gethImg.Endpoint())
 	assert.NoError(t, err)
 
 	// create ws connections.
@@ -383,18 +205,7 @@
 			close(stopCh)
 			return
 		}
-<<<<<<< HEAD
-	}
-=======
-
-		assert.Equal(t, 0, rollerManager.GetNumberOfIdleRollers())
-	})
-	// Teardown
-	t.Cleanup(func() {
-		assert.NoError(t, l2gethImg.Stop())
-		assert.NoError(t, dbImg.Stop())
-	})
->>>>>>> 8b1a3aa9
+	}
 }
 
 func setupRollerManager(t *testing.T, verifierEndpoint string, orm database.OrmFactory) *coordinator.Manager {
@@ -409,8 +220,6 @@
 	assert.NoError(t, rollerManager.Start())
 
 	return rollerManager
-<<<<<<< HEAD
-=======
 }
 
 // performHandshake sets up a websocket client to connect to the roller manager.
@@ -459,44 +268,4 @@
 	copy(privkey[32-len(blob):], blob)
 
 	return pubkey, privkey
-}
-
-// setupMockVerifier sets up a mocked verifier for a test case.
-func setupMockVerifier(t *testing.T) string {
-	id := strconv.Itoa(mathrand.Int())
-	verifierEndpoint := "/tmp/" + id + ".sock"
-	err := os.RemoveAll(verifierEndpoint)
-	assert.NoError(t, err)
-
-	err = os.RemoveAll(verifierEndpoint)
-	assert.NoError(t, err)
-
-	l, err := net.Listen("unix", verifierEndpoint)
-	assert.NoError(t, err)
-
-	go func() {
-		conn, err := l.Accept()
-		assert.NoError(t, err)
-
-		// Simply read all incoming messages and send a true boolean straight back.
-		for {
-			// Read length
-			buf := make([]byte, 4)
-			_, err = io.ReadFull(conn, buf)
-			assert.NoError(t, err)
-
-			// Read message
-			msgLength := binary.LittleEndian.Uint64(buf)
-			buf = make([]byte, msgLength)
-			_, err = io.ReadFull(conn, buf)
-			assert.NoError(t, err)
-
-			// Return boolean
-			buf = []byte{1}
-			_, err = conn.Write(buf)
-			assert.NoError(t, err)
-		}
-	}()
-	return verifierEndpoint
->>>>>>> 8b1a3aa9
 }