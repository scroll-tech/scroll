package orm

import (
	"context"
	"encoding/json"
	"errors"
	"fmt"
	"time"

	"scroll-tech/common/types"
	"scroll-tech/common/types/message"

	"github.com/scroll-tech/go-ethereum/common"
	"github.com/scroll-tech/go-ethereum/log"
	"gorm.io/gorm"
)

const defaultBatchHeaderVersion = 0

// Batch represents a batch of chunks.
type Batch struct {
	db *gorm.DB `gorm:"column:-"`

	// batch
	Index           uint64 `json:"index" gorm:"column:index"`
	Hash            string `json:"hash" gorm:"column:hash"`
	StartChunkIndex uint64 `json:"start_chunk_index" gorm:"column:start_chunk_index"`
	StartChunkHash  string `json:"start_chunk_hash" gorm:"column:start_chunk_hash"`
	EndChunkIndex   uint64 `json:"end_chunk_index" gorm:"column:end_chunk_index"`
	EndChunkHash    string `json:"end_chunk_hash" gorm:"column:end_chunk_hash"`
	StateRoot       string `json:"state_root" gorm:"column:state_root"`
	WithdrawRoot    string `json:"withdraw_root" gorm:"column:withdraw_root"`
	BatchHeader     []byte `json:"batch_header" gorm:"column:batch_header"`

	// proof
	ChunkProofsStatus int16      `json:"chunk_proofs_status" gorm:"column:chunk_proofs_status"`
	ProvingStatus     int16      `json:"proving_status" gorm:"column:proving_status;default:1"`
	Proof             []byte     `json:"proof" gorm:"column:proof;default:NULL"`
	ProverAssignedAt  *time.Time `json:"prover_assigned_at" gorm:"column:prover_assigned_at;default:NULL"`
	ProvedAt          *time.Time `json:"proved_at" gorm:"column:proved_at;default:NULL"`
	ProofTimeSec      int        `json:"proof_time_sec" gorm:"column:proof_time_sec;default:NULL"`

	// rollup
	RollupStatus   int16      `json:"rollup_status" gorm:"column:rollup_status;default:1"`
	CommitTxHash   string     `json:"commit_tx_hash" gorm:"column:commit_tx_hash;default:NULL"`
	CommittedAt    *time.Time `json:"committed_at" gorm:"column:committed_at;default:NULL"`
	FinalizeTxHash string     `json:"finalize_tx_hash" gorm:"column:finalize_tx_hash;default:NULL"`
	FinalizedAt    *time.Time `json:"finalized_at" gorm:"column:finalized_at;default:NULL"`

	// gas oracle
	OracleStatus int16  `json:"oracle_status" gorm:"column:oracle_status;default:1"`
	OracleTxHash string `json:"oracle_tx_hash" gorm:"column:oracle_tx_hash;default:NULL"`

	// metadata
	CreatedAt time.Time      `json:"created_at" gorm:"column:created_at"`
	UpdatedAt time.Time      `json:"updated_at" gorm:"column:updated_at"`
	DeletedAt gorm.DeletedAt `json:"deleted_at" gorm:"column:deleted_at;default:NULL"`
}

// NewBatch creates a new Batch database instance.
func NewBatch(db *gorm.DB) *Batch {
	return &Batch{db: db}
}

// TableName returns the table name for the Batch model.
func (*Batch) TableName() string {
	return "batch"
}

// GetUnassignedBatches retrieves unassigned batches based on the specified limit.
// The returned batches are sorted in ascending order by their index.
func (o *Batch) GetUnassignedBatches(ctx context.Context, limit int) ([]*Batch, error) {
	if limit < 0 {
		return nil, errors.New("limit must not be smaller than zero")
	}
	if limit == 0 {
		return nil, nil
	}

	db := o.db.WithContext(ctx)
<<<<<<< HEAD
	db = db.Model(&Batch{})
	db = db.Where("proving_status = ? AND chunk_proofs_ready = ?", types.ProvingTaskUnassigned, 1)
=======
	db = db.Where("proving_status = ? AND chunk_proofs_status = ?", types.ProvingTaskUnassigned, types.ChunkProofsStatusReady)
>>>>>>> fbd50f3d
	db = db.Order("index ASC")
	db = db.Limit(limit)

	var batches []*Batch
	if err := db.Find(&batches).Error; err != nil {
		return nil, fmt.Errorf("Batch.GetUnassignedBatches error: %w", err)
	}
	return batches, nil
}

// GetAssignedBatches retrieves all batches whose proving_status is either types.ProvingTaskAssigned or types.ProvingTaskProved.
func (o *Batch) GetAssignedBatches(ctx context.Context) ([]*Batch, error) {
	db := o.db.WithContext(ctx)
	db = db.Model(&Batch{})
	db = db.Where("proving_status IN (?)", []int{int(types.ProvingTaskAssigned), int(types.ProvingTaskProved)})

	var assignedBatches []*Batch
	if err := db.Find(&assignedBatches).Error; err != nil {
		return nil, fmt.Errorf("Batch.GetAssignedBatches error: %w", err)
	}
	return assignedBatches, nil
}

// GetProvingStatusByHash retrieves the proving status of a batch given its hash.
func (o *Batch) GetProvingStatusByHash(ctx context.Context, hash string) (types.ProvingStatus, error) {
	db := o.db.WithContext(ctx)
	db = db.Model(&Batch{})
	db = db.Select("proving_status")
	db = db.Where("hash = ?", hash)

	var batch Batch
	if err := db.Find(&batch).Error; err != nil {
		return types.ProvingStatusUndefined, fmt.Errorf("Batch.GetProvingStatusByHash error: %w, batch hash: %v", err, hash)
	}
	return types.ProvingStatus(batch.ProvingStatus), nil
}

// GetLatestBatch retrieves the latest batch from the database.
func (o *Batch) GetLatestBatch(ctx context.Context) (*Batch, error) {
	db := o.db.WithContext(ctx)
	db = db.Model(&Batch{})
	db = db.Order("index desc")

	var latestBatch Batch
	if err := db.First(&latestBatch).Error; err != nil {
		return nil, fmt.Errorf("Batch.GetLatestBatch error: %w", err)
	}
	return &latestBatch, nil
}

// InsertBatch inserts a new batch into the database.
// for unit test
func (o *Batch) InsertBatch(ctx context.Context, startChunkIndex, endChunkIndex uint64, startChunkHash, endChunkHash string, chunks []*types.Chunk, dbTX ...*gorm.DB) (*Batch, error) {
	if len(chunks) == 0 {
		return nil, errors.New("invalid args")
	}

	db := o.db
	if len(dbTX) > 0 && dbTX[0] != nil {
		db = dbTX[0]
	}

	parentBatch, err := o.GetLatestBatch(ctx)
	if err != nil && !errors.Is(err, gorm.ErrRecordNotFound) {
		log.Error("failed to get the latest batch", "err", err)
		return nil, err
	}

	var batchIndex uint64
	var parentBatchHash common.Hash
	var totalL1MessagePoppedBefore uint64
	var version uint8 = defaultBatchHeaderVersion

	// if parentBatch==nil then err==gorm.ErrRecordNotFound, which means there's
	// not batch record in the db, we then use default empty values for the creating batch;
	// if parentBatch!=nil then err=nil, then we fill the parentBatch-related data into the creating batch
	if parentBatch != nil {
		batchIndex = parentBatch.Index + 1
		parentBatchHash = common.HexToHash(parentBatch.Hash)

		var parentBatchHeader *types.BatchHeader
		parentBatchHeader, err = types.DecodeBatchHeader(parentBatch.BatchHeader)
		if err != nil {
			log.Error("failed to decode parent batch header", "index", parentBatch.Index, "hash", parentBatch.Hash, "err", err)
			return nil, err
		}

		totalL1MessagePoppedBefore = parentBatchHeader.TotalL1MessagePopped()
		version = parentBatchHeader.Version()
	}

	batchHeader, err := types.NewBatchHeader(version, batchIndex, totalL1MessagePoppedBefore, parentBatchHash, chunks)
	if err != nil {
		log.Error("failed to create batch header",
			"index", batchIndex, "total l1 message popped before", totalL1MessagePoppedBefore,
			"parent hash", parentBatchHash, "number of chunks", len(chunks), "err", err)
		return nil, err
	}

	numChunks := len(chunks)
	lastChunkBlockNum := len(chunks[numChunks-1].Blocks)

	newBatch := Batch{
		Index:             batchIndex,
		Hash:              batchHeader.Hash().Hex(),
		StartChunkHash:    startChunkHash,
		StartChunkIndex:   startChunkIndex,
		EndChunkHash:      endChunkHash,
		EndChunkIndex:     endChunkIndex,
		StateRoot:         chunks[numChunks-1].Blocks[lastChunkBlockNum-1].Header.Root.Hex(),
		WithdrawRoot:      chunks[numChunks-1].Blocks[lastChunkBlockNum-1].WithdrawTrieRoot.Hex(),
		BatchHeader:       batchHeader.Encode(),
		ChunkProofsStatus: int16(types.ChunkProofsStatusPending),
		ProvingStatus:     int16(types.ProvingTaskUnassigned),
		RollupStatus:      int16(types.RollupPending),
	}

	if err := db.WithContext(ctx).Create(&newBatch).Error; err != nil {
		log.Error("failed to insert batch", "batch", newBatch, "err", err)
		return nil, err
	}

	return &newBatch, nil
}

// UpdateChunkProofsStatusByBatchHash updates the status of chunk_proofs_status field for a given batch hash.
// The function will set the chunk_proofs_status to the status provided.
func (o *Chunk) UpdateChunkProofsStatusByBatchHash(ctx context.Context, batchHash string, status types.ChunkProofsStatus) error {
	db := o.db.WithContext(ctx)
	db = db.Model(&Batch{})
	db = db.Where("hash = ?", batchHash)
<<<<<<< HEAD
=======
	return db.Update("chunk_proofs_status", int(status)).Error
}
>>>>>>> fbd50f3d

	if err := db.Update("chunk_proofs_ready", chunkProofsStatus).Error; err != nil {
		return fmt.Errorf("Batch.UpdateChunkProofsStatusByBatchHash error: %w, batch hash: %v, isReady: %v", err, batchHash, isReady)
	}
	return nil
}

// UpdateProvingStatus updates the proving status of a batch.
func (o *Batch) UpdateProvingStatus(ctx context.Context, hash string, status types.ProvingStatus) error {
	updateFields := make(map[string]interface{})
	updateFields["proving_status"] = int(status)

	switch status {
	case types.ProvingTaskAssigned:
		updateFields["prover_assigned_at"] = time.Now()
	case types.ProvingTaskUnassigned:
		updateFields["prover_assigned_at"] = nil
	case types.ProvingTaskProved, types.ProvingTaskVerified:
		updateFields["proved_at"] = time.Now()
	}

	db := o.db.WithContext(ctx)
	db = db.Model(&Batch{})
	db = db.Where("hash", hash)

	if err := db.Updates(updateFields).Error; err != nil {
		return fmt.Errorf("Batch.UpdateProvingStatus error: %w, batch hash: %v, status: %v", err, hash, status.String())
	}
	return nil
}

// UpdateProofByHash updates the batch proof by hash.
func (o *Batch) UpdateProofByHash(ctx context.Context, hash string, proof *message.AggProof, proofTimeSec uint64) error {
	proofBytes, err := json.Marshal(proof)
	if err != nil {
		return err
	}

	updateFields := make(map[string]interface{})
	updateFields["proof"] = proofBytes
	updateFields["proof_time_sec"] = proofTimeSec

	db := o.db.WithContext(ctx)
	db = db.Model(&Batch{})
	db = db.Where("hash", hash)

	if err := db.Updates(updateFields).Error; err != nil {
		return fmt.Errorf("Batch.UpdateProofByHash error: %w, batch hash: %v", err, hash)
	}
	return nil
}<|MERGE_RESOLUTION|>--- conflicted
+++ resolved
@@ -78,12 +78,7 @@
 	}
 
 	db := o.db.WithContext(ctx)
-<<<<<<< HEAD
-	db = db.Model(&Batch{})
-	db = db.Where("proving_status = ? AND chunk_proofs_ready = ?", types.ProvingTaskUnassigned, 1)
-=======
 	db = db.Where("proving_status = ? AND chunk_proofs_status = ?", types.ProvingTaskUnassigned, types.ChunkProofsStatusReady)
->>>>>>> fbd50f3d
 	db = db.Order("index ASC")
 	db = db.Limit(limit)
 
@@ -215,14 +210,9 @@
 	db := o.db.WithContext(ctx)
 	db = db.Model(&Batch{})
 	db = db.Where("hash = ?", batchHash)
-<<<<<<< HEAD
-=======
-	return db.Update("chunk_proofs_status", int(status)).Error
-}
->>>>>>> fbd50f3d
-
-	if err := db.Update("chunk_proofs_ready", chunkProofsStatus).Error; err != nil {
-		return fmt.Errorf("Batch.UpdateChunkProofsStatusByBatchHash error: %w, batch hash: %v, isReady: %v", err, batchHash, isReady)
+
+	if err := db.Update("chunk_proofs_ready", status).Error; err != nil {
+		return fmt.Errorf("Batch.UpdateChunkProofsStatusByBatchHash error: %w, batch hash: %v, status: %v", err, batchHash, status.String())
 	}
 	return nil
 }
