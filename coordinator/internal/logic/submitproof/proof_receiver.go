--- conflicted
+++ resolved
@@ -40,11 +40,8 @@
 	ErrValidatorFailureVerifiedFailed = errors.New("verification failed, verifier returns error")
 	// ErrValidatorSuccessInvalidProof successful verified and the proof is invalid
 	ErrValidatorSuccessInvalidProof = errors.New("verification succeeded, it's an invalid proof")
-<<<<<<< HEAD
 	// ErrGetHardForkNameFailed failed to get hard fork name
 	ErrGetHardForkNameFailed = errors.New("failed to get hard fork name")
-=======
->>>>>>> d163abef
 	// ErrCoordinatorInternalFailure coordinator internal db failure
 	ErrCoordinatorInternalFailure = errors.New("coordinator internal error")
 )
@@ -141,11 +138,11 @@
 	m.proofReceivedTotal.Inc()
 	pk := ctx.GetString(coordinatorType.PublicKey)
 	if len(pk) == 0 {
-		return errors.New("get public key from context failed")
+		return fmt.Errorf("get public key from context failed")
 	}
 	pv := ctx.GetString(coordinatorType.ProverVersion)
 	if len(pv) == 0 {
-		return errors.New("get ProverVersion from context failed")
+		return fmt.Errorf("get ProverVersion from context failed")
 	}
 
 	proverTask, err := m.proverTaskOrm.GetProverTaskByUUIDAndPublicKey(ctx.Copy(), proofParameter.UUID, pk)
@@ -299,13 +296,8 @@
 	}
 
 	// if the batch/chunk have proved and verifier success, need skip this submit proof
-<<<<<<< HEAD
 	if m.checkIsTaskSuccess(ctx, proofParameter.TaskID, message.ProofType(proofParameter.TaskType)) {
-=======
-	if m.checkIsTaskSuccess(ctx, proofMsg.ID, proofMsg.Type) {
-		m.proofRecover(ctx, proverTask, types.ProverTaskFailureTypeObjectAlreadyVerified, proofMsg)
-
->>>>>>> d163abef
+		m.proofRecover(ctx, proverTask, types.ProverTaskFailureTypeObjectAlreadyVerified, proofParameter)
 		m.validateFailureProverTaskHaveVerifier.Inc()
 		log.Info("the prove task have proved and verifier success, skip this submit proof", "hash", proofParameter.TaskID,
 			"taskType", proverTask.TaskType, "proverName", proverTask.ProverName, "proverPublicKey", pk)
