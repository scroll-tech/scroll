package provertask

import (
	"context"
	"encoding/json"
	"fmt"

	"github.com/gin-gonic/gin"
	"github.com/prometheus/client_golang/prometheus"
	"github.com/prometheus/client_golang/prometheus/promauto"
	"github.com/scroll-tech/go-ethereum/common"
	"github.com/scroll-tech/go-ethereum/log"
	"gorm.io/gorm"

	"scroll-tech/common/types"
	"scroll-tech/common/types/message"
	"scroll-tech/common/utils"
	"scroll-tech/common/version"

	"scroll-tech/coordinator/internal/config"
	"scroll-tech/coordinator/internal/orm"
	coordinatorType "scroll-tech/coordinator/internal/types"
)

// BatchProverTask is prover task implement for batch proof
type BatchProverTask struct {
	BaseProverTask
	vk string

	batchAttemptsExceedTotal prometheus.Counter
	batchTaskGetTaskTotal    prometheus.Counter
}

// NewBatchProverTask new a batch collector
func NewBatchProverTask(cfg *config.Config, db *gorm.DB, vk string, reg prometheus.Registerer) *BatchProverTask {
	bp := &BatchProverTask{
		BaseProverTask: BaseProverTask{
			db:            db,
			cfg:           cfg,
			chunkOrm:      orm.NewChunk(db),
			batchOrm:      orm.NewBatch(db),
			proverTaskOrm: orm.NewProverTask(db),
		},
		vk: vk,
		batchAttemptsExceedTotal: promauto.With(reg).NewCounter(prometheus.CounterOpts{
			Name: "coordinator_batch_attempts_exceed_total",
			Help: "Total number of batch attempts exceed.",
		}),
		batchTaskGetTaskTotal: promauto.With(reg).NewCounter(prometheus.CounterOpts{
			Name: "coordinator_batch_get_task_total",
			Help: "Total number of batch get task.",
		}),
	}
	return bp
}

// Assign load and assign batch tasks
func (bp *BatchProverTask) Assign(ctx *gin.Context, getTaskParameter *coordinatorType.GetTaskParameter) (*coordinatorType.GetTaskSchema, error) {
	publicKey, publicKeyExist := ctx.Get(coordinatorType.PublicKey)
	if !publicKeyExist {
		return nil, fmt.Errorf("get public key from context failed")
	}

	proverName, proverNameExist := ctx.Get(coordinatorType.ProverName)
	if !proverNameExist {
		return nil, fmt.Errorf("get prover name from context failed")
	}

	proverVersion, proverVersionExist := ctx.Get(coordinatorType.ProverVersion)
	if !proverVersionExist {
		return nil, fmt.Errorf("get prover version from context failed")
	}
	if getTaskParameter.VK == "" { // allow vk being empty, because for the first time the prover may not know its vk
		if !version.CheckScrollProverVersionTag(proverVersion.(string)) { // but reject too-old provers
			return nil, fmt.Errorf("incompatible prover version. please upgrade your prover, expect version: %s, actual version: %s", version.Version, proverVersion.(string))
		}
	} else if getTaskParameter.VK != bp.vk { // non-empty vk but different
		if version.CheckScrollProverVersion(proverVersion.(string)) { // same prover version but different vks
			return nil, fmt.Errorf("incompatible vk. please check your params files or config files")
		}
		// different prover versions and different vks
		return nil, fmt.Errorf("incompatible prover version. please upgrade your prover, expect version: %s, actual version: %s", version.Version, proverVersion.(string))
	}

	isAssigned, err := bp.proverTaskOrm.IsProverAssigned(ctx, publicKey.(string))
	if err != nil {
		return nil, fmt.Errorf("failed to check if prover is assigned a task: %w", err)
	}

	if isAssigned {
		return nil, fmt.Errorf("prover with publicKey %s is already assigned a task", publicKey)
	}

	batchTasks, err := bp.batchOrm.UpdateUnassignedBatchReturning(ctx, 1)
	if err != nil {
		return nil, fmt.Errorf("failed to get unassigned batch proving tasks, error:%w", err)
	}

	if len(batchTasks) == 0 {
		return nil, nil
	}

	if len(batchTasks) != 1 {
		log.Error("get unassigned batch proving task len not 1", "length", len(batchTasks), "batch tasks", batchTasks)
		return nil, ErrCoordinatorInternalFailure
	}

	batchTask := batchTasks[0]
	log.Info("start batch proof generation session", "id", batchTask.Hash, "public key", publicKey, "prover name", proverName)

	if !bp.checkAttemptsExceeded(batchTask.Hash, message.ProofTypeBatch) {
		bp.batchAttemptsExceedTotal.Inc()
		// TODO: retry fetching unassigned batch proving task
		log.Error("batch task proving attempts reach the maximum", "hash", batchTask.Hash)
		return nil, nil
	}

	proverTask := orm.ProverTask{
		TaskID:          batchTask.Hash,
		ProverPublicKey: publicKey.(string),
		TaskType:        int16(message.ProofTypeBatch),
		ProverName:      proverName.(string),
		ProverVersion:   proverVersion.(string),
		ProvingStatus:   int16(types.ProverAssigned),
		FailureType:     int16(types.ProverTaskFailureTypeUndefined),
		// here why need use UTC time. see scroll/common/databased/db.go
		AssignedAt: utils.NowUTC(),
	}

	// Store session info.
	if err = bp.proverTaskOrm.InsertProverTask(ctx, &proverTask); err != nil {
		bp.recoverProvingStatus(ctx, batchTask)
<<<<<<< HEAD
		return nil, fmt.Errorf("insert prover task info fail, task id:%s, public key:%s, err:%w", batchTask.Hash, publicKey, err)
=======
		log.Error("db set session info fail", "task hash", batchTask.Hash, "prover name", proverName.(string), "prover pubKey", publicKey.(string), "err", err)
		return nil, ErrCoordinatorInternalFailure
>>>>>>> 7d506993
	}

	taskMsg, err := bp.formatProverTask(ctx, &proverTask)
	if err != nil {
		bp.recoverProvingStatus(ctx, batchTask)
		log.Error("format prover task failure", "hash", batchTask.Hash, "err", err)
		return nil, ErrCoordinatorInternalFailure
	}

	bp.batchTaskGetTaskTotal.Inc()

	return taskMsg, nil
}

func (bp *BatchProverTask) formatProverTask(ctx context.Context, task *orm.ProverTask) (*coordinatorType.GetTaskSchema, error) {
	// get chunk from db
	chunks, err := bp.chunkOrm.GetChunksByBatchHash(ctx, task.TaskID)
	if err != nil {
		err = fmt.Errorf("failed to get chunk proofs for batch task id:%s err:%w ", task.TaskID, err)
		return nil, err
	}

	var chunkProofs []*message.ChunkProof
	var chunkInfos []*message.ChunkInfo
	for _, chunk := range chunks {
		var proof message.ChunkProof
		if encodeErr := json.Unmarshal(chunk.Proof, &proof); encodeErr != nil {
			return nil, fmt.Errorf("Chunk.GetProofsByBatchHash unmarshal proof error: %w, batch hash: %v, chunk hash: %v", encodeErr, task.TaskID, chunk.Hash)
		}
		chunkProofs = append(chunkProofs, &proof)

		chunkInfo := message.ChunkInfo{
			ChainID:       bp.cfg.L2.ChainID,
			PrevStateRoot: common.HexToHash(chunk.ParentChunkStateRoot),
			PostStateRoot: common.HexToHash(chunk.StateRoot),
			WithdrawRoot:  common.HexToHash(chunk.WithdrawRoot),
			DataHash:      common.HexToHash(chunk.Hash),
			IsPadding:     false,
		}
		chunkInfos = append(chunkInfos, &chunkInfo)
	}

	taskDetail := message.BatchTaskDetail{
		ChunkInfos:  chunkInfos,
		ChunkProofs: chunkProofs,
	}

	chunkProofsBytes, err := json.Marshal(taskDetail)
	if err != nil {
		return nil, fmt.Errorf("failed to marshal chunk proofs, taskID:%s err:%w", task.TaskID, err)
	}

	taskMsg := &coordinatorType.GetTaskSchema{
		UUID:     task.UUID.String(),
		TaskID:   task.TaskID,
		TaskType: int(message.ProofTypeBatch),
		TaskData: string(chunkProofsBytes),
	}
	return taskMsg, nil
}

// recoverProvingStatus if not return the batch task to prover success,
// need recover the proving status to unassigned
func (bp *BatchProverTask) recoverProvingStatus(ctx *gin.Context, batchTask *orm.Batch) {
	if err := bp.batchOrm.UpdateProvingStatus(ctx, batchTask.Hash, types.ProvingTaskUnassigned); err != nil {
		log.Warn("failed to recover batch proving status", "hash:", batchTask.Hash, "error", err)
	}
}<|MERGE_RESOLUTION|>--- conflicted
+++ resolved
@@ -130,12 +130,8 @@
 	// Store session info.
 	if err = bp.proverTaskOrm.InsertProverTask(ctx, &proverTask); err != nil {
 		bp.recoverProvingStatus(ctx, batchTask)
-<<<<<<< HEAD
-		return nil, fmt.Errorf("insert prover task info fail, task id:%s, public key:%s, err:%w", batchTask.Hash, publicKey, err)
-=======
-		log.Error("db set session info fail", "task hash", batchTask.Hash, "prover name", proverName.(string), "prover pubKey", publicKey.(string), "err", err)
+		log.Error("insert batch prover task info fail", "taskID", batchTask.Hash, "publicKey", publicKey, "err", err)
 		return nil, ErrCoordinatorInternalFailure
->>>>>>> 7d506993
 	}
 
 	taskMsg, err := bp.formatProverTask(ctx, &proverTask)
