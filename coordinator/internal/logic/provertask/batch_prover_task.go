package provertask

import (
	"context"
	"encoding/json"
	"fmt"

	"github.com/gin-gonic/gin"
	"github.com/prometheus/client_golang/prometheus"
	"github.com/prometheus/client_golang/prometheus/promauto"
	"github.com/scroll-tech/go-ethereum/common"
	"github.com/scroll-tech/go-ethereum/log"
	"gorm.io/gorm"

	"scroll-tech/common/types"
	"scroll-tech/common/types/message"
	"scroll-tech/common/utils"

	"scroll-tech/coordinator/internal/config"
	"scroll-tech/coordinator/internal/orm"
	coordinatorType "scroll-tech/coordinator/internal/types"
)

// BatchProverTask is prover task implement for batch proof
type BatchProverTask struct {
	BaseProverTask

	batchAttemptsExceedTotal prometheus.Counter
	batchTaskGetTaskTotal    prometheus.Counter
}

// NewBatchProverTask new a batch collector
func NewBatchProverTask(cfg *config.Config, db *gorm.DB, vk string, reg prometheus.Registerer) *BatchProverTask {
	bp := &BatchProverTask{
		BaseProverTask: BaseProverTask{
			vk:            vk,
			db:            db,
			cfg:           cfg,
			chunkOrm:      orm.NewChunk(db),
			batchOrm:      orm.NewBatch(db),
			proverTaskOrm: orm.NewProverTask(db),
		},
		batchAttemptsExceedTotal: promauto.With(reg).NewCounter(prometheus.CounterOpts{
			Name: "coordinator_batch_attempts_exceed_total",
			Help: "Total number of batch attempts exceed.",
		}),
		batchTaskGetTaskTotal: promauto.With(reg).NewCounter(prometheus.CounterOpts{
			Name: "coordinator_batch_get_task_total",
			Help: "Total number of batch get task.",
		}),
	}
	return bp
}

// Assign load and assign batch tasks
func (bp *BatchProverTask) Assign(ctx *gin.Context, getTaskParameter *coordinatorType.GetTaskParameter) (*coordinatorType.GetTaskSchema, error) {
	taskCtx, err := bp.checkParameter(ctx, getTaskParameter)
	if err != nil || taskCtx == nil {
		return nil, fmt.Errorf("check prover task parameter failed, error:%w", err)
	}

<<<<<<< HEAD
	proverName, proverNameExist := ctx.Get(coordinatorType.ProverName)
	if !proverNameExist {
		return nil, fmt.Errorf("get prover name from context failed")
	}

	proverVersion, proverVersionExist := ctx.Get(coordinatorType.ProverVersion)
	if !proverVersionExist {
		return nil, fmt.Errorf("get prover version from context failed")
	}
	if getTaskParameter.VK != bp.vk { // non-empty vk but different
		if version.CheckScrollProverVersion(proverVersion.(string)) { // same prover version but different vks
			return nil, fmt.Errorf("incompatible vk. please check your params files or config files")
		}
		// different prover versions and different vks
		return nil, fmt.Errorf("incompatible prover version. please upgrade your prover, expect version: %s, actual version: %s", version.Version, proverVersion.(string))
	}

	isAssigned, err := bp.proverTaskOrm.IsProverAssigned(ctx, publicKey.(string))
	if err != nil {
		return nil, fmt.Errorf("failed to check if prover is assigned a task: %w", err)
	}

	if isAssigned {
		return nil, fmt.Errorf("prover with publicKey %s is already assigned a task", publicKey)
	}

	batchTasks, err := bp.batchOrm.UpdateUnassignedBatchReturning(ctx, 1)
=======
	maxActiveAttempts := bp.cfg.ProverManager.ProversPerSession
	maxTotalAttempts := bp.cfg.ProverManager.SessionAttempts
	batchTask, err := bp.batchOrm.UpdateBatchAttemptsReturning(ctx, maxActiveAttempts, maxTotalAttempts)
>>>>>>> 2b6a3c98
	if err != nil {
		return nil, fmt.Errorf("failed to get unassigned batch proving tasks, error:%w", err)
	}

	if batchTask == nil {
		return nil, nil
	}

	log.Info("start batch proof generation session", "id", batchTask.Hash, "public key", taskCtx.PublicKey, "prover name", taskCtx.ProverName)

	proverTask := orm.ProverTask{
		TaskID:          batchTask.Hash,
		ProverPublicKey: taskCtx.PublicKey,
		TaskType:        int16(message.ProofTypeBatch),
		ProverName:      taskCtx.ProverName,
		ProverVersion:   taskCtx.ProverVersion,
		ProvingStatus:   int16(types.ProverAssigned),
		FailureType:     int16(types.ProverTaskFailureTypeUndefined),
		// here why need use UTC time. see scroll/common/databased/db.go
		AssignedAt: utils.NowUTC(),
	}

	// Store session info.
	if err = bp.proverTaskOrm.InsertProverTask(ctx, &proverTask); err != nil {
		bp.recoverActiveAttempts(ctx, batchTask)
		log.Error("insert batch prover task info fail", "taskID", batchTask.Hash, "publicKey", taskCtx.PublicKey, "err", err)
		return nil, ErrCoordinatorInternalFailure
	}

	taskMsg, err := bp.formatProverTask(ctx, &proverTask)
	if err != nil {
		bp.recoverActiveAttempts(ctx, batchTask)
		log.Error("format prover task failure", "hash", batchTask.Hash, "err", err)
		return nil, ErrCoordinatorInternalFailure
	}

	bp.batchTaskGetTaskTotal.Inc()

	return taskMsg, nil
}

func (bp *BatchProverTask) formatProverTask(ctx context.Context, task *orm.ProverTask) (*coordinatorType.GetTaskSchema, error) {
	// get chunk from db
	chunks, err := bp.chunkOrm.GetChunksByBatchHash(ctx, task.TaskID)
	if err != nil {
		err = fmt.Errorf("failed to get chunk proofs for batch task id:%s err:%w ", task.TaskID, err)
		return nil, err
	}

	var chunkProofs []*message.ChunkProof
	var chunkInfos []*message.ChunkInfo
	for _, chunk := range chunks {
		var proof message.ChunkProof
		if encodeErr := json.Unmarshal(chunk.Proof, &proof); encodeErr != nil {
			return nil, fmt.Errorf("Chunk.GetProofsByBatchHash unmarshal proof error: %w, batch hash: %v, chunk hash: %v", encodeErr, task.TaskID, chunk.Hash)
		}
		chunkProofs = append(chunkProofs, &proof)

		chunkInfo := message.ChunkInfo{
			ChainID:       bp.cfg.L2.ChainID,
			PrevStateRoot: common.HexToHash(chunk.ParentChunkStateRoot),
			PostStateRoot: common.HexToHash(chunk.StateRoot),
			WithdrawRoot:  common.HexToHash(chunk.WithdrawRoot),
			DataHash:      common.HexToHash(chunk.Hash),
			IsPadding:     false,
		}
		chunkInfos = append(chunkInfos, &chunkInfo)
	}

	taskDetail := message.BatchTaskDetail{
		ChunkInfos:  chunkInfos,
		ChunkProofs: chunkProofs,
	}

	chunkProofsBytes, err := json.Marshal(taskDetail)
	if err != nil {
		return nil, fmt.Errorf("failed to marshal chunk proofs, taskID:%s err:%w", task.TaskID, err)
	}

	taskMsg := &coordinatorType.GetTaskSchema{
		UUID:     task.UUID.String(),
		TaskID:   task.TaskID,
		TaskType: int(message.ProofTypeBatch),
		TaskData: string(chunkProofsBytes),
	}
	return taskMsg, nil
}

func (bp *BatchProverTask) recoverActiveAttempts(ctx *gin.Context, batchTask *orm.Batch) {
	if err := bp.chunkOrm.DecreaseActiveAttemptsByHash(ctx, batchTask.Hash); err != nil {
		log.Error("failed to recover batch active attempts", "hash", batchTask.Hash, "error", err)
	}
}<|MERGE_RESOLUTION|>--- conflicted
+++ resolved
@@ -59,41 +59,12 @@
 		return nil, fmt.Errorf("check prover task parameter failed, error:%w", err)
 	}
 
-<<<<<<< HEAD
-	proverName, proverNameExist := ctx.Get(coordinatorType.ProverName)
-	if !proverNameExist {
-		return nil, fmt.Errorf("get prover name from context failed")
-	}
-
-	proverVersion, proverVersionExist := ctx.Get(coordinatorType.ProverVersion)
-	if !proverVersionExist {
-		return nil, fmt.Errorf("get prover version from context failed")
-	}
-	if getTaskParameter.VK != bp.vk { // non-empty vk but different
-		if version.CheckScrollProverVersion(proverVersion.(string)) { // same prover version but different vks
-			return nil, fmt.Errorf("incompatible vk. please check your params files or config files")
-		}
-		// different prover versions and different vks
-		return nil, fmt.Errorf("incompatible prover version. please upgrade your prover, expect version: %s, actual version: %s", version.Version, proverVersion.(string))
-	}
-
-	isAssigned, err := bp.proverTaskOrm.IsProverAssigned(ctx, publicKey.(string))
-	if err != nil {
-		return nil, fmt.Errorf("failed to check if prover is assigned a task: %w", err)
-	}
-
-	if isAssigned {
-		return nil, fmt.Errorf("prover with publicKey %s is already assigned a task", publicKey)
-	}
-
-	batchTasks, err := bp.batchOrm.UpdateUnassignedBatchReturning(ctx, 1)
-=======
 	maxActiveAttempts := bp.cfg.ProverManager.ProversPerSession
 	maxTotalAttempts := bp.cfg.ProverManager.SessionAttempts
 	batchTask, err := bp.batchOrm.UpdateBatchAttemptsReturning(ctx, maxActiveAttempts, maxTotalAttempts)
->>>>>>> 2b6a3c98
 	if err != nil {
-		return nil, fmt.Errorf("failed to get unassigned batch proving tasks, error:%w", err)
+		log.Error("failed to get unassigned batch proving tasks", "err", err)
+		return nil, ErrCoordinatorInternalFailure
 	}
 
 	if batchTask == nil {
