--- conflicted
+++ resolved
@@ -144,20 +144,9 @@
 
 func (cp *ChunkProverTask) formatProverTask(ctx context.Context, task *orm.ProverTask) (*coordinatorType.GetTaskSchema, error) {
 	// Get block hashes.
-<<<<<<< HEAD
-	blocks, dbErr := cp.blockOrm.GetL2BlocksByChunkHash(ctx, task.TaskID)
-	if dbErr != nil || len(blocks) == 0 {
-		return nil, fmt.Errorf("failed to fetch blocks, chunk hash:%s err:%w", task.TaskID, dbErr)
-	}
-
-	blockHashes := make([]common.Hash, len(blocks))
-	for i, block := range blocks {
-		blockHashes[i] = block.Header.Hash()
-=======
 	blockHashes, dbErr := cp.blockOrm.GetL2BlockHashesByChunkHash(ctx, task.TaskID)
 	if dbErr != nil || len(blockHashes) == 0 {
 		return nil, fmt.Errorf("failed to fetch block hashes of a chunk, chunk hash:%s err:%w", task.TaskID, dbErr)
->>>>>>> e35d1d5b
 	}
 
 	taskDetail := message.ChunkTaskDetail{
