--- conflicted
+++ resolved
@@ -135,12 +135,8 @@
 
 	if err = cp.proverTaskOrm.InsertProverTask(ctx, &proverTask); err != nil {
 		cp.recoverProvingStatus(ctx, chunkTask)
-<<<<<<< HEAD
-		return nil, fmt.Errorf("insert prover task fail, task id:%s , public key:%s, err:%w", chunkTask.Hash, publicKey, err)
-=======
-		log.Error("db set session info fail", "task hash", chunkTask.Hash, "prover name", proverName.(string), "prover pubKey", publicKey.(string), "err", err)
+		log.Error("insert chunk prover task fail", "taskID", chunkTask.Hash, "publicKey", publicKey, "err", err)
 		return nil, ErrCoordinatorInternalFailure
->>>>>>> 7d506993
 	}
 
 	taskMsg, err := cp.formatProverTask(ctx, &proverTask)
