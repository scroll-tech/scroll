--- conflicted
+++ resolved
@@ -3,13 +3,8 @@
 package verifier
 
 /*
-<<<<<<< HEAD
-#cgo LDFLAGS: -lzkp -lm -ldl -L${SRCDIR}/lib/ -Wl,-rpath,${SRCDIR}/lib
-#cgo gpu LDFLAGS: -lzkp -lm -ldl -lgmp -lstdc++ -lprocps -L/usr/local/cuda/lib64/ -lcudart -L${SRCDIR}/lib/ -Wl,-rpath,${SRCDIR}/lib
-=======
 #cgo LDFLAGS: -lzkp -lm -ldl -L${SRCDIR}/lib/ -Wl,-rpath=${SRCDIR}/lib
 #cgo gpu LDFLAGS: -lzkp -lm -ldl -lgmp -lstdc++ -lprocps -L/usr/local/cuda/lib64/ -lcudart -L${SRCDIR}/lib/ -Wl,-rpath=${SRCDIR}/lib
->>>>>>> 494e8961
 #include <stdlib.h>
 #include "./lib/libzkp.h"
 */
