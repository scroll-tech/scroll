package collector

import (
	"context"
	"fmt"
	"sync/atomic"
	"time"

	"github.com/patrickmn/go-cache"
	"github.com/scroll-tech/go-ethereum/common"
	"github.com/scroll-tech/go-ethereum/log"
	"gorm.io/gorm"

	"scroll-tech/common/types"
	"scroll-tech/common/types/message"

	"scroll-tech/coordinator/internal/config"
	"scroll-tech/coordinator/internal/logic/rollermanager"
	"scroll-tech/coordinator/internal/orm"
	coordinatorType "scroll-tech/coordinator/internal/types"
)

// BlockBatchCollector the block batch collector
type BlockBatchCollector struct {
	BaseCollector
	isStop *atomic.Bool
}

// NewBlockBatchCollector new a BlockBatch collector
func NewBlockBatchCollector(cfg *config.Config, db *gorm.DB) *BlockBatchCollector {
	bbc := &BlockBatchCollector{
		BaseCollector: BaseCollector{
			cache:          cache.New(10*time.Minute, time.Hour),
			cfg:            cfg,
			blockBatchOrm:  orm.NewBlockBatch(db),
			blockTraceOrm:  orm.NewBlockTrace(db),
			sessionInfoOrm: orm.NewSessionInfo(db),
		},
		isStop: new(atomic.Bool),
	}
	return bbc
}

<<<<<<< HEAD
func (bbc *BlockBatchCollector) Stop() {
	bbc.isStop.Store(true)
}

=======
// Name return a block batch collector name
>>>>>>> 42ab5e9e
func (bbc *BlockBatchCollector) Name() string {
	return BlockBatchCollectorName
}

// Collect the block batch which need to prove
func (bbc *BlockBatchCollector) Collect(ctx context.Context) error {
	if bbc.isStop.Load() {
		return nil
	}
	whereField := map[string]interface{}{"proving_status": types.ProvingTaskUnassigned}
	orderByList := []string{"index ASC"}
	blockBatches, err := bbc.blockBatchOrm.GetBlockBatches(whereField, orderByList, 1)
	if err != nil {
		log.Error("failed to unassigned basic proving tasks err:", err)
		return err
	}

	if len(blockBatches) != 1 {
		log.Error("get unassigned basic proving task len not 1")
		return err
	}

	blockBatch := blockBatches[0]
	log.Info("start basic proof generation session", "id", blockBatch.Hash)

	if !bbc.checkAttempts(blockBatch.Hash) {
		return fmt.Errorf("the session id:%s check attempts error", blockBatch.Hash)
	}

	if rollermanager.Manager.GetNumberOfIdleRollers(message.BasicProve) == 0 {
		err = fmt.Errorf("no idle basic roller when starting proof generation session, id:%s", blockBatch.Hash)
		log.Error(err.Error())
		return err
	}

	rollers, err := bbc.sendTask(blockBatch.Hash)
	if err != nil {
		log.Error("send task error, id", blockBatch.Hash)
		return err
	}

	// Update session proving status as assigned.
	if err = bbc.blockBatchOrm.UpdateProvingStatus(blockBatch.Hash, types.ProvingTaskAssigned); err != nil {
		log.Error("failed to update task status", "id", blockBatch.Hash, "err", err)
		return err
	}

	// Create a proof generation session.
	info := &coordinatorType.RollersInfo{
		ID:             blockBatch.Hash,
		Rollers:        rollers,
		ProveType:      message.BasicProve,
		StartTimestamp: time.Now().Unix(),
	}

	for _, roller := range info.Rollers {
		log.Info("assigned proof to roller", "session id", info.ID, "session type", info.ProveType,
			"roller name", roller.Name, "roller pk", roller.PublicKey, "proof status", roller.Status)
	}

	// Store session info.
	if err = bbc.sessionInfoOrm.InsertSessionInfo(info); err != nil {
		log.Error("db set session info fail", "session id", info.ID, "error", err)
		return err
	}
	return nil
}

func (bbc *BlockBatchCollector) sendTask(hash string) (map[string]*coordinatorType.RollerStatus, error) {
	blockTraceInfos, err := bbc.blockTraceOrm.GetL2BlockInfos(map[string]interface{}{"batch_hash": hash}, nil, 0)
	if err != nil {
		log.Error("could not GetBlockInfos batch_hash:%s err:%v", hash, err)
		return nil, err
	}

	var traces []common.Hash
	for _, blockTraceInfo := range blockTraceInfos {
		traces = append(traces, common.HexToHash(blockTraceInfo.Hash))
	}

	return bbc.BaseCollector.sendTask(message.BasicProve, hash, traces, nil)
}<|MERGE_RESOLUTION|>--- conflicted
+++ resolved
@@ -41,14 +41,11 @@
 	return bbc
 }
 
-<<<<<<< HEAD
 func (bbc *BlockBatchCollector) Stop() {
 	bbc.isStop.Store(true)
 }
 
-=======
 // Name return a block batch collector name
->>>>>>> 42ab5e9e
 func (bbc *BlockBatchCollector) Name() string {
 	return BlockBatchCollectorName
 }
