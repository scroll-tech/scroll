--- conflicted
+++ resolved
@@ -1,131 +1,7 @@
 package main
 
-<<<<<<< HEAD
-import (
-	"fmt"
-	"os"
-	"os/signal"
-
-	"github.com/scroll-tech/go-ethereum/ethclient"
-	"github.com/scroll-tech/go-ethereum/log"
-	"github.com/urfave/cli/v2"
-
-	"scroll-tech/common/utils"
-	"scroll-tech/common/version"
-	"scroll-tech/common/viper"
-
-	"scroll-tech/database"
-
-	"scroll-tech/coordinator"
-)
-
-func main() {
-	// Set up Coordinator app info.
-	app := cli.NewApp()
-
-	app.Action = action
-	app.Name = "Coordinator"
-	app.Usage = "The Scroll L2 Coordinator"
-	app.Version = version.Version
-	app.Flags = append(app.Flags, utils.CommonFlags...)
-	app.Flags = append(app.Flags, apiFlags...)
-
-	app.Before = func(ctx *cli.Context) error {
-		return utils.LogSetup(ctx)
-	}
-
-	// Run the coordinator.
-	if err := app.Run(os.Args); err != nil {
-		_, _ = fmt.Fprintln(os.Stderr, err)
-		os.Exit(1)
-	}
-}
-
-func action(ctx *cli.Context) error {
-	// Load config file.
-	cfgFile := ctx.String(utils.ConfigFileFlag.Name)
-	vp, err := viper.NewViper(cfgFile, true)
-	if err != nil {
-		log.Crit("failed to load config file", "config file", cfgFile, "error", err)
-	}
-
-	// Init db connection.
-	var ormFactory database.OrmFactory
-	if ormFactory, err = database.NewOrmFactory(vp.Sub("db_config")); err != nil {
-		log.Crit("failed to init db connection", "err", err)
-	}
-
-	// Init l2geth connection.
-	client, err := ethclient.Dial(vp.Sub("l2_config").GetString("endpoint"))
-	if err != nil {
-		log.Crit("failed to init l2geth connection", "err", err)
-	}
-
-	// Initialize all coordinator modules.
-	rollerManager, err := coordinator.New(ctx.Context, vp.Sub("roller_manager_config"), ormFactory, client)
-	if err != nil {
-		return err
-	}
-	defer func() {
-		rollerManager.Stop()
-		err = ormFactory.Close()
-		if err != nil {
-			log.Error("can not close ormFactory", err)
-		}
-	}()
-
-	// Start all modules.
-	if err = rollerManager.Start(); err != nil {
-		log.Crit("couldn't start coordinator", "error", err)
-	}
-
-	apis := rollerManager.APIs()
-	// Register api and start rpc service.
-	if ctx.Bool(httpEnabledFlag.Name) {
-		handler, addr, err := utils.StartHTTPEndpoint(
-			fmt.Sprintf(
-				"%s:%d",
-				ctx.String(httpListenAddrFlag.Name),
-				ctx.Int(httpPortFlag.Name)),
-			apis)
-		if err != nil {
-			log.Crit("Could not start HTTP api", "error", err)
-		}
-		defer func() {
-			_ = handler.Shutdown(ctx.Context)
-			log.Info("HTTP endpoint closed", "url", fmt.Sprintf("http://%v/", addr))
-		}()
-		log.Info("HTTP endpoint opened", "url", fmt.Sprintf("http://%v/", addr))
-	}
-	if ctx.Bool(wsEnabledFlag.Name) {
-		handler, addr, err := utils.StartWSEndpoint(
-			fmt.Sprintf(
-				"%s:%d",
-				ctx.String(wsListenAddrFlag.Name),
-				ctx.Int(wsPortFlag.Name)),
-			apis)
-		if err != nil {
-			log.Crit("Could not start WS api", "error", err)
-		}
-		defer func() {
-			_ = handler.Shutdown(ctx.Context)
-			log.Info("WS endpoint closed", "url", fmt.Sprintf("ws://%v/", addr))
-		}()
-		log.Info("WS endpoint opened", "url", fmt.Sprintf("ws://%v/", addr))
-	}
-
-	// Catch CTRL-C to ensure a graceful shutdown.
-	interrupt := make(chan os.Signal, 1)
-	signal.Notify(interrupt, os.Interrupt)
-
-	// Wait until the interrupt signal is received from an OS signal.
-	<-interrupt
-
-	return nil
-=======
 import "scroll-tech/coordinator/cmd/app"
 
 func main() {
 	app.Run()
->>>>>>> b8fae294
 }