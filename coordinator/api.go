--- conflicted
+++ resolved
@@ -34,25 +34,6 @@
 		return nil, err
 	}
 
-<<<<<<< HEAD
-// ListRollers returns all live rollers.
-func (m *Manager) ListRollers() ([]*RollerInfo, error) {
-	m.mu.RLock()
-	defer m.mu.RUnlock()
-	var res []*RollerInfo
-	for _, roller := range m.server.conns.getAll() {
-		pk := roller.AuthMsg.Identity.PublicKey
-		info := &RollerInfo{
-			Name:      roller.AuthMsg.Identity.Name,
-			Version:   roller.AuthMsg.Identity.Version,
-			PublicKey: pk,
-		}
-		for id, sess := range m.sessions {
-			if _, ok := sess.info.Rollers[pk]; ok {
-				info.ActiveSessionStartTime = time.Unix(sess.info.StartTimestamp, 0)
-				info.ActiveSession = id
-				break
-=======
 	notifier, supported := rpc.NotifierFromContext(ctx)
 	if !supported {
 		return &rpc.Subscription{}, rpc.ErrNotificationsUnsupported
@@ -72,7 +53,6 @@
 				return
 			case <-notifier.Closed():
 				return
->>>>>>> cc2f5b5b
 			}
 		}
 	}()
@@ -81,23 +61,6 @@
 	return rpcSub, nil
 }
 
-<<<<<<< HEAD
-func newSessionInfo(sess *session, status orm.ProvingStatus, errMsg string, finished bool) *SessionInfo {
-	now := time.Now()
-	var nameList []string
-	for pk := range sess.info.Rollers {
-		nameList = append(nameList, sess.info.Rollers[pk].Name)
-	}
-	info := &SessionInfo{
-		ID:              sess.info.ID,
-		Status:          status.String(),
-		AssignedRollers: nameList,
-		StartTime:       time.Unix(sess.info.StartTimestamp, 0),
-		Error:           errMsg,
-	}
-	if finished {
-		info.FinishTime = now
-=======
 // SubmitProof roller pull proof
 func (m *Manager) SubmitProof(proof *message.ProofMsg) (bool, error) {
 	// Verify the signature
@@ -106,7 +69,6 @@
 			log.Error("failed to verify proof message", "error", err)
 		}
 		return false, errors.New("auth signature verify fail")
->>>>>>> cc2f5b5b
 	}
 
 	pubkey, _ := proof.PublicKey()
