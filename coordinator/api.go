--- conflicted
+++ resolved
@@ -11,20 +11,10 @@
 	"scroll-tech/common/message"
 )
 
-<<<<<<< HEAD
 // RollerAPI for rollers inorder to register and submit proof
 type RollerAPI interface {
 	Register(ctx context.Context, authMsg *message.AuthMessage) (*rpc.Subscription, error)
 	SubmitProof(proof *message.AuthZkProof) (bool, error)
-=======
-// RollerInfo records the roller name, pub key and active session info (id, start time).
-type RollerInfo struct {
-	Name                   string    `json:"name"`
-	Version                string    `json:"version"`
-	PublicKey              string    `json:"public_key"`
-	ActiveSession          uint64    `json:"active_session,omitempty"`
-	ActiveSessionStartTime time.Time `json:"active_session_start_time"` // latest proof start time.
->>>>>>> 08928138
 }
 
 // Register register api for roller
@@ -44,7 +34,6 @@
 		return nil, err
 	}
 
-<<<<<<< HEAD
 	notifier, supported := rpc.NotifierFromContext(ctx)
 	if !supported {
 		return &rpc.Subscription{}, rpc.ErrNotificationsUnsupported
@@ -64,29 +53,10 @@
 				return
 			case <-notifier.Closed():
 				return
-=======
-// ListRollers returns all live rollers.
-func (m *Manager) ListRollers() ([]*RollerInfo, error) {
-	m.mu.RLock()
-	defer m.mu.RUnlock()
-	var res []*RollerInfo
-	for _, roller := range m.server.conns.getAll() {
-		pk := roller.AuthMsg.Identity.PublicKey
-		info := &RollerInfo{
-			Name:      roller.AuthMsg.Identity.Name,
-			Version:   roller.AuthMsg.Identity.Version,
-			PublicKey: pk,
-		}
-		for id, sess := range m.sessions {
-			if sess.rollers[pk] {
-				info.ActiveSessionStartTime = sess.startTime
-				info.ActiveSession = id
-				break
->>>>>>> 08928138
 			}
 		}
 	}()
-	log.Info("roller register", "name", authMsg.Name)
+	log.Info("roller register", "name", authMsg.Name, "version", authMsg.Version)
 
 	return rpcSub, nil
 }
