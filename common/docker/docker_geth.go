package docker

import (
	"context"
	"fmt"
	"strconv"
	"strings"
	"testing"
	"time"

	"github.com/docker/docker/api/types"

	"scroll-tech/common/utils"
)

// ImgGeth the geth image manager include l1geth and l2geth.
type ImgGeth struct {
	image string
	name  string
	id    string

	volume   string
	ipcPath  string
	httpPort int
	wsPort   int

	running bool
	cmd     *Cmd
}

// NewImgGeth return geth img instance.
func NewImgGeth(t *testing.T, image, volume, ipc string, hPort, wPort int) ImgInstance {
<<<<<<< HEAD
	imgGeth := &ImgGeth{
=======
	img := &ImgGeth{
>>>>>>> 1c4ed048
		image:    image,
		name:     fmt.Sprintf("%s-%d", image, time.Now().Nanosecond()),
		volume:   volume,
		ipcPath:  ipc,
		httpPort: hPort,
		wsPort:   wPort,
	}
<<<<<<< HEAD
	imgGeth.cmd = NewCmd(t, imgGeth.name, imgGeth.prepare()...)
	return imgGeth
=======
	img.Cmd = NewCmd(t, img.name, img.prepare()...)
	return img
>>>>>>> 1c4ed048
}

// Start run image and check if it is running healthily.
func (i *ImgGeth) Start() error {
	id := GetContainerID(i.name)
	if id != "" {
		return fmt.Errorf("container already exist, name: %s", i.name)
	}
<<<<<<< HEAD
	i.cmd.RunCmd(true)
=======
	i.Cmd.RunCmd(true)
>>>>>>> 1c4ed048
	i.running = i.isOk()
	if !i.running {
		_ = i.Stop()
		return fmt.Errorf("failed to start image: %s", i.image)
	}
	return nil
}

// Endpoint return the connection endpoint.
func (i *ImgGeth) Endpoint() string {
	if !i.running {
		return ""
	}
	switch true {
	case i.httpPort != 0:
		return fmt.Sprintf("http://127.0.0.1:%d", i.httpPort)
	case i.wsPort != 0:
		return fmt.Sprintf("ws://127.0.0.1:%d", i.wsPort)
	default:
		return i.ipcPath
	}
}

func (i *ImgGeth) isOk() bool {
	keyword := "WebSocket enabled"
	okCh := make(chan struct{}, 1)
	i.cmd.RegistFunc(keyword, func(buf string) {
		if strings.Contains(buf, keyword) {
			select {
			case okCh <- struct{}{}:
			default:
				return
			}
		}
	})
	defer i.cmd.UnRegistFunc(keyword)

	select {
	case <-okCh:
		utils.TryTimes(3, func() bool {
			i.id = GetContainerID(i.name)
			return i.id != ""
		})
		return i.id != ""
	case <-time.After(time.Second * 10):
		return false
	}
}

// Stop the docker container.
func (i *ImgGeth) Stop() error {
	if !i.running {
		return nil
	}
	i.running = false

	ctx := context.Background()
	// check if container is running, stop the running container.
	id := GetContainerID(i.name)
	if id != "" {
		timeout := time.Second * 3
		if err := cli.ContainerStop(ctx, id, &timeout); err != nil {
			return err
		}
		i.id = id
	}
	// remove the stopped container.
	return cli.ContainerRemove(ctx, i.id, types.ContainerRemoveOptions{})
}

func (i *ImgGeth) prepare() []string {
	cmds := []string{"docker", "run", "--name", i.name}
	var ports []string
	if i.httpPort != 0 {
		ports = append(ports, []string{"-p", strconv.Itoa(i.httpPort) + ":8545"}...)
	}
	if i.wsPort != 0 {
		ports = append(ports, []string{"-p", strconv.Itoa(i.wsPort) + ":8546"}...)
	}

	var envs []string
	if i.ipcPath != "" {
		envs = append(envs, []string{"-e", fmt.Sprintf("IPC_PATH=%s", i.ipcPath)}...)
	}

	if i.volume != "" {
		cmds = append(cmds, []string{"-v", fmt.Sprintf("%s:%s", i.volume, i.volume)}...)
	}

	cmds = append(cmds, ports...)
	cmds = append(cmds, envs...)

	return append(cmds, i.image)
}<|MERGE_RESOLUTION|>--- conflicted
+++ resolved
@@ -30,11 +30,7 @@
 
 // NewImgGeth return geth img instance.
 func NewImgGeth(t *testing.T, image, volume, ipc string, hPort, wPort int) ImgInstance {
-<<<<<<< HEAD
-	imgGeth := &ImgGeth{
-=======
 	img := &ImgGeth{
->>>>>>> 1c4ed048
 		image:    image,
 		name:     fmt.Sprintf("%s-%d", image, time.Now().Nanosecond()),
 		volume:   volume,
@@ -42,13 +38,8 @@
 		httpPort: hPort,
 		wsPort:   wPort,
 	}
-<<<<<<< HEAD
-	imgGeth.cmd = NewCmd(t, imgGeth.name, imgGeth.prepare()...)
-	return imgGeth
-=======
-	img.Cmd = NewCmd(t, img.name, img.prepare()...)
+	img.cmd = NewCmd(t, img.name, img.prepare()...)
 	return img
->>>>>>> 1c4ed048
 }
 
 // Start run image and check if it is running healthily.
@@ -57,11 +48,7 @@
 	if id != "" {
 		return fmt.Errorf("container already exist, name: %s", i.name)
 	}
-<<<<<<< HEAD
 	i.cmd.RunCmd(true)
-=======
-	i.Cmd.RunCmd(true)
->>>>>>> 1c4ed048
 	i.running = i.isOk()
 	if !i.running {
 		_ = i.Stop()
