--- conflicted
+++ resolved
@@ -1,10 +1,7 @@
 package docker
 
 import (
-<<<<<<< HEAD
 	"fmt"
-=======
->>>>>>> 1c4ed048
 	"os"
 	"os/exec"
 	"strings"
@@ -34,7 +31,6 @@
 
 	name string
 	args []string
-<<<<<<< HEAD
 
 	mu  sync.Mutex
 	cmd *exec.Cmd
@@ -43,15 +39,10 @@
 
 	//stdout bytes.Buffer
 	Err error
-=======
-
-	checkFuncs sync.Map //map[string]checkFunc
->>>>>>> 1c4ed048
 }
 
 // NewCmd create Cmd instance.
 func NewCmd(t *testing.T, name string, args ...string) *Cmd {
-<<<<<<< HEAD
 	return &Cmd{
 		T:          t,
 		checkFuncs: cmap.New(),
@@ -62,13 +53,13 @@
 
 // RunApp exec's the current binary using name as argv[0] which will trigger the
 // reexec init function for that name (e.g. "geth-test" in cmd/geth/run_test.go)
-func (tt *Cmd) RunApp(parallel bool) {
-	tt.Log("cmd: ", append([]string{tt.name}, tt.args...))
+func (t *Cmd) RunApp(parallel bool) {
+	t.Log("cmd: ", append([]string{t.name}, t.args...))
 	cmd := &exec.Cmd{
 		Path:   reexec.Self(),
-		Args:   append([]string{tt.name}, tt.args...),
-		Stderr: tt,
-		Stdout: tt,
+		Args:   append([]string{t.name}, t.args...),
+		Stderr: t,
+		Stdout: t,
 	}
 	if parallel {
 		go func() {
@@ -77,58 +68,49 @@
 	} else {
 		_ = cmd.Run()
 	}
-	tt.mu.Lock()
-	tt.cmd = cmd
-	tt.mu.Unlock()
+	t.mu.Lock()
+	t.cmd = cmd
+	t.mu.Unlock()
 }
 
 // WaitExit wait util process exit.
-func (tt *Cmd) WaitExit() {
+func (t *Cmd) WaitExit() {
 	// Send interrupt signal.
-	tt.mu.Lock()
-	_ = tt.cmd.Process.Signal(os.Interrupt)
-	tt.mu.Unlock()
+	t.mu.Lock()
+	_ = t.cmd.Process.Signal(os.Interrupt)
+	t.mu.Unlock()
 
 	// Wait all the check funcs are finished or test status is failed.
 	tick := time.NewTicker(time.Millisecond * 500)
-	for !(tt.Failed() || tt.checkFuncs.IsEmpty()) {
+	for !(t.Failed() || t.checkFuncs.IsEmpty()) {
 		<-tick.C
 	}
 }
 
 // Interrupt send interrupt signal.
-func (tt *Cmd) Interrupt() {
-	tt.mu.Lock()
-	tt.Err = tt.cmd.Process.Signal(os.Interrupt)
-	tt.mu.Unlock()
-=======
-	cmd := &Cmd{
-		T:    t,
-		name: name,
-		args: args,
-	}
-	return cmd
->>>>>>> 1c4ed048
+func (t *Cmd) Interrupt() {
+	t.mu.Lock()
+	t.Err = t.cmd.Process.Signal(os.Interrupt)
+	t.mu.Unlock()
 }
 
 // RegistFunc register check func
-func (tt *Cmd) RegistFunc(key string, check checkFunc) {
-	tt.checkFuncs.Set(key, check)
+func (t *Cmd) RegistFunc(key string, check checkFunc) {
+	t.checkFuncs.Set(key, check)
 }
 
 // UnRegistFunc unregister check func
-func (tt *Cmd) UnRegistFunc(key string) {
-	tt.checkFuncs.Pop(key)
+func (t *Cmd) UnRegistFunc(key string) {
+	t.checkFuncs.Pop(key)
 }
 
-<<<<<<< HEAD
 // ExpectWithTimeout wait result during timeout time.
-func (tt *Cmd) ExpectWithTimeout(parallel bool, timeout time.Duration, keyword string) {
+func (t *Cmd) ExpectWithTimeout(parallel bool, timeout time.Duration, keyword string) {
 	if keyword == "" {
 		return
 	}
 	okCh := make(chan struct{}, 1)
-	tt.RegistFunc(keyword, func(buf string) {
+	t.RegistFunc(keyword, func(buf string) {
 		if strings.Contains(buf, keyword) {
 			select {
 			case okCh <- struct{}{}:
@@ -139,12 +121,12 @@
 	})
 
 	waitResult := func() {
-		defer tt.UnRegistFunc(keyword)
+		defer t.UnRegistFunc(keyword)
 		select {
 		case <-okCh:
 			return
 		case <-time.After(timeout):
-			assert.Fail(tt, fmt.Sprintf("didn't get the desired result before timeout, keyword: %s", keyword))
+			assert.Fail(t, fmt.Sprintf("didn't get the desired result before timeout, keyword: %s", keyword))
 		}
 	}
 
@@ -155,30 +137,13 @@
 	}
 }
 
-func (tt *Cmd) runCmd() {
-	cmd := exec.Command(tt.args[0], tt.args[1:]...) //nolint:gosec
-	cmd.Stdout = tt
-	cmd.Stderr = tt
+func (t *Cmd) runCmd() {
+	cmd := exec.Command(t.args[0], t.args[1:]...) //nolint:gosec
+	cmd.Stdout = t
+	cmd.Stderr = t
 	_ = cmd.Run()
 }
 
-// RunCmd parallel running when parallel is true.
-func (tt *Cmd) RunCmd(parallel bool) {
-	tt.Log("cmd: ", tt.args)
-	if parallel {
-		go tt.runCmd()
-	} else {
-		tt.runCmd()
-	}
-}
-
-func (tt *Cmd) Write(data []byte) (int, error) {
-	out := string(data)
-	if verbose {
-		tt.Logf("%s: %v", tt.name, out)
-	} else if strings.Contains(out, "error") || strings.Contains(out, "warning") {
-		tt.Logf("%s: %v", tt.name, out)
-=======
 // RunCmd parallel running when parallel is true.
 func (t *Cmd) RunCmd(parallel bool) {
 	t.Log("cmd: ", t.args)
@@ -195,21 +160,10 @@
 		t.Logf("%s: %v", t.name, out)
 	} else if strings.Contains(out, "error") || strings.Contains(out, "warning") {
 		t.Logf("%s: %v", t.name, out)
->>>>>>> 1c4ed048
 	}
-	go tt.checkFuncs.IterCb(func(_ string, value interface{}) {
+	go t.checkFuncs.IterCb(func(_ string, value interface{}) {
 		check := value.(checkFunc)
 		check(out)
 	})
 	return len(data), nil
-<<<<<<< HEAD
-=======
-}
-
-func (t *Cmd) runCmd() {
-	cmd := exec.Command(t.args[0], t.args[1:]...) //nolint:gosec
-	cmd.Stdout = t
-	cmd.Stderr = t
-	_ = cmd.Run()
->>>>>>> 1c4ed048
 }