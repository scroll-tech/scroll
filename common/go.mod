module scroll-tech/common

go 1.18

require (
	github.com/docker/docker v20.10.21+incompatible
	github.com/jmoiron/sqlx v1.3.5
	github.com/lib/pq v1.10.6
	github.com/mattn/go-colorable v0.1.8
	github.com/mattn/go-isatty v0.0.14
	github.com/orcaman/concurrent-map v1.0.0
	github.com/scroll-tech/go-ethereum v1.10.14-0.20221202061207-804e7edc23ba
	github.com/stretchr/testify v1.8.0
	github.com/urfave/cli/v2 v2.10.2
	golang.org/x/sync v0.1.0
)

require (
	github.com/Microsoft/go-winio v0.6.0 // indirect
	github.com/VictoriaMetrics/fastcache v1.6.0 // indirect
	github.com/btcsuite/btcd v0.20.1-beta // indirect
	github.com/cespare/xxhash/v2 v2.1.2 // indirect
	github.com/cpuguy83/go-md2man/v2 v2.0.2 // indirect
	github.com/davecgh/go-spew v1.1.1 // indirect
	github.com/deckarep/golang-set v1.8.0 // indirect
	github.com/deepmap/oapi-codegen v1.8.2 // indirect
	github.com/docker/distribution v2.8.1+incompatible // indirect
	github.com/docker/go-connections v0.4.0 // indirect
	github.com/docker/go-units v0.5.0 // indirect
	github.com/edsrzf/mmap-go v1.0.0 // indirect
	github.com/ethereum/go-ethereum v1.10.26 // indirect
	github.com/fjl/memsize v0.0.0-20190710130421-bcb5799ab5e5 // indirect
	github.com/gballet/go-libpcsclite v0.0.0-20190607065134-2772fd86a8ff // indirect
	github.com/go-ole/go-ole v1.2.6 // indirect
	github.com/go-stack/stack v1.8.0 // indirect
	github.com/gogo/protobuf v1.3.2 // indirect
	github.com/golang/snappy v0.0.4 // indirect
	github.com/google/go-cmp v0.5.8 // indirect
	github.com/google/uuid v1.3.0 // indirect
	github.com/gorilla/websocket v1.5.0 // indirect
	github.com/graph-gophers/graphql-go v1.3.0 // indirect
	github.com/hashicorp/go-bexpr v0.1.10 // indirect
	github.com/hashicorp/golang-lru v0.5.5-0.20210104140557-80c98217689d // indirect
	github.com/holiman/bloomfilter/v2 v2.0.3 // indirect
	github.com/holiman/uint256 v1.2.0 // indirect
	github.com/huin/goupnp v1.0.3 // indirect
	github.com/iden3/go-iden3-crypto v0.0.13 // indirect
	github.com/influxdata/influxdb v1.8.3 // indirect
	github.com/influxdata/influxdb-client-go/v2 v2.4.0 // indirect
	github.com/influxdata/line-protocol v0.0.0-20210311194329-9aa0e372d097 // indirect
	github.com/jackpal/go-nat-pmp v1.0.2 // indirect
	github.com/kr/pretty v0.3.0 // indirect
	github.com/mattn/go-runewidth v0.0.9 // indirect
	github.com/mattn/go-sqlite3 v1.14.14 // indirect
	github.com/mitchellh/mapstructure v1.5.0 // indirect
	github.com/mitchellh/pointerstructure v1.2.0 // indirect
	github.com/moby/term v0.0.0-20220808134915-39b0c02b01ae // indirect
	github.com/morikuni/aec v1.0.0 // indirect
	github.com/olekukonko/tablewriter v0.0.5 // indirect
	github.com/opencontainers/go-digest v1.0.0 // indirect
	github.com/opencontainers/image-spec v1.0.2 // indirect
	github.com/opentracing/opentracing-go v1.1.0 // indirect
	github.com/peterh/liner v1.1.1-0.20190123174540-a2c9a5303de7 // indirect
	github.com/pkg/errors v0.9.1 // indirect
	github.com/pmezard/go-difflib v1.0.0 // indirect
	github.com/prometheus/tsdb v0.7.1 // indirect
	github.com/rjeczalik/notify v0.9.1 // indirect
	github.com/rogpeppe/go-internal v1.8.1 // indirect
	github.com/rs/cors v1.7.0 // indirect
	github.com/russross/blackfriday/v2 v2.1.0 // indirect
	github.com/scroll-tech/zktrie v0.3.1 // indirect
	github.com/shirou/gopsutil v3.21.11+incompatible // indirect
	github.com/sirupsen/logrus v1.9.0 // indirect
	github.com/status-im/keycard-go v0.0.0-20190316090335-8537d3370df4 // indirect
	github.com/syndtr/goleveldb v1.0.1-0.20210819022825-2ae1ddf74ef7 // indirect
	github.com/tklauser/go-sysconf v0.3.10 // indirect
	github.com/tklauser/numcpus v0.4.0 // indirect
	github.com/tyler-smith/go-bip39 v1.0.1-0.20181017060643-dbb3b84ba2ef // indirect
	github.com/xrash/smetrics v0.0.0-20201216005158-039620a65673 // indirect
	github.com/yusufpapurcu/wmi v1.2.2 // indirect
	golang.org/x/crypto v0.4.0 // indirect
	golang.org/x/mod v0.7.0 // indirect
<<<<<<< HEAD
	golang.org/x/net v0.3.0 // indirect
	golang.org/x/sync v0.1.0 // indirect
	golang.org/x/sys v0.3.0 // indirect
	golang.org/x/text v0.5.0 // indirect
=======
	golang.org/x/net v0.2.0 // indirect
	golang.org/x/sys v0.2.0 // indirect
	golang.org/x/text v0.4.0 // indirect
>>>>>>> 1aea4a25
	golang.org/x/time v0.0.0-20210220033141-f8bda1e9f3ba // indirect
	golang.org/x/tools v0.3.0 // indirect
	gopkg.in/natefinch/npipe.v2 v2.0.0-20160621034901-c1b8fa8bdcce // indirect
	gopkg.in/urfave/cli.v1 v1.20.0 // indirect
	gopkg.in/yaml.v2 v2.4.0 // indirect
	gopkg.in/yaml.v3 v3.0.1 // indirect
	gotest.tools/v3 v3.4.0 // indirect
)<|MERGE_RESOLUTION|>--- conflicted
+++ resolved
@@ -80,16 +80,10 @@
 	github.com/yusufpapurcu/wmi v1.2.2 // indirect
 	golang.org/x/crypto v0.4.0 // indirect
 	golang.org/x/mod v0.7.0 // indirect
-<<<<<<< HEAD
 	golang.org/x/net v0.3.0 // indirect
 	golang.org/x/sync v0.1.0 // indirect
 	golang.org/x/sys v0.3.0 // indirect
 	golang.org/x/text v0.5.0 // indirect
-=======
-	golang.org/x/net v0.2.0 // indirect
-	golang.org/x/sys v0.2.0 // indirect
-	golang.org/x/text v0.4.0 // indirect
->>>>>>> 1aea4a25
 	golang.org/x/time v0.0.0-20210220033141-f8bda1e9f3ba // indirect
 	golang.org/x/tools v0.3.0 // indirect
 	gopkg.in/natefinch/npipe.v2 v2.0.0-20160621034901-c1b8fa8bdcce // indirect
