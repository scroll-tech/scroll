--- conflicted
+++ resolved
@@ -5,11 +5,7 @@
 	"runtime/debug"
 )
 
-<<<<<<< HEAD
-var tag = "v4.4.47"
-=======
-var tag = "v4.4.49"
->>>>>>> 31a6141f
+var tag = "v4.4.50"
 
 var commit = func() string {
 	if info, ok := debug.ReadBuildInfo(); ok {
