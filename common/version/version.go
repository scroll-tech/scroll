package version

import (
	"fmt"
	"runtime/debug"
)

<<<<<<< HEAD
var (
	tag = "alpha-v1.2"
	// ZkVersion is version of https://github.com/scroll-tech/scroll-zkevm
	ZkVersion = "alpha-v1.0"
)
=======
var tag = "alpha-v1.14"
>>>>>>> 44e27b11

var commit = func() string {
	if info, ok := debug.ReadBuildInfo(); ok {
		for _, setting := range info.Settings {
			if setting.Key == "vcs.revision" {
				value := setting.Value
				if len(value) >= 8 {
					return value[:8]
				}
				return value
			}
		}
	}
	return ""
}()

// Version denote the version of scroll protocol, including the l2geth, relayer, coordinator, roller, contracts and etc.
var Version = fmt.Sprintf("%s-%s-%s", tag, commit, ZkVersion)<|MERGE_RESOLUTION|>--- conflicted
+++ resolved
@@ -5,15 +5,11 @@
 	"runtime/debug"
 )
 
-<<<<<<< HEAD
 var (
-	tag = "alpha-v1.2"
+	tag = "alpha-v1.15"
 	// ZkVersion is version of https://github.com/scroll-tech/scroll-zkevm
 	ZkVersion = "alpha-v1.0"
 )
-=======
-var tag = "alpha-v1.14"
->>>>>>> 44e27b11
 
 var commit = func() string {
 	if info, ok := debug.ReadBuildInfo(); ok {
