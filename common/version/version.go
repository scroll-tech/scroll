package version

import (
	"fmt"
	"runtime/debug"
)

<<<<<<< HEAD
var tag = "v4.0.27"
=======
var tag = "v4.0.28"
>>>>>>> e2612a3d

var commit = func() string {
	if info, ok := debug.ReadBuildInfo(); ok {
		for _, setting := range info.Settings {
			if setting.Key == "vcs.revision" {
				value := setting.Value
				if len(value) >= 7 {
					return value[:7]
				}
				return value
			}
		}
	}
	return ""
}()

// ZkVersion is commit-id of common/libzkp/impl/cargo.lock/scroll-prover
var ZkVersion string

// Version denote the version of scroll protocol, including the l2geth, relayer, coordinator, roller, contracts and etc.
var Version = fmt.Sprintf("%s-%s-%s", tag, commit, ZkVersion)<|MERGE_RESOLUTION|>--- conflicted
+++ resolved
@@ -5,11 +5,7 @@
 	"runtime/debug"
 )
 
-<<<<<<< HEAD
-var tag = "v4.0.27"
-=======
-var tag = "v4.0.28"
->>>>>>> e2612a3d
+var tag = "v4.0.29"
 
 var commit = func() string {
 	if info, ok := debug.ReadBuildInfo(); ok {
