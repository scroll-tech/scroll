--- conflicted
+++ resolved
@@ -5,11 +5,7 @@
 	"runtime/debug"
 )
 
-<<<<<<< HEAD
-var tag = "v4.3.81"
-=======
-var tag = "v4.3.83"
->>>>>>> af291390
+var tag = "v4.3.84"
 
 var commit = func() string {
 	if info, ok := debug.ReadBuildInfo(); ok {
