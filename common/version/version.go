--- conflicted
+++ resolved
@@ -6,11 +6,7 @@
 	"strings"
 )
 
-<<<<<<< HEAD
-var tag = "v4.1.76"
-=======
 var tag = "v4.1.81"
->>>>>>> 7de221ba
 
 var commit = func() string {
 	if info, ok := debug.ReadBuildInfo(); ok {
