package version

import (
	"fmt"
	"runtime/debug"
	"strconv"
	"strings"
)

<<<<<<< HEAD
var tag = "v4.1.86"
=======
var tag = "v4.1.108"
>>>>>>> e08b800d

var commit = func() string {
	if info, ok := debug.ReadBuildInfo(); ok {
		for _, setting := range info.Settings {
			if setting.Key == "vcs.revision" {
				value := setting.Value
				if len(value) >= 7 {
					return value[:7]
				}
				return value
			}
		}
	}
	// Set default value for integration test.
	return "000000"
}()

// ZkVersion is commit-id of common/libzkp/impl/cargo.lock/scroll-prover and halo2, contacted by a "-"
// The default `000000-000000` is set for integration test, and will be overwritten by coordinator's & prover's actual compilations (see their Makefiles).
var ZkVersion = "000000-000000"

// Version denote the version of scroll protocol, including the l2geth, relayer, coordinator, prover, contracts and etc.
var Version = fmt.Sprintf("%s-%s-%s", tag, commit, ZkVersion)

// CheckScrollProverVersion check the "scroll-prover" version, if it's different from the local one, return false
func CheckScrollProverVersion(proverVersion string) bool {
	// note the the version is in fact in the format of "tag-commit-scroll_prover-halo2",
	// so split-by-'-' length should be 4
	remote := strings.Split(proverVersion, "-")
	if len(remote) != 4 {
		return false
	}
	local := strings.Split(Version, "-")
	if len(local) != 4 {
		return false
	}
	// compare the `scroll_prover` version
	return remote[2] == local[2]
}

// CheckScrollProverVersionTag check the "scroll-prover" version's tag, if it's too old, return false
func CheckScrollProverVersionTag(proverVersion string) bool {
	// note the the version is in fact in the format of "tag-commit-scroll_prover-halo2",
	// so split-by-'-' length should be 4
	remote := strings.Split(proverVersion, "-")
	if len(remote) != 4 {
		return false
	}
	remoteTagNums := strings.Split(strings.TrimPrefix(remote[0], "v"), ".")
	if len(remoteTagNums) != 3 {
		return false
	}
	remoteTagMajor, err := strconv.Atoi(remoteTagNums[0])
	if err != nil {
		return false
	}
	remoteTagMinor, err := strconv.Atoi(remoteTagNums[1])
	if err != nil {
		return false
	}
	remoteTagPatch, err := strconv.Atoi(remoteTagNums[2])
	if err != nil {
		return false
	}
	if remoteTagMajor != 4 {
		return false
	}
	if remoteTagMinor != 1 {
		return false
	}
	if remoteTagPatch < 98 {
		return false
	}
	return true
}<|MERGE_RESOLUTION|>--- conflicted
+++ resolved
@@ -7,11 +7,7 @@
 	"strings"
 )
 
-<<<<<<< HEAD
-var tag = "v4.1.86"
-=======
-var tag = "v4.1.108"
->>>>>>> e08b800d
+var tag = "v4.1.109"
 
 var commit = func() string {
 	if info, ok := debug.ReadBuildInfo(); ok {
