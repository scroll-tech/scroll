package version

import (
	"fmt"
	"runtime/debug"
)

<<<<<<< HEAD
var tag = "v4.1.2"
=======
var tag = "v4.1.3"
>>>>>>> bdf29687

var commit = func() string {
	if info, ok := debug.ReadBuildInfo(); ok {
		for _, setting := range info.Settings {
			if setting.Key == "vcs.revision" {
				value := setting.Value
				if len(value) >= 7 {
					return value[:7]
				}
				return value
			}
		}
	}
	return ""
}()

// ZkVersion is commit-id of common/libzkp/impl/cargo.lock/scroll-prover
var ZkVersion string

// Version denote the version of scroll protocol, including the l2geth, relayer, coordinator, prover, contracts and etc.
var Version = fmt.Sprintf("%s-%s-%s", tag, commit, ZkVersion)<|MERGE_RESOLUTION|>--- conflicted
+++ resolved
@@ -5,11 +5,7 @@
 	"runtime/debug"
 )
 
-<<<<<<< HEAD
-var tag = "v4.1.2"
-=======
-var tag = "v4.1.3"
->>>>>>> bdf29687
+var tag = "v4.1.4"
 
 var commit = func() string {
 	if info, ok := debug.ReadBuildInfo(); ok {
