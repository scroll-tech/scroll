package version

import (
	"fmt"
	"runtime/debug"
)

<<<<<<< HEAD
var (
	tag = "alpha-v2.2"
	// ZkVersion is version of https://github.com/scroll-tech/scroll-zkevm
	ZkVersion = "alpha-v1.0"
)
=======
var tag = "alpha-v2.3"
>>>>>>> 0b607507

var commit = func() string {
	if info, ok := debug.ReadBuildInfo(); ok {
		for _, setting := range info.Settings {
			if setting.Key == "vcs.revision" {
				value := setting.Value
				if len(value) >= 8 {
					return value[:8]
				}
				return value
			}
		}
	}
	return ""
}()

// Version denote the version of scroll protocol, including the l2geth, relayer, coordinator, roller, contracts and etc.
var Version = fmt.Sprintf("%s-%s-%s", tag, commit, ZkVersion)<|MERGE_RESOLUTION|>--- conflicted
+++ resolved
@@ -5,15 +5,11 @@
 	"runtime/debug"
 )
 
-<<<<<<< HEAD
 var (
-	tag = "alpha-v2.2"
+	tag = "alpha-v2.3"
 	// ZkVersion is version of https://github.com/scroll-tech/scroll-zkevm
 	ZkVersion = "alpha-v1.0"
 )
-=======
-var tag = "alpha-v2.3"
->>>>>>> 0b607507
 
 var commit = func() string {
 	if info, ok := debug.ReadBuildInfo(); ok {
