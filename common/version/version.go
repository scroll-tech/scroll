--- conflicted
+++ resolved
@@ -5,11 +5,7 @@
 	"runtime/debug"
 )
 
-<<<<<<< HEAD
-var tag = "v4.3.84"
-=======
-var tag = "v4.3.85"
->>>>>>> 3d5250e5
+var tag = "v4.3.86"
 
 var commit = func() string {
 	if info, ok := debug.ReadBuildInfo(); ok {
