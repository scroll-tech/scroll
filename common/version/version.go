--- conflicted
+++ resolved
@@ -5,11 +5,7 @@
 	"runtime/debug"
 )
 
-<<<<<<< HEAD
-var tag = "v4.4.44"
-=======
-var tag = "v4.4.45"
->>>>>>> 517469a5
+var tag = "v4.4.46"
 
 var commit = func() string {
 	if info, ok := debug.ReadBuildInfo(); ok {
