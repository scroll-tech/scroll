package version

import (
	"fmt"
	"runtime/debug"
)

<<<<<<< HEAD
var tag = "v4.2.9"
=======
var tag = "v4.2.19"
>>>>>>> d288b345

var commit = func() string {
	if info, ok := debug.ReadBuildInfo(); ok {
		for _, setting := range info.Settings {
			if setting.Key == "vcs.revision" {
				value := setting.Value
				if len(value) >= 7 {
					return value[:7]
				}
				return value
			}
		}
	}
	// Set default value for integration test.
	return "000000"
}()

// ZkVersion is commit-id of common/libzkp/impl/cargo.lock/scroll-prover and halo2, contacted by a "-"
// The default `000000-000000` is set for integration test, and will be overwritten by coordinator's & prover's actual compilations (see their Makefiles).
var ZkVersion = "000000-000000"

// Version denote the version of scroll protocol, including the l2geth, relayer, coordinator, prover, contracts and etc.
var Version = fmt.Sprintf("%s-%s-%s", tag, commit, ZkVersion)<|MERGE_RESOLUTION|>--- conflicted
+++ resolved
@@ -5,11 +5,7 @@
 	"runtime/debug"
 )
 
-<<<<<<< HEAD
-var tag = "v4.2.9"
-=======
 var tag = "v4.2.19"
->>>>>>> d288b345
 
 var commit = func() string {
 	if info, ok := debug.ReadBuildInfo(); ok {
