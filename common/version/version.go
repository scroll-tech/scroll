package version

import (
	"fmt"
	"runtime/debug"
)

<<<<<<< HEAD
var tag = "alpha-v2.6"
=======
var tag = "v3.0.0"
>>>>>>> 54c28fa5

var commit = func() string {
	if info, ok := debug.ReadBuildInfo(); ok {
		for _, setting := range info.Settings {
			if setting.Key == "vcs.revision" {
				value := setting.Value
				if len(value) >= 8 {
					return value[:8]
				}
				return value
			}
		}
	}
	return ""
}()

// ZkVersion is commit-id of common/libzkp/impl/cargo.lock/scroll-zkevm
var ZkVersion string

// Version denote the version of scroll protocol, including the l2geth, relayer, coordinator, roller, contracts and etc.
var Version = fmt.Sprintf("%s-%s-%s", tag, commit, ZkVersion)<|MERGE_RESOLUTION|>--- conflicted
+++ resolved
@@ -5,11 +5,7 @@
 	"runtime/debug"
 )
 
-<<<<<<< HEAD
-var tag = "alpha-v2.6"
-=======
-var tag = "v3.0.0"
->>>>>>> 54c28fa5
+var tag = "v3.0.1"
 
 var commit = func() string {
 	if info, ok := debug.ReadBuildInfo(); ok {
