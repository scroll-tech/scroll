--- conflicted
+++ resolved
@@ -5,11 +5,7 @@
 	"runtime/debug"
 )
 
-<<<<<<< HEAD
-var tag = "v4.4.53"
-=======
 var tag = "v4.4.54"
->>>>>>> 5c9243e0
 
 var commit = func() string {
 	if info, ok := debug.ReadBuildInfo(); ok {
