--- conflicted
+++ resolved
@@ -5,11 +5,7 @@
 	"runtime/debug"
 )
 
-<<<<<<< HEAD
-var tag = "v4.4.40"
-=======
-var tag = "v4.4.43"
->>>>>>> 160f4c44
+var tag = "v4.4.44"
 
 var commit = func() string {
 	if info, ok := debug.ReadBuildInfo(); ok {
