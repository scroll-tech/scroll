package version

import (
	"fmt"
	"runtime/debug"
)

<<<<<<< HEAD
var tag = "v3.0.18"
=======
var tag = "v3.0.21"
>>>>>>> 09378804

var commit = func() string {
	if info, ok := debug.ReadBuildInfo(); ok {
		for _, setting := range info.Settings {
			if setting.Key == "vcs.revision" {
				value := setting.Value
				if len(value) >= 8 {
					return value[:8]
				}
				return value
			}
		}
	}
	return ""
}()

// ZkVersion is commit-id of common/libzkp/impl/cargo.lock/scroll-zkevm
var ZkVersion string

// Version denote the version of scroll protocol, including the l2geth, relayer, coordinator, roller, contracts and etc.
var Version = fmt.Sprintf("%s-%s-%s", tag, commit, ZkVersion)<|MERGE_RESOLUTION|>--- conflicted
+++ resolved
@@ -5,11 +5,7 @@
 	"runtime/debug"
 )
 
-<<<<<<< HEAD
-var tag = "v3.0.18"
-=======
-var tag = "v3.0.21"
->>>>>>> 09378804
+var tag = "v3.0.22"
 
 var commit = func() string {
 	if info, ok := debug.ReadBuildInfo(); ok {
