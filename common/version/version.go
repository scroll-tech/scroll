package version

import (
	"fmt"
	"runtime/debug"
)

<<<<<<< HEAD
var tag = "prealpha-v11.9"
=======
var tag = "prealpha-v11.13"
>>>>>>> 7eac4169

var commit = func() string {
	if info, ok := debug.ReadBuildInfo(); ok {
		for _, setting := range info.Settings {
			if setting.Key == "vcs.revision" {
				value := setting.Value
				if len(value) >= 8 {
					return value[:8]
				}
				return value
			}
		}
	}
	return ""
}()

// ZkVersion is commit-id of common/libzkp/impl/cargo.lock/scroll-zkevm
var ZkVersion string

// Version denote the version of scroll protocol, including the l2geth, relayer, coordinator, roller, contracts and etc.
var Version = fmt.Sprintf("%s-%s-%s", tag, commit, ZkVersion)<|MERGE_RESOLUTION|>--- conflicted
+++ resolved
@@ -5,11 +5,7 @@
 	"runtime/debug"
 )
 
-<<<<<<< HEAD
-var tag = "prealpha-v11.9"
-=======
-var tag = "prealpha-v11.13"
->>>>>>> 7eac4169
+var tag = "prealpha-v11.14"
 
 var commit = func() string {
 	if info, ok := debug.ReadBuildInfo(); ok {
