--- conflicted
+++ resolved
@@ -5,11 +5,7 @@
 	"runtime/debug"
 )
 
-<<<<<<< HEAD
-var tag = "v4.0.24"
-=======
-var tag = "v4.0.25"
->>>>>>> 3880cdc1
+var tag = "v4.0.26"
 
 var commit = func() string {
 	if info, ok := debug.ReadBuildInfo(); ok {
