package version

import (
	"fmt"
	"runtime/debug"
	"strings"
)

<<<<<<< HEAD
var tag = "v4.1.75"
=======
var tag = "v4.1.78"
>>>>>>> b734282a

var commit = func() string {
	if info, ok := debug.ReadBuildInfo(); ok {
		for _, setting := range info.Settings {
			if setting.Key == "vcs.revision" {
				value := setting.Value
				if len(value) >= 7 {
					return value[:7]
				}
				return value
			}
		}
	}
	// Set default value for integration test.
	return "000000"
}()

// ZkVersion is commit-id of common/libzkp/impl/cargo.lock/scroll-prover and halo2, contacted by a "-"
// The default `000000-000000` is set for integration test, and will be overwritten by coordinator's & prover's actual compilations (see their Makefiles).
var ZkVersion = "000000-000000"

// Version denote the version of scroll protocol, including the l2geth, relayer, coordinator, prover, contracts and etc.
var Version = fmt.Sprintf("%s-%s-%s", tag, commit, ZkVersion)

// CheckScrollProverVersion check the "scroll-prover" version, if it's different from the local one, return false
func CheckScrollProverVersion(proverVersion string) bool {
	// note the the version is in fact in the format of "tag-commit-scroll_prover-halo2",
	// so split-by-'-' length should be 4
	remote := strings.Split(proverVersion, "-")
	if len(remote) != 4 {
		return false
	}
	local := strings.Split(Version, "-")
	if len(local) != 4 {
		return false
	}
	// compare the `scroll_prover` version
	return remote[2] == local[2] || remote[2] == "8c439b1"
}<|MERGE_RESOLUTION|>--- conflicted
+++ resolved
@@ -6,11 +6,7 @@
 	"strings"
 )
 
-<<<<<<< HEAD
-var tag = "v4.1.75"
-=======
-var tag = "v4.1.78"
->>>>>>> b734282a
+var tag = "v4.1.79"
 
 var commit = func() string {
 	if info, ok := debug.ReadBuildInfo(); ok {
