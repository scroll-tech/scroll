--- conflicted
+++ resolved
@@ -7,11 +7,7 @@
 	"strings"
 )
 
-<<<<<<< HEAD
-var tag = "v4.1.96"
-=======
-var tag = "v4.1.99"
->>>>>>> e8ddf991
+var tag = "v4.1.100"
 
 var commit = func() string {
 	if info, ok := debug.ReadBuildInfo(); ok {
