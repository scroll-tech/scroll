package version

import (
	"fmt"
	"runtime/debug"
)

<<<<<<< HEAD
var tag = "v4.2.9"
=======
var tag = "v4.2.14"
>>>>>>> 2e1f42fc

var commit = func() string {
	if info, ok := debug.ReadBuildInfo(); ok {
		for _, setting := range info.Settings {
			if setting.Key == "vcs.revision" {
				value := setting.Value
				if len(value) >= 7 {
					return value[:7]
				}
				return value
			}
		}
	}
	// Set default value for integration test.
	return "000000"
}()

// ZkVersion is commit-id of common/libzkp/impl/cargo.lock/scroll-prover and halo2, contacted by a "-"
// The default `000000-000000` is set for integration test, and will be overwritten by coordinator's & prover's actual compilations (see their Makefiles).
var ZkVersion = "000000-000000"

// Version denote the version of scroll protocol, including the l2geth, relayer, coordinator, prover, contracts and etc.
var Version = fmt.Sprintf("%s-%s-%s", tag, commit, ZkVersion)<|MERGE_RESOLUTION|>--- conflicted
+++ resolved
@@ -5,11 +5,7 @@
 	"runtime/debug"
 )
 
-<<<<<<< HEAD
-var tag = "v4.2.9"
-=======
-var tag = "v4.2.14"
->>>>>>> 2e1f42fc
+var tag = "v4.2.15"
 
 var commit = func() string {
 	if info, ok := debug.ReadBuildInfo(); ok {
