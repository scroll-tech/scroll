package version

import (
	"fmt"
	"runtime/debug"
)

<<<<<<< HEAD
var tag = "v4.4.4"
=======
var tag = "v4.4.5"
>>>>>>> 1c7c30c9

var commit = func() string {
	if info, ok := debug.ReadBuildInfo(); ok {
		for _, setting := range info.Settings {
			if setting.Key == "vcs.revision" {
				value := setting.Value
				if len(value) >= 7 {
					return value[:7]
				}
				return value
			}
		}
	}
	// Set default value for integration test.
	return "000000"
}()

// ZkVersion is commit-id of common/libzkp/impl/cargo.lock/scroll-prover and halo2, contacted by a "-"
// The default `000000-000000` is set for integration test, and will be overwritten by coordinator's & prover's actual compilations (see their Makefiles).
var ZkVersion = "000000-000000"

// Version denote the version of scroll protocol, including the l2geth, relayer, coordinator, prover, contracts and etc.
var Version = fmt.Sprintf("%s-%s-%s", tag, commit, ZkVersion)<|MERGE_RESOLUTION|>--- conflicted
+++ resolved
@@ -5,11 +5,7 @@
 	"runtime/debug"
 )
 
-<<<<<<< HEAD
-var tag = "v4.4.4"
-=======
-var tag = "v4.4.5"
->>>>>>> 1c7c30c9
+var tag = "v4.4.6"
 
 var commit = func() string {
 	if info, ok := debug.ReadBuildInfo(); ok {
