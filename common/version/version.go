--- conflicted
+++ resolved
@@ -7,11 +7,7 @@
 	"strings"
 )
 
-<<<<<<< HEAD
-var tag = "v4.1.118"
-=======
-var tag = "v4.2.1"
->>>>>>> 30ad0bfe
+var tag = "v4.2.2"
 
 var commit = func() string {
 	if info, ok := debug.ReadBuildInfo(); ok {
