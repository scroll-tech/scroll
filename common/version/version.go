--- conflicted
+++ resolved
@@ -7,11 +7,7 @@
 	"strings"
 )
 
-<<<<<<< HEAD
-var tag = "v4.1.93"
-=======
-var tag = "v4.1.106"
->>>>>>> 24a0fd08
+var tag = "v4.1.107"
 
 var commit = func() string {
 	if info, ok := debug.ReadBuildInfo(); ok {
