package version

import (
	"fmt"
	"runtime/debug"
	"strconv"
	"strings"
)

<<<<<<< HEAD
var tag = "v4.2.2"
=======
var tag = "v4.2.3"
>>>>>>> f8d48a63

var commit = func() string {
	if info, ok := debug.ReadBuildInfo(); ok {
		for _, setting := range info.Settings {
			if setting.Key == "vcs.revision" {
				value := setting.Value
				if len(value) >= 7 {
					return value[:7]
				}
				return value
			}
		}
	}
	// Set default value for integration test.
	return "000000"
}()

// ZkVersion is commit-id of common/libzkp/impl/cargo.lock/scroll-prover and halo2, contacted by a "-"
// The default `000000-000000` is set for integration test, and will be overwritten by coordinator's & prover's actual compilations (see their Makefiles).
var ZkVersion = "000000-000000"

// Version denote the version of scroll protocol, including the l2geth, relayer, coordinator, prover, contracts and etc.
var Version = fmt.Sprintf("%s-%s-%s", tag, commit, ZkVersion)

// CheckScrollProverVersion check the "scroll-prover" version, if it's different from the local one, return false
func CheckScrollProverVersion(proverVersion string) bool {
	// note the the version is in fact in the format of "tag-commit-scroll_prover-halo2",
	// so split-by-'-' length should be 4
	remote := strings.Split(proverVersion, "-")
	if len(remote) != 4 {
		return false
	}
	local := strings.Split(Version, "-")
	if len(local) != 4 {
		return false
	}
	// compare the `scroll_prover` version
	return remote[2] == local[2]
}

// CheckScrollProverVersionTag check the "scroll-prover" version's tag, if it's too old, return false
func CheckScrollProverVersionTag(proverVersion string) bool {
	// note the the version is in fact in the format of "tag-commit-scroll_prover-halo2",
	// so split-by-'-' length should be 4
	remote := strings.Split(proverVersion, "-")
	if len(remote) != 4 {
		return false
	}
	remoteTagNums := strings.Split(strings.TrimPrefix(remote[0], "v"), ".")
	if len(remoteTagNums) != 3 {
		return false
	}
	remoteTagMajor, err := strconv.Atoi(remoteTagNums[0])
	if err != nil {
		return false
	}
	remoteTagMinor, err := strconv.Atoi(remoteTagNums[1])
	if err != nil {
		return false
	}
	remoteTagPatch, err := strconv.Atoi(remoteTagNums[2])
	if err != nil {
		return false
	}
	if remoteTagMajor < 4 {
		return false
	}
	if remoteTagMinor == 1 && remoteTagPatch < 98 {
		return false
	}
	return true
}<|MERGE_RESOLUTION|>--- conflicted
+++ resolved
@@ -7,11 +7,7 @@
 	"strings"
 )
 
-<<<<<<< HEAD
-var tag = "v4.2.2"
-=======
 var tag = "v4.2.3"
->>>>>>> f8d48a63
 
 var commit = func() string {
 	if info, ok := debug.ReadBuildInfo(); ok {
