package version

import (
	"fmt"
	"runtime/debug"
	"strings"
)

<<<<<<< HEAD
var tag = "v4.1.47"
=======
var tag = "v4.1.55"
>>>>>>> 24898602

var commit = func() string {
	if info, ok := debug.ReadBuildInfo(); ok {
		for _, setting := range info.Settings {
			if setting.Key == "vcs.revision" {
				value := setting.Value
				if len(value) >= 7 {
					return value[:7]
				}
				return value
			}
		}
	}
	// Set default value for integration test.
	return "000000"
}()

// ZkVersion is commit-id of common/libzkp/impl/cargo.lock/scroll-prover and halo2, contacted by a "-"
// The default `000000-000000` is set for integration test, and will be overwritten by coordinator's & prover's actual compilations (see their Makefiles).
var ZkVersion = "000000-000000"

// Version denote the version of scroll protocol, including the l2geth, relayer, coordinator, prover, contracts and etc.
var Version = fmt.Sprintf("%s-%s-%s", tag, commit, ZkVersion)

// CheckScrollProverVersion check the "scroll-prover" version, if it's different from the local one, return false
func CheckScrollProverVersion(proverVersion string) bool {
	// note the the version is in fact in the format of "tag-commit-scroll_prover-halo2",
	// so split-by-'-' length should be 4
	remote := strings.Split(proverVersion, "-")
	if len(remote) != 4 {
		return false
	}
	local := strings.Split(Version, "-")
	if len(local) != 4 {
		return false
	}
	// compare the `scroll_prover` version
	return remote[2] == local[2]
}<|MERGE_RESOLUTION|>--- conflicted
+++ resolved
@@ -6,11 +6,7 @@
 	"strings"
 )
 
-<<<<<<< HEAD
-var tag = "v4.1.47"
-=======
 var tag = "v4.1.55"
->>>>>>> 24898602
 
 var commit = func() string {
 	if info, ok := debug.ReadBuildInfo(); ok {
