package version

import (
	"fmt"
	"runtime/debug"
)

<<<<<<< HEAD
var tag = "v4.2.16"
=======
var tag = "v4.2.17"
>>>>>>> d3c2e346

var commit = func() string {
	if info, ok := debug.ReadBuildInfo(); ok {
		for _, setting := range info.Settings {
			if setting.Key == "vcs.revision" {
				value := setting.Value
				if len(value) >= 7 {
					return value[:7]
				}
				return value
			}
		}
	}
	// Set default value for integration test.
	return "000000"
}()

// ZkVersion is commit-id of common/libzkp/impl/cargo.lock/scroll-prover and halo2, contacted by a "-"
// The default `000000-000000` is set for integration test, and will be overwritten by coordinator's & prover's actual compilations (see their Makefiles).
var ZkVersion = "000000-000000"

// Version denote the version of scroll protocol, including the l2geth, relayer, coordinator, prover, contracts and etc.
var Version = fmt.Sprintf("%s-%s-%s", tag, commit, ZkVersion)<|MERGE_RESOLUTION|>--- conflicted
+++ resolved
@@ -5,11 +5,7 @@
 	"runtime/debug"
 )
 
-<<<<<<< HEAD
-var tag = "v4.2.16"
-=======
-var tag = "v4.2.17"
->>>>>>> d3c2e346
+var tag = "v4.2.18"
 
 var commit = func() string {
 	if info, ok := debug.ReadBuildInfo(); ok {
