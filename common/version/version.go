--- conflicted
+++ resolved
@@ -7,11 +7,7 @@
 	"strings"
 )
 
-<<<<<<< HEAD
-var tag = "v4.1.82"
-=======
 var tag = "v4.2.9"
->>>>>>> 3958e8bd
 
 var commit = func() string {
 	if info, ok := debug.ReadBuildInfo(); ok {
