--- conflicted
+++ resolved
@@ -6,11 +6,7 @@
 	"strings"
 )
 
-<<<<<<< HEAD
-var tag = "v4.1.56"
-=======
 var tag = "v4.1.57"
->>>>>>> 66f3b42d
 
 var commit = func() string {
 	if info, ok := debug.ReadBuildInfo(); ok {
