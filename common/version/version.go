--- conflicted
+++ resolved
@@ -5,15 +5,11 @@
 	"runtime/debug"
 )
 
-<<<<<<< HEAD
 var (
-	tag = "alpha-v2.3"
+	tag = "alpha-v3.0.2"
 	// ZkVersion is version of https://github.com/scroll-tech/scroll-zkevm
 	ZkVersion = "alpha-v1.0"
 )
-=======
-var tag = "v3.0.1"
->>>>>>> 071a7772
 
 var commit = func() string {
 	if info, ok := debug.ReadBuildInfo(); ok {
