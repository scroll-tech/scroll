package version

import (
	"fmt"
	"runtime/debug"
	"strings"
)

<<<<<<< HEAD
var tag = "v4.1.86"
=======
var tag = "v4.1.87"
>>>>>>> e166dfba

var commit = func() string {
	if info, ok := debug.ReadBuildInfo(); ok {
		for _, setting := range info.Settings {
			if setting.Key == "vcs.revision" {
				value := setting.Value
				if len(value) >= 7 {
					return value[:7]
				}
				return value
			}
		}
	}
	// Set default value for integration test.
	return "000000"
}()

// ZkVersion is commit-id of common/libzkp/impl/cargo.lock/scroll-prover and halo2, contacted by a "-"
// The default `000000-000000` is set for integration test, and will be overwritten by coordinator's & prover's actual compilations (see their Makefiles).
var ZkVersion = "000000-000000"

// Version denote the version of scroll protocol, including the l2geth, relayer, coordinator, prover, contracts and etc.
var Version = fmt.Sprintf("%s-%s-%s", tag, commit, ZkVersion)

// CheckScrollProverVersion check the "scroll-prover" version, if it's different from the local one, return false
func CheckScrollProverVersion(proverVersion string) bool {
	// note the the version is in fact in the format of "tag-commit-scroll_prover-halo2",
	// so split-by-'-' length should be 4
	remote := strings.Split(proverVersion, "-")
	if len(remote) != 4 {
		return false
	}
	local := strings.Split(Version, "-")
	if len(local) != 4 {
		return false
	}
	// compare the `scroll_prover` version
	return remote[2] == local[2] || remote[2] == "8c439b1"
}<|MERGE_RESOLUTION|>--- conflicted
+++ resolved
@@ -6,11 +6,7 @@
 	"strings"
 )
 
-<<<<<<< HEAD
-var tag = "v4.1.86"
-=======
-var tag = "v4.1.87"
->>>>>>> e166dfba
+var tag = "v4.1.88"
 
 var commit = func() string {
 	if info, ok := debug.ReadBuildInfo(); ok {
