--- conflicted
+++ resolved
@@ -5,11 +5,7 @@
 	"runtime/debug"
 )
 
-<<<<<<< HEAD
-var tag = "v3.3.8"
-=======
-var tag = "v3.4.0"
->>>>>>> 65620464
+var tag = "v3.4.1"
 
 var commit = func() string {
 	if info, ok := debug.ReadBuildInfo(); ok {
