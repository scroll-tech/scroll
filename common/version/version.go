--- conflicted
+++ resolved
@@ -5,11 +5,7 @@
 	"runtime/debug"
 )
 
-<<<<<<< HEAD
-var tag = "prealpha-v11.14"
-=======
-var tag = "prealpha-v11.17"
->>>>>>> bb76a006
+var tag = "prealpha-v11.18"
 
 var commit = func() string {
 	if info, ok := debug.ReadBuildInfo(); ok {
