package version

import (
	"fmt"
	"runtime/debug"
)

<<<<<<< HEAD
var tag = "v4.0.30"
=======
var tag = "v4.0.32"
>>>>>>> 20e13445

var commit = func() string {
	if info, ok := debug.ReadBuildInfo(); ok {
		for _, setting := range info.Settings {
			if setting.Key == "vcs.revision" {
				value := setting.Value
				if len(value) >= 7 {
					return value[:7]
				}
				return value
			}
		}
	}
	return ""
}()

// ZkVersion is commit-id of common/libzkp/impl/cargo.lock/scroll-prover
var ZkVersion string

// Version denote the version of scroll protocol, including the l2geth, relayer, coordinator, prover, contracts and etc.
var Version = fmt.Sprintf("%s-%s-%s", tag, commit, ZkVersion)<|MERGE_RESOLUTION|>--- conflicted
+++ resolved
@@ -5,11 +5,7 @@
 	"runtime/debug"
 )
 
-<<<<<<< HEAD
-var tag = "v4.0.30"
-=======
-var tag = "v4.0.32"
->>>>>>> 20e13445
+var tag = "v4.0.33"
 
 var commit = func() string {
 	if info, ok := debug.ReadBuildInfo(); ok {
