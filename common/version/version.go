package version

import (
	"fmt"
	"runtime/debug"
)

<<<<<<< HEAD
var tag = "v4.2.6"
=======
var tag = "v4.2.14"
>>>>>>> a7d9bf34

var commit = func() string {
	if info, ok := debug.ReadBuildInfo(); ok {
		for _, setting := range info.Settings {
			if setting.Key == "vcs.revision" {
				value := setting.Value
				if len(value) >= 7 {
					return value[:7]
				}
				return value
			}
		}
	}
	// Set default value for integration test.
	return "000000"
}()

// ZkVersion is commit-id of common/libzkp/impl/cargo.lock/scroll-prover and halo2, contacted by a "-"
// The default `000000-000000` is set for integration test, and will be overwritten by coordinator's & prover's actual compilations (see their Makefiles).
var ZkVersion = "000000-000000"

// Version denote the version of scroll protocol, including the l2geth, relayer, coordinator, prover, contracts and etc.
var Version = fmt.Sprintf("%s-%s-%s", tag, commit, ZkVersion)<|MERGE_RESOLUTION|>--- conflicted
+++ resolved
@@ -5,11 +5,7 @@
 	"runtime/debug"
 )
 
-<<<<<<< HEAD
-var tag = "v4.2.6"
-=======
-var tag = "v4.2.14"
->>>>>>> a7d9bf34
+var tag = "v4.2.15"
 
 var commit = func() string {
 	if info, ok := debug.ReadBuildInfo(); ok {
