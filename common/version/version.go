--- conflicted
+++ resolved
@@ -5,11 +5,7 @@
 	"runtime/debug"
 )
 
-<<<<<<< HEAD
-var tag = "v4.2.25"
-=======
-var tag = "v4.3.1"
->>>>>>> cd456ee3
+var tag = "v4.3.2"
 
 var commit = func() string {
 	if info, ok := debug.ReadBuildInfo(); ok {
