package version

import (
	"fmt"
	"runtime/debug"
)

<<<<<<< HEAD
var tag = "prealpha-v11.15"
=======
var tag = "prealpha-v12.0"
>>>>>>> b5549f63

var commit = func() string {
	if info, ok := debug.ReadBuildInfo(); ok {
		for _, setting := range info.Settings {
			if setting.Key == "vcs.revision" {
				value := setting.Value
				if len(value) >= 8 {
					return value[:8]
				}
				return value
			}
		}
	}
	return ""
}()

// ZkVersion is commit-id of common/libzkp/impl/cargo.lock/scroll-zkevm
var ZkVersion string

// Version denote the version of scroll protocol, including the l2geth, relayer, coordinator, roller, contracts and etc.
var Version = fmt.Sprintf("%s-%s-%s", tag, commit, ZkVersion)<|MERGE_RESOLUTION|>--- conflicted
+++ resolved
@@ -5,11 +5,7 @@
 	"runtime/debug"
 )
 
-<<<<<<< HEAD
-var tag = "prealpha-v11.15"
-=======
-var tag = "prealpha-v12.0"
->>>>>>> b5549f63
+var tag = "prealpha-v12.1"
 
 var commit = func() string {
 	if info, ok := debug.ReadBuildInfo(); ok {
