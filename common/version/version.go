package version

import (
	"fmt"
	"runtime/debug"
)

<<<<<<< HEAD
var tag = "prealpha-v13.2"
=======
var tag = "alpha-v1.7"
>>>>>>> 6f3eddf7

var commit = func() string {
	if info, ok := debug.ReadBuildInfo(); ok {
		for _, setting := range info.Settings {
			if setting.Key == "vcs.revision" {
				value := setting.Value
				if len(value) >= 8 {
					return value[:8]
				}
				return value
			}
		}
	}
	return ""
}()

// ZkVersion is commit-id of common/libzkp/impl/cargo.lock/scroll-zkevm
var ZkVersion string

// Version denote the version of scroll protocol, including the l2geth, relayer, coordinator, roller, contracts and etc.
var Version = fmt.Sprintf("%s-%s-%s", tag, commit, ZkVersion)<|MERGE_RESOLUTION|>--- conflicted
+++ resolved
@@ -5,11 +5,8 @@
 	"runtime/debug"
 )
 
-<<<<<<< HEAD
-var tag = "prealpha-v13.2"
-=======
-var tag = "alpha-v1.7"
->>>>>>> 6f3eddf7
+
+var tag = "alpha-v1.8"
 
 var commit = func() string {
 	if info, ok := debug.ReadBuildInfo(); ok {
