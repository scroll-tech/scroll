package message

import (
	"crypto/ecdsa"
	"encoding/json"

	"github.com/scroll-tech/go-ethereum/common"
	"github.com/scroll-tech/go-ethereum/common/hexutil"
<<<<<<< HEAD
	"github.com/scroll-tech/go-ethereum/core/types"
	"github.com/scroll-tech/go-ethereum/crypto"
)

=======
	"github.com/scroll-tech/go-ethereum/crypto"

	"github.com/scroll-tech/go-ethereum/core/types"
)

// RespStatus represents status code from roller to scroll
>>>>>>> d737a936
type RespStatus uint32

const (
	// StatusOk means generate proof success
	StatusOk RespStatus = iota
	// StatusProofError means generate proof failed
	StatusProofError
)

<<<<<<< HEAD
// BlockTraces is a wrapper type around types.BlockResult which adds an ID
// that identifies which proof generation session these block traces are
// associated to. This then allows the roller to add the ID back to their
// proof message once generated, and in turn helps the sequencer understand
// where to handle the proof.
type BlockTraces struct {
	ID     uint64             `json:"id"`
	Traces *types.BlockResult `json:"blockTraces"`
}

=======
>>>>>>> d737a936
// AuthMessage is the first message exchanged from the Roller to the Sequencer.
// It effectively acts as a registration, and makes the Roller identification
// known to the Sequencer.
type AuthMessage struct {
	// Message fields
	*Identity `json:"message"`
	// Roller signature
	Signature string `json:"signature"`

	// public key
	publicKey string
}

// Sign auth message
func (a *AuthMessage) Sign(priv *ecdsa.PrivateKey) error {
	// Hash identity content
	hash, err := a.Hash()
	if err != nil {
		return err
	}
	// Sign register message
	sig, err := crypto.Sign(hash, priv)
	if err != nil {
		return err
	}
	a.Signature = hexutil.Encode(sig)

	return nil
}

<<<<<<< HEAD
// Verify auth message
=======
// Verify verifies the message of auth.
>>>>>>> d737a936
func (a *AuthMessage) Verify() (bool, error) {
	hash, err := a.Hash()
	if err != nil {
		return false, err
	}
	sig := common.FromHex(a.Signature)
	// recover public key
	if a.publicKey == "" {
		pk, err := crypto.SigToPub(hash, sig)
		if err != nil {
			return false, err
		}
		a.publicKey = common.Bytes2Hex(crypto.CompressPubkey(pk))
	}

	return crypto.VerifySignature(common.FromHex(a.publicKey), hash, sig[:len(sig)-1]), nil
}

// PublicKey return public key from signature
func (a *AuthMessage) PublicKey() (string, error) {
	if a.publicKey == "" {
		hash, err := a.Hash()
		if err != nil {
			return "", err
		}
		sig := common.FromHex(a.Signature)
		// recover public key
		pk, err := crypto.SigToPub(hash, sig)
		if err != nil {
			return "", err
		}
		a.publicKey = common.Bytes2Hex(crypto.CompressPubkey(pk))
		return a.publicKey, nil
	}

	return a.publicKey, nil
}

// Identity contains all the fields to be signed by the roller.
type Identity struct {
	// Roller name
<<<<<<< HEAD
	Name string `json:"name"`
	// Time of message creation
	Timestamp int64 `json:"timestamp"`
=======
	Name      string `json:"name"`
	Timestamp int64  `json:"timestamp"`
>>>>>>> d737a936
}

// Hash returns the hash of the auth message, which should be the message used
// to construct the Signature.
func (i *Identity) Hash() ([]byte, error) {
	bs, err := json.Marshal(i)
	if err != nil {
		return nil, err
	}

	hash := crypto.Keccak256Hash(bs)
	return hash[:], nil
}

<<<<<<< HEAD
// nolint
=======
// AuthZkProof is the data structure sent to scroll.
>>>>>>> d737a936
type AuthZkProof struct {
	*ProofMsg `json:"zkProof"`
	// Roller signature
	Signature string `json:"signature"`

	// Roller public key
	publicKey string
}

<<<<<<< HEAD
// Sign AuthZkProof
=======
// Sign signs the AuthZkProof.
>>>>>>> d737a936
func (a *AuthZkProof) Sign(priv *ecdsa.PrivateKey) error {
	hash, err := a.Hash()
	if err != nil {
		return err
	}
	sig, err := crypto.Sign(hash, priv)
	if err != nil {
		return err
	}
	a.Signature = hexutil.Encode(sig)
	return nil
}

<<<<<<< HEAD
// Verify AuthZkProof
=======
// Verify verifies AuthZkProof.Signature.
>>>>>>> d737a936
func (a *AuthZkProof) Verify() (bool, error) {
	hash, err := a.Hash()
	if err != nil {
		return false, err
	}
	sig := common.FromHex(a.Signature)
	// recover public key
	if a.publicKey == "" {
		pk, err := crypto.SigToPub(hash, sig)
		if err != nil {
			return false, err
		}
		a.publicKey = common.Bytes2Hex(crypto.CompressPubkey(pk))
	}

	return crypto.VerifySignature(common.FromHex(a.publicKey), hash, sig[:len(sig)-1]), nil
}

// PublicKey return public key from signature
func (a *AuthZkProof) PublicKey() (string, error) {
	if a.publicKey == "" {
		hash, err := a.Hash()
		if err != nil {
			return "", err
		}
		sig := common.FromHex(a.Signature)
		// recover public key
		pk, err := crypto.SigToPub(hash, sig)
		if err != nil {
			return "", err
		}
		a.publicKey = common.Bytes2Hex(crypto.CompressPubkey(pk))
		return a.publicKey, nil
	}

	return a.publicKey, nil
<<<<<<< HEAD
=======
}

// BlockTraces is a wrapper type around types.BlockResult which adds an ID
// that identifies which proof generation session these block traces are
// associated to. This then allows the roller to add the ID back to their
// proof message once generated, and in turn helps the sequencer understand
// where to handle the proof.
type BlockTraces struct {
	ID     uint64             `json:"id"`
	Traces *types.BlockResult `json:"blockTraces"`
>>>>>>> d737a936
}

// ProofMsg is the message received from rollers that contains zk proof, the status of
// the proof generation succeeded, and an error message if proof generation failed.
type ProofMsg struct {
	ID     uint64     `json:"id"`
	Status RespStatus `json:"status"`
	Proof  *AggProof  `json:"proof"`
	Error  string     `json:"error,omitempty"`
}

// Hash return proofMsg content hash.
func (z *ProofMsg) Hash() ([]byte, error) {
	bs, err := json.Marshal(z)
	if err != nil {
		return nil, err
	}

	hash := crypto.Keccak256Hash(bs)
	return hash[:], nil
}

// AggProof includes the proof and public input that are required to verification and rollup.
type AggProof struct {
	Proof     string `json:"proof"`
	Instance  string `json:"instance"`
	FinalPair string `json:"final_pair"`
	Vk        string `json:"vk"`
}<|MERGE_RESOLUTION|>--- conflicted
+++ resolved
@@ -6,19 +6,11 @@
 
 	"github.com/scroll-tech/go-ethereum/common"
 	"github.com/scroll-tech/go-ethereum/common/hexutil"
-<<<<<<< HEAD
 	"github.com/scroll-tech/go-ethereum/core/types"
 	"github.com/scroll-tech/go-ethereum/crypto"
 )
 
-=======
-	"github.com/scroll-tech/go-ethereum/crypto"
-
-	"github.com/scroll-tech/go-ethereum/core/types"
-)
-
 // RespStatus represents status code from roller to scroll
->>>>>>> d737a936
 type RespStatus uint32
 
 const (
@@ -28,7 +20,6 @@
 	StatusProofError
 )
 
-<<<<<<< HEAD
 // BlockTraces is a wrapper type around types.BlockResult which adds an ID
 // that identifies which proof generation session these block traces are
 // associated to. This then allows the roller to add the ID back to their
@@ -39,8 +30,6 @@
 	Traces *types.BlockResult `json:"blockTraces"`
 }
 
-=======
->>>>>>> d737a936
 // AuthMessage is the first message exchanged from the Roller to the Sequencer.
 // It effectively acts as a registration, and makes the Roller identification
 // known to the Sequencer.
@@ -71,11 +60,7 @@
 	return nil
 }
 
-<<<<<<< HEAD
-// Verify auth message
-=======
 // Verify verifies the message of auth.
->>>>>>> d737a936
 func (a *AuthMessage) Verify() (bool, error) {
 	hash, err := a.Hash()
 	if err != nil {
@@ -117,14 +102,9 @@
 // Identity contains all the fields to be signed by the roller.
 type Identity struct {
 	// Roller name
-<<<<<<< HEAD
 	Name string `json:"name"`
 	// Time of message creation
 	Timestamp int64 `json:"timestamp"`
-=======
-	Name      string `json:"name"`
-	Timestamp int64  `json:"timestamp"`
->>>>>>> d737a936
 }
 
 // Hash returns the hash of the auth message, which should be the message used
@@ -139,11 +119,7 @@
 	return hash[:], nil
 }
 
-<<<<<<< HEAD
-// nolint
-=======
 // AuthZkProof is the data structure sent to scroll.
->>>>>>> d737a936
 type AuthZkProof struct {
 	*ProofMsg `json:"zkProof"`
 	// Roller signature
@@ -153,11 +129,7 @@
 	publicKey string
 }
 
-<<<<<<< HEAD
-// Sign AuthZkProof
-=======
 // Sign signs the AuthZkProof.
->>>>>>> d737a936
 func (a *AuthZkProof) Sign(priv *ecdsa.PrivateKey) error {
 	hash, err := a.Hash()
 	if err != nil {
@@ -171,11 +143,7 @@
 	return nil
 }
 
-<<<<<<< HEAD
-// Verify AuthZkProof
-=======
 // Verify verifies AuthZkProof.Signature.
->>>>>>> d737a936
 func (a *AuthZkProof) Verify() (bool, error) {
 	hash, err := a.Hash()
 	if err != nil {
@@ -212,19 +180,6 @@
 	}
 
 	return a.publicKey, nil
-<<<<<<< HEAD
-=======
-}
-
-// BlockTraces is a wrapper type around types.BlockResult which adds an ID
-// that identifies which proof generation session these block traces are
-// associated to. This then allows the roller to add the ID back to their
-// proof message once generated, and in turn helps the sequencer understand
-// where to handle the proof.
-type BlockTraces struct {
-	ID     uint64             `json:"id"`
-	Traces *types.BlockResult `json:"blockTraces"`
->>>>>>> d737a936
 }
 
 // ProofMsg is the message received from rollers that contains zk proof, the status of
