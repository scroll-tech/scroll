package message

import (
	"crypto/ecdsa"
	"encoding/json"

	"github.com/scroll-tech/go-ethereum/common"
	"github.com/scroll-tech/go-ethereum/common/hexutil"
	"github.com/scroll-tech/go-ethereum/core/types"
	"github.com/scroll-tech/go-ethereum/crypto"
)

<<<<<<< HEAD
// RespStatus represents status code from roller to scroll
=======
// MsgType denotes the type of message being sent or received.
type MsgType uint16

const (
	// ErrorMsgType error type of message.
	ErrorMsgType MsgType = iota
	// RegisterMsgType register type of message, sent by a roller when a connection is established.
	RegisterMsgType
	// TaskMsgType task type of message, sent by a sequencer to a roller to notify them
	// they need to generate a proof.
	TaskMsgType
	// ProofMsgType proof type of message, sent by a roller to a sequencer when they have finished
	// proof generation of a given set of block traces.
	ProofMsgType
)

// RespStatus is the status of the proof generation
>>>>>>> 6bc5f754
type RespStatus uint32

const (
	// StatusOk means generate proof success
	StatusOk RespStatus = iota
	// StatusProofError means generate proof failed
	StatusProofError
)

// BlockTraces is a wrapper type around types.BlockResult which adds an ID
// that identifies which proof generation session these block traces are
// associated to. This then allows the roller to add the ID back to their
// proof message once generated, and in turn helps the sequencer understand
// where to handle the proof.
type BlockTraces struct {
	ID     uint64             `json:"id"`
	Traces *types.BlockResult `json:"blockTraces"`
}

// AuthMessage is the first message exchanged from the Roller to the Sequencer.
// It effectively acts as a registration, and makes the Roller identification
// known to the Sequencer.
type AuthMessage struct {
	// Message fields
	*Identity `json:"message"`
	// Roller signature
	Signature string `json:"signature"`
}

// Identity contains all the fields to be signed by the roller.
type Identity struct {
	// Roller name
	Name string `json:"name"`
	// Time of message creation
	Timestamp int64 `json:"timestamp"`
	// Roller public key
	PublicKey string `json:"publicKey"`
	// Version is common.Version+ZK_VERSION. Use the following to check the latest ZK_VERSION version.
	// curl -sL https://api.github.com/repos/scroll-tech/common-rs/commits | jq -r ".[0].sha"
	Version string `json:"version"`
}

// Sign auth message
func (a *AuthMessage) Sign(priv *ecdsa.PrivateKey) error {
	// Hash identity content
	hash, err := a.Hash()
	if err != nil {
		return err
	}
	// Sign register message
	sig, err := crypto.Sign(hash, priv)
	if err != nil {
		return err
	}
	a.Signature = hexutil.Encode(sig)

	return nil
}

// Verify verifies the message of auth.
func (a *AuthMessage) Verify() (bool, error) {
	hash, err := a.Hash()
	if err != nil {
		return false, err
	}
	sig := common.FromHex(a.Signature)
	// recover public key
	if a.Identity.PublicKey == "" {
		pk, err := crypto.SigToPub(hash, sig)
		if err != nil {
			return false, err
		}
		a.Identity.PublicKey = common.Bytes2Hex(crypto.CompressPubkey(pk))
	}

	return crypto.VerifySignature(common.FromHex(a.Identity.PublicKey), hash, sig[:len(sig)-1]), nil
}

// PublicKey return public key from signature
func (a *AuthMessage) PublicKey() (string, error) {
	if a.Identity.PublicKey == "" {
		hash, err := a.Hash()
		if err != nil {
			return "", err
		}
		sig := common.FromHex(a.Signature)
		// recover public key
		pk, err := crypto.SigToPub(hash, sig)
		if err != nil {
			return "", err
		}
		a.Identity.PublicKey = common.Bytes2Hex(crypto.CompressPubkey(pk))
		return a.Identity.PublicKey, nil
	}

	return a.Identity.PublicKey, nil
}

// Hash returns the hash of the auth message, which should be the message used
// to construct the Signature.
func (i *Identity) Hash() ([]byte, error) {
	bs, err := json.Marshal(i)
	if err != nil {
		return nil, err
	}

	hash := crypto.Keccak256Hash(bs)
	return hash[:], nil
}

<<<<<<< HEAD
// AuthZkProof is the data structure sent to the coordinator.
type AuthZkProof struct {
	*ProofMsg `json:"zkProof"`
	// Roller signature
	Signature string `json:"signature"`

	// Roller public key
	publicKey string
}

// Sign signs the AuthZkProof.
func (a *AuthZkProof) Sign(priv *ecdsa.PrivateKey) error {
	hash, err := a.Hash()
	if err != nil {
		return err
	}
	sig, err := crypto.Sign(hash, priv)
	if err != nil {
		return err
	}
	a.Signature = hexutil.Encode(sig)
	return nil
}

// Verify verifies AuthZkProof.Signature.
func (a *AuthZkProof) Verify() (bool, error) {
	hash, err := a.Hash()
	if err != nil {
		return false, err
	}
	sig := common.FromHex(a.Signature)
	// recover public key
	if a.publicKey == "" {
		pk, err := crypto.SigToPub(hash, sig)
		if err != nil {
			return false, err
		}
		a.publicKey = common.Bytes2Hex(crypto.CompressPubkey(pk))
	}

	return crypto.VerifySignature(common.FromHex(a.publicKey), hash, sig[:len(sig)-1]), nil
}

// PublicKey return public key from signature
func (a *AuthZkProof) PublicKey() (string, error) {
	if a.publicKey == "" {
		hash, err := a.Hash()
		if err != nil {
			return "", err
		}
		sig := common.FromHex(a.Signature)
		// recover public key
		pk, err := crypto.SigToPub(hash, sig)
		if err != nil {
			return "", err
		}
		a.publicKey = common.Bytes2Hex(crypto.CompressPubkey(pk))
		return a.publicKey, nil
	}

	return a.publicKey, nil
=======
// TaskMsg is a wrapper type around db ProveTask type.
type TaskMsg struct {
	ID     string              `json:"id"`
	Traces []*types.BlockTrace `json:"blockTraces"`
>>>>>>> 6bc5f754
}

// ProofMsg is the message received from rollers that contains zk proof, the status of
// the proof generation succeeded, and an error message if proof generation failed.
type ProofMsg struct {
	ID     uint64     `json:"id"`
	Status RespStatus `json:"status"`
	Proof  *AggProof  `json:"proof"`
	Error  string     `json:"error,omitempty"`
<<<<<<< HEAD
=======
	ID     string     `json:"id"`
	// FIXME: Maybe we need to allow Proof omitempty
	Proof *AggProof `json:"proof"`
}

// AggProof includes the proof and public input that are required to verification and rollup.
type AggProof struct {
	Proof     []byte `json:"proof"`
	Instance  []byte `json:"instance"`
	FinalPair []byte `json:"final_pair"`
	Vk        []byte `json:"vk"`
>>>>>>> 6bc5f754
}

// Hash return proofMsg content hash.
func (z *ProofMsg) Hash() ([]byte, error) {
	bs, err := json.Marshal(z)
	if err != nil {
		return nil, err
	}

	hash := crypto.Keccak256Hash(bs)
	return hash[:], nil
}

// AggProof includes the proof and public input that are required to verification and rollup.
type AggProof struct {
	Proof     string `json:"proof"`
	Instance  string `json:"instance"`
	FinalPair string `json:"final_pair"`
	Vk        string `json:"vk"`
}<|MERGE_RESOLUTION|>--- conflicted
+++ resolved
@@ -2,6 +2,7 @@
 
 import (
 	"crypto/ecdsa"
+	"encoding/binary"
 	"encoding/json"
 
 	"github.com/scroll-tech/go-ethereum/common"
@@ -10,27 +11,7 @@
 	"github.com/scroll-tech/go-ethereum/crypto"
 )
 
-<<<<<<< HEAD
 // RespStatus represents status code from roller to scroll
-=======
-// MsgType denotes the type of message being sent or received.
-type MsgType uint16
-
-const (
-	// ErrorMsgType error type of message.
-	ErrorMsgType MsgType = iota
-	// RegisterMsgType register type of message, sent by a roller when a connection is established.
-	RegisterMsgType
-	// TaskMsgType task type of message, sent by a sequencer to a roller to notify them
-	// they need to generate a proof.
-	TaskMsgType
-	// ProofMsgType proof type of message, sent by a roller to a sequencer when they have finished
-	// proof generation of a given set of block traces.
-	ProofMsgType
-)
-
-// RespStatus is the status of the proof generation
->>>>>>> 6bc5f754
 type RespStatus uint32
 
 const (
@@ -39,16 +20,6 @@
 	// StatusProofError means generate proof failed
 	StatusProofError
 )
-
-// BlockTraces is a wrapper type around types.BlockResult which adds an ID
-// that identifies which proof generation session these block traces are
-// associated to. This then allows the roller to add the ID back to their
-// proof message once generated, and in turn helps the sequencer understand
-// where to handle the proof.
-type BlockTraces struct {
-	ID     uint64             `json:"id"`
-	Traces *types.BlockResult `json:"blockTraces"`
-}
 
 // AuthMessage is the first message exchanged from the Roller to the Sequencer.
 // It effectively acts as a registration, and makes the Roller identification
@@ -141,7 +112,6 @@
 	return hash[:], nil
 }
 
-<<<<<<< HEAD
 // AuthZkProof is the data structure sent to the coordinator.
 type AuthZkProof struct {
 	*ProofMsg `json:"zkProof"`
@@ -203,26 +173,32 @@
 	}
 
 	return a.publicKey, nil
-=======
+}
+
 // TaskMsg is a wrapper type around db ProveTask type.
 type TaskMsg struct {
 	ID     string              `json:"id"`
 	Traces []*types.BlockTrace `json:"blockTraces"`
->>>>>>> 6bc5f754
 }
 
 // ProofMsg is the message received from rollers that contains zk proof, the status of
 // the proof generation succeeded, and an error message if proof generation failed.
 type ProofMsg struct {
-	ID     uint64     `json:"id"`
+	ID     string     `json:"id"`
 	Status RespStatus `json:"status"`
 	Proof  *AggProof  `json:"proof"`
 	Error  string     `json:"error,omitempty"`
-<<<<<<< HEAD
-=======
-	ID     string     `json:"id"`
-	// FIXME: Maybe we need to allow Proof omitempty
-	Proof *AggProof `json:"proof"`
+}
+
+// Hash return proofMsg content hash.
+func (z *ProofMsg) Hash() ([]byte, error) {
+	bs, err := json.Marshal(z)
+	if err != nil {
+		return nil, err
+	}
+
+	hash := crypto.Keccak256Hash(bs)
+	return hash[:], nil
 }
 
 // AggProof includes the proof and public input that are required to verification and rollup.
@@ -231,24 +207,15 @@
 	Instance  []byte `json:"instance"`
 	FinalPair []byte `json:"final_pair"`
 	Vk        []byte `json:"vk"`
->>>>>>> 6bc5f754
-}
-
-// Hash return proofMsg content hash.
-func (z *ProofMsg) Hash() ([]byte, error) {
-	bs, err := json.Marshal(z)
+}
+
+// Marshal marshals the TraceProof as bytes
+func (proof *AggProof) Marshal() ([]byte, error) {
+	jsonByt, err := json.Marshal(proof)
 	if err != nil {
 		return nil, err
 	}
-
-	hash := crypto.Keccak256Hash(bs)
-	return hash[:], nil
-}
-
-// AggProof includes the proof and public input that are required to verification and rollup.
-type AggProof struct {
-	Proof     string `json:"proof"`
-	Instance  string `json:"instance"`
-	FinalPair string `json:"final_pair"`
-	Vk        string `json:"vk"`
+	buf := make([]byte, 4)
+	binary.BigEndian.PutUint32(buf, uint32(len(jsonByt)))
+	return append(buf, jsonByt...), nil
 }