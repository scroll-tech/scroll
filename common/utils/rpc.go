package utils

import (
	"net"
	"net/http"

	"github.com/scroll-tech/go-ethereum/log"
<<<<<<< HEAD

=======
>>>>>>> b71834c0
	"github.com/scroll-tech/go-ethereum/rpc"
)

// StartHTTPEndpoint starts the HTTP RPC endpoint.
func StartHTTPEndpoint(endpoint string, apis []rpc.API) (*http.Server, net.Addr, error) {
	srv := rpc.NewServer()
	for _, api := range apis {
		if err := srv.RegisterName(api.Namespace, api.Service); err != nil {
			log.Crit("register namespace failed", "namespace", api.Namespace, "error", err)
		}
	}
	// start the HTTP listener
	var (
		listener net.Listener
		err      error
	)
	if listener, err = net.Listen("tcp", endpoint); err != nil {
		return nil, nil, err
	}
	// Bundle and start the HTTP server
	httpSrv := &http.Server{
		Handler:      srv,
		ReadTimeout:  rpc.DefaultHTTPTimeouts.ReadTimeout,
		WriteTimeout: rpc.DefaultHTTPTimeouts.WriteTimeout,
		IdleTimeout:  rpc.DefaultHTTPTimeouts.IdleTimeout,
	}
	go func() {
		_ = httpSrv.Serve(listener)
	}()
	return httpSrv, listener.Addr(), err
}

// StartWSEndpoint starts the WS RPC endpoint.
func StartWSEndpoint(endpoint string, apis []rpc.API) (*http.Server, net.Addr, error) {
	handler, addr, err := StartHTTPEndpoint(endpoint, apis)
	if err == nil {
		srv := (handler.Handler).(*rpc.Server)
		handler.Handler = srv.WebsocketHandler(nil)
	}
	return handler, addr, err
}<|MERGE_RESOLUTION|>--- conflicted
+++ resolved
@@ -5,10 +5,6 @@
 	"net/http"
 
 	"github.com/scroll-tech/go-ethereum/log"
-<<<<<<< HEAD
-
-=======
->>>>>>> b71834c0
 	"github.com/scroll-tech/go-ethereum/rpc"
 )
 
