[package]
name = "zkp"
version = "0.1.0"
edition = "2021"

# See more keys and their definitions at https://doc.rust-lang.org/cargo/reference/manifest.html
[lib]
crate-type = ["cdylib"]

[patch.crates-io]
ethers-core = { git = "https://github.com/scroll-tech/ethers-rs.git", branch = "v0.17.0" }
[patch."https://github.com/privacy-scaling-explorations/halo2.git"]
halo2_proofs = { git = "https://github.com/scroll-tech/halo2.git", branch = "develop" }
[patch."https://github.com/privacy-scaling-explorations/poseidon.git"]
poseidon = { git = "https://github.com/scroll-tech/poseidon.git", branch = "scroll-dev-0220" }
[patch."https://github.com/privacy-scaling-explorations/halo2wrong.git"]
halo2wrong = { git = "https://github.com/scroll-tech/halo2wrong.git", branch = "halo2-ecc-snark-verifier-0323" }
maingate = { git = "https://github.com/scroll-tech/halo2wrong", branch = "halo2-ecc-snark-verifier-0323" }
[patch."https://github.com/privacy-scaling-explorations/halo2curves.git"]
halo2curves = { git = "https://github.com/scroll-tech/halo2curves.git", branch = "0.3.1-derive-serde" }

[dependencies]
<<<<<<< HEAD
prover = { git = "https://github.com/scroll-tech/scroll-prover", tag = "v0.8.0" }
=======
prover = { git = "https://github.com/scroll-tech/scroll-prover", tag = "v0.8.1" }
>>>>>>> 2b6a3c98
halo2_proofs = { git = "https://github.com/scroll-tech/halo2.git", branch = "develop" }

base64 = "0.13.0"
env_logger = "0.9.0"
libc = "0.2"
log = "0.4"
once_cell = "1.8.0"
serde = "1.0"
serde_derive = "1.0"
serde_json = "1.0.66"

[profile.test]
opt-level = 3

[profile.release]
opt-level = 3<|MERGE_RESOLUTION|>--- conflicted
+++ resolved
@@ -20,11 +20,7 @@
 halo2curves = { git = "https://github.com/scroll-tech/halo2curves.git", branch = "0.3.1-derive-serde" }
 
 [dependencies]
-<<<<<<< HEAD
-prover = { git = "https://github.com/scroll-tech/scroll-prover", tag = "v0.8.0" }
-=======
 prover = { git = "https://github.com/scroll-tech/scroll-prover", tag = "v0.8.1" }
->>>>>>> 2b6a3c98
 halo2_proofs = { git = "https://github.com/scroll-tech/halo2.git", branch = "develop" }
 
 base64 = "0.13.0"
