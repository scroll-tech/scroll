--- conflicted
+++ resolved
@@ -15,22 +15,11 @@
 	github.com/cespare/xxhash/v2 v2.1.2 // indirect
 	github.com/cpuguy83/go-md2man/v2 v2.0.2 // indirect
 	github.com/davecgh/go-spew v1.1.1 // indirect
-<<<<<<< HEAD
-	github.com/deckarep/golang-set v1.8.0 // indirect
-	github.com/ethereum/go-ethereum v1.10.23 // indirect
-	github.com/go-stack/stack v1.8.0 // indirect
-	github.com/google/uuid v1.3.0 // indirect
-	github.com/iden3/go-iden3-crypto v0.0.13 // indirect
-	github.com/kr/pretty v0.3.0 // indirect
-	github.com/pmezard/go-difflib v1.0.0 // indirect
-	github.com/rjeczalik/notify v0.9.1 // indirect
-=======
 	github.com/ethereum/go-ethereum v1.10.23 // indirect
 	github.com/go-stack/stack v1.8.0 // indirect
 	github.com/iden3/go-iden3-crypto v0.0.13 // indirect
 	github.com/kr/pretty v0.3.0 // indirect
 	github.com/pmezard/go-difflib v1.0.0 // indirect
->>>>>>> b71834c0
 	github.com/rogpeppe/go-internal v1.8.1 // indirect
 	github.com/russross/blackfriday/v2 v2.1.0 // indirect
 	github.com/scroll-tech/zktrie v0.3.0 // indirect
