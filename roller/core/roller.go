package core

import (
	"context"
	"crypto/ecdsa"
	"errors"
	"fmt"
	"io/ioutil"
	"os"
	"path/filepath"
	"strings"
	"sync/atomic"
	"time"

	"github.com/scroll-tech/go-ethereum"
	"github.com/scroll-tech/go-ethereum/accounts/keystore"
	"github.com/scroll-tech/go-ethereum/log"

<<<<<<< HEAD
	"scroll-tech/go-roller/client"
=======
	message "scroll-tech/common/message"

>>>>>>> fd3773a7
	"scroll-tech/go-roller/config"
	"scroll-tech/go-roller/core/prover"
	"scroll-tech/go-roller/message"
	"scroll-tech/go-roller/store"
)

var (
	writeWait = time.Second + readWait
	// consider ping message
	readWait = time.Minute * 30
	// retry scroll
	retryWait = time.Second * 10
	// net normal close
	errNormalClose = errors.New("use of closed network connection")
)

// Roller contains websocket conn to Scroll, Stack, unix-socket to ipc-prover.
type Roller struct {
	cfg       *config.Config
	client    *client.Client
	stack     *store.Stack
	prover    *prover.Prover
	traceChan chan *message.BlockTraces
	sub       ethereum.Subscription

	isClosed int64
	stopChan chan struct{}

	priv *ecdsa.PrivateKey
}

// NewRoller new a Roller object.
func NewRoller(cfg *config.Config) (*Roller, error) {
	// load or create wallet
	priv, err := loadOrCreateKey(cfg.KeystorePath, cfg.KeystorePassword)
	if err != nil {
		return nil, err
	}

	// Get stack db handler
	stackDb, err := store.NewStack(cfg.DBPath)
	if err != nil {
		return nil, err
	}

	// Create prover instance
	log.Info("init prover")
	prover, err := prover.NewProver(cfg.Prover)
	if err != nil {
		return nil, err
	}
	log.Info("init prover successfully!")

	rClient, err := client.Dial(cfg.ScrollURL)
	if err != nil {
		return nil, err
	}

	return &Roller{
		cfg:       cfg,
		client:    rClient,
		stack:     stackDb,
		prover:    prover,
		sub:       nil,
		traceChan: make(chan *message.BlockTraces, 10),
		stopChan:  make(chan struct{}),
		priv:      priv,
	}, nil
}

// Run runs Roller.
func (r *Roller) Run() error {
	log.Info("start to register to scroll")
	if err := r.Register(); err != nil {
		log.Crit("register to scroll failed", "error", err)
	}
	log.Info("register to scroll successfully!")
	go func() {
		r.HandleScroll()
		r.Close()
	}()

	return r.ProveLoop()
}

// Register registers Roller to the Scroll through Websocket.
func (r *Roller) Register() error {
<<<<<<< HEAD
	authMsg := &message.AuthMessage{
		Identity: &message.Identity{
=======
	priv, err := r.loadOrCreateKey()
	if err != nil {
		return err
	}
	authMsg := &message.AuthMessage{
		Identity: message.Identity{
>>>>>>> fd3773a7
			Name:      r.cfg.RollerName,
			Timestamp: time.Now().UnixMilli(),
		},
	}

	// Sign auth message
	if err := authMsg.Sign(r.priv); err != nil {
		return fmt.Errorf("sign auth message failed %v", err)
	}

<<<<<<< HEAD
	sub, err := r.client.RegisterAndSubscribe(context.Background(), r.traceChan, authMsg)
	r.sub = sub
	return err
=======
	msgByt, err := MakeMsgByt(message.Register, authMsg)
	if err != nil {
		return err
	}

	return r.conn.WriteMessage(websocket.BinaryMessage, msgByt)
>>>>>>> fd3773a7
}

// HandleScroll accepts block-traces from Scroll through the Websocket and store it into Stack.
func (r *Roller) HandleScroll() {
	for {
		select {
		case <-r.stopChan:
			return
		case trace := <-r.traceChan:
			log.Info("Accept BlockTrace from Scroll", "ID", trace.ID)
			err := r.stack.Push(trace)
			if err != nil {
				panic(fmt.Sprintf("could not push trace(%d) into stack: %v", trace.ID, err))
			}
		case err := <-r.sub.Err():
			r.sub.Unsubscribe()
			log.Error("Subscribe trace with scroll failed", "error", err)
			r.mustRetryScroll()
		}
	}
}

func (r *Roller) mustRetryScroll() {
	for {
		log.Info("retry to register to scroll...")
		err := r.Register()
		if err != nil {
			log.Error("register to scroll failed", "error", err)
			time.Sleep(retryWait)
		} else {
			log.Info("re-register to scroll successfully!")
			break
		}
	}

}

// ProveLoop keep popping the block-traces from Stack and sends it to rust-prover for loop.
func (r *Roller) ProveLoop() (err error) {
	for {
		select {
		case <-r.stopChan:
			return nil
		default:
			if err = r.prove(); err != nil {
				if errors.Is(err, store.ErrEmpty) {
					log.Debug("get empty trace", "error", err)
					time.Sleep(time.Second * 3)
					continue
				}
				if strings.Contains(err.Error(), errNormalClose.Error()) {
					return nil
				}
				log.Error("prove failed", "error", err)
			}
		}
	}
}

func (r *Roller) prove() error {
	traces, err := r.stack.Pop()
	if err != nil {
		return err
	}
	log.Info("start to prove block", "block-id", traces.ID)

	var proofMsg *message.ProofMsg
	proof, err := r.prover.Prove(traces.Traces)
	if err != nil {
		proofMsg = &message.ProofMsg{
			Status: message.StatusProofError,
			Error:  err.Error(),
			ID:     traces.ID,
			Proof:  &message.AggProof{},
		}
		log.Error("prove block failed!", "block-id", traces.ID)
	} else {
		proofMsg = &message.ProofMsg{
			Status: message.StatusOk,
			ID:     traces.ID,
			Proof:  proof,
		}
		log.Info("prove block successfully!", "block-id", traces.ID)
	}

<<<<<<< HEAD
	authZkProof := &message.AuthZkProof{ProofMsg: proofMsg}
	if err = authZkProof.Sign(r.priv); err != nil {
=======
	msgByt, err := MakeMsgByt(message.Proof, proofMsg)
	if err != nil {
>>>>>>> fd3773a7
		return err
	}

	ok, err := r.client.SubmitProof(context.Background(), authZkProof)
	if !ok {
		log.Error("Submit proof to scroll failed! auzhZkProofID: ", authZkProof.ID)
	}
	return err
}

// Close closes the websocket connection.
func (r *Roller) Close() {
	if atomic.LoadInt64(&r.isClosed) == 1 {
		return
	}
	atomic.StoreInt64(&r.isClosed, 1)

	close(r.stopChan)
	// Close scroll's ws
	r.sub.Unsubscribe()
	// Close db
	if err := r.stack.Close(); err != nil {
		log.Error("failed to close bbolt db", "error", err)
	}
}

<<<<<<< HEAD
func loadOrCreateKey(keystoreFilePath string, keystorePassword string) (*ecdsa.PrivateKey, error) {
	if _, err := os.Stat(keystoreFilePath); os.IsNotExist(err) {
=======
func (r *Roller) persistTrace(byt []byte) error {
	var msg = &message.Msg{}
	err := json.Unmarshal(byt, msg)
	if err != nil {
		return err
	}
	if msg.Type != message.BlockTrace {
		log.Error("message from Scroll illegal")
		return nil
	}
	var traces = &message.BlockTraces{}
	if err := json.Unmarshal(msg.Payload, traces); err != nil {
		return err
	}
	log.Info("Accept BlockTrace from Scroll", "ID", traces.ID)
	return r.stack.Push(traces)
}

func (r *Roller) loadOrCreateKey() (*ecdsa.PrivateKey, error) {
	keystoreFilePath := r.cfg.KeystorePath
	if _, err := os.Stat(r.cfg.KeystorePath); os.IsNotExist(err) {
>>>>>>> fd3773a7
		// If there is no keystore, make a new one.
		ks := keystore.NewKeyStore(keystoreFilePath, keystore.StandardScryptN, keystore.StandardScryptP)
		account, err := ks.NewAccount(keystorePassword)
		if err != nil {
			return nil, fmt.Errorf("generate crypto account failed %v", err)
		}
		log.Info("create a new account", "address", account.Address.Hex())

		fis, err := ioutil.ReadDir(keystoreFilePath)
		if err != nil {
			return nil, err
		}
		keystoreFilePath = filepath.Join(keystoreFilePath, fis[0].Name())
	} else {
		return nil, err
	}

	keyjson, err := ioutil.ReadFile(keystoreFilePath)
	if err != nil {
		return nil, err
	}
	key, err := keystore.DecryptKey(keyjson, keystorePassword)
	if err != nil {
		return nil, err
	}
	return key.PrivateKey, nil
<<<<<<< HEAD
=======
}

// MakeMsgByt Marshals Msg to bytes.
func MakeMsgByt(msgTyp message.MsgType, payloadVal interface{}) ([]byte, error) {
	payload, err := json.Marshal(payloadVal)
	if err != nil {
		return nil, err
	}
	msg := &message.Msg{
		Type:    msgTyp,
		Payload: payload,
	}
	return json.Marshal(msg)
>>>>>>> fd3773a7
}<|MERGE_RESOLUTION|>--- conflicted
+++ resolved
@@ -12,19 +12,16 @@
 	"sync/atomic"
 	"time"
 
+	"github.com/scroll-tech/go-ethereum/accounts/keystore"
+
 	"github.com/scroll-tech/go-ethereum"
-	"github.com/scroll-tech/go-ethereum/accounts/keystore"
 	"github.com/scroll-tech/go-ethereum/log"
 
-<<<<<<< HEAD
+	"scroll-tech/common/message"
+
 	"scroll-tech/go-roller/client"
-=======
-	message "scroll-tech/common/message"
-
->>>>>>> fd3773a7
 	"scroll-tech/go-roller/config"
 	"scroll-tech/go-roller/core/prover"
-	"scroll-tech/go-roller/message"
 	"scroll-tech/go-roller/store"
 )
 
@@ -109,17 +106,8 @@
 
 // Register registers Roller to the Scroll through Websocket.
 func (r *Roller) Register() error {
-<<<<<<< HEAD
 	authMsg := &message.AuthMessage{
 		Identity: &message.Identity{
-=======
-	priv, err := r.loadOrCreateKey()
-	if err != nil {
-		return err
-	}
-	authMsg := &message.AuthMessage{
-		Identity: message.Identity{
->>>>>>> fd3773a7
 			Name:      r.cfg.RollerName,
 			Timestamp: time.Now().UnixMilli(),
 		},
@@ -130,18 +118,9 @@
 		return fmt.Errorf("sign auth message failed %v", err)
 	}
 
-<<<<<<< HEAD
 	sub, err := r.client.RegisterAndSubscribe(context.Background(), r.traceChan, authMsg)
 	r.sub = sub
 	return err
-=======
-	msgByt, err := MakeMsgByt(message.Register, authMsg)
-	if err != nil {
-		return err
-	}
-
-	return r.conn.WriteMessage(websocket.BinaryMessage, msgByt)
->>>>>>> fd3773a7
 }
 
 // HandleScroll accepts block-traces from Scroll through the Websocket and store it into Stack.
@@ -227,13 +206,8 @@
 		log.Info("prove block successfully!", "block-id", traces.ID)
 	}
 
-<<<<<<< HEAD
 	authZkProof := &message.AuthZkProof{ProofMsg: proofMsg}
 	if err = authZkProof.Sign(r.priv); err != nil {
-=======
-	msgByt, err := MakeMsgByt(message.Proof, proofMsg)
-	if err != nil {
->>>>>>> fd3773a7
 		return err
 	}
 
@@ -260,32 +234,8 @@
 	}
 }
 
-<<<<<<< HEAD
 func loadOrCreateKey(keystoreFilePath string, keystorePassword string) (*ecdsa.PrivateKey, error) {
 	if _, err := os.Stat(keystoreFilePath); os.IsNotExist(err) {
-=======
-func (r *Roller) persistTrace(byt []byte) error {
-	var msg = &message.Msg{}
-	err := json.Unmarshal(byt, msg)
-	if err != nil {
-		return err
-	}
-	if msg.Type != message.BlockTrace {
-		log.Error("message from Scroll illegal")
-		return nil
-	}
-	var traces = &message.BlockTraces{}
-	if err := json.Unmarshal(msg.Payload, traces); err != nil {
-		return err
-	}
-	log.Info("Accept BlockTrace from Scroll", "ID", traces.ID)
-	return r.stack.Push(traces)
-}
-
-func (r *Roller) loadOrCreateKey() (*ecdsa.PrivateKey, error) {
-	keystoreFilePath := r.cfg.KeystorePath
-	if _, err := os.Stat(r.cfg.KeystorePath); os.IsNotExist(err) {
->>>>>>> fd3773a7
 		// If there is no keystore, make a new one.
 		ks := keystore.NewKeyStore(keystoreFilePath, keystore.StandardScryptN, keystore.StandardScryptP)
 		account, err := ks.NewAccount(keystorePassword)
@@ -312,20 +262,4 @@
 		return nil, err
 	}
 	return key.PrivateKey, nil
-<<<<<<< HEAD
-=======
-}
-
-// MakeMsgByt Marshals Msg to bytes.
-func MakeMsgByt(msgTyp message.MsgType, payloadVal interface{}) ([]byte, error) {
-	payload, err := json.Marshal(payloadVal)
-	if err != nil {
-		return nil, err
-	}
-	msg := &message.Msg{
-		Type:    msgTyp,
-		Payload: payload,
-	}
-	return json.Marshal(msg)
->>>>>>> fd3773a7
 }