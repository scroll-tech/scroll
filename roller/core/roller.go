--- conflicted
+++ resolved
@@ -1,12 +1,8 @@
 package core
 
 import (
-<<<<<<< HEAD
 	"context"
-=======
 	"crypto/ecdsa"
-	"encoding/json"
->>>>>>> 8a81d84a
 	"errors"
 	"fmt"
 	"io/ioutil"
@@ -16,14 +12,8 @@
 	"sync/atomic"
 	"time"
 
-<<<<<<< HEAD
 	"github.com/scroll-tech/go-ethereum"
-=======
-	"github.com/gorilla/websocket"
 	"github.com/scroll-tech/go-ethereum/accounts/keystore"
-	"github.com/scroll-tech/go-ethereum/common"
->>>>>>> 8a81d84a
-	"github.com/scroll-tech/go-ethereum/crypto"
 	"github.com/scroll-tech/go-ethereum/log"
 
 	"scroll-tech/go-roller/client"
@@ -54,10 +44,18 @@
 
 	isClosed int64
 	stopChan chan struct{}
+
+	priv *ecdsa.PrivateKey
 }
 
 // NewRoller new a Roller object.
 func NewRoller(cfg *config.Config) (*Roller, error) {
+	// load or create wallet
+	priv, err := loadOrCreateKey(cfg)
+	if err != nil {
+		return nil, err
+	}
+
 	// Get stack db handler
 	stackDb, err := store.NewStack(cfg.DBPath)
 	if err != nil {
@@ -85,6 +83,7 @@
 		sub:       nil,
 		traceChan: make(chan *message.BlockTraces, 2),
 		stopChan:  make(chan struct{}),
+		priv:      priv,
 	}, nil
 }
 
@@ -105,10 +104,6 @@
 
 // Register registers Roller to the Scroll through Websocket.
 func (r *Roller) Register() error {
-	priv, err := r.loadOrCreateKey()
-	if err != nil {
-		return err
-	}
 	authMsg := &message.AuthMessage{
 		Identity: &message.Identity{
 			Name:      r.cfg.RollerName,
@@ -117,7 +112,7 @@
 	}
 
 	// Sign auth message
-	if err = authMsg.Sign(priv); err != nil {
+	if err := authMsg.Sign(r.priv); err != nil {
 		return fmt.Errorf("sign auth message failed %v", err)
 	}
 
@@ -209,13 +204,8 @@
 		log.Info("prove block successfully!", "block-id", traces.ID)
 	}
 
-	priv, err := crypto.HexToECDSA(r.cfg.SecretKey)
-	if err != nil {
-		return fmt.Errorf("generate private-key failed %v", err)
-	}
-
 	authZkProof := &message.AuthZkProof{ProofMsg: proofMsg}
-	if err = authZkProof.Sign(priv); err != nil {
+	if err = authZkProof.Sign(r.priv); err != nil {
 		return err
 	}
 
@@ -240,44 +230,24 @@
 	if err := r.stack.Close(); err != nil {
 		log.Error("failed to close bbolt db", "error", err)
 	}
-<<<<<<< HEAD
-=======
-}
-
-func (r *Roller) persistTrace(byt []byte) error {
-	var msg = &Msg{}
-	err := json.Unmarshal(byt, msg)
-	if err != nil {
-		return err
-	}
-	if msg.Type != BlockTrace {
-		log.Error("message from Scroll illegal")
-		return nil
-	}
-	var traces = &BlockTraces{}
-	if err := json.Unmarshal(msg.Payload, traces); err != nil {
-		return err
-	}
-	log.Info("Accept BlockTrace from Scroll", "ID", traces.ID)
-	return r.stack.Push(traces)
-}
-
-func (r *Roller) loadOrCreateKey() (*ecdsa.PrivateKey, error) {
-	keystoreFilePath := r.cfg.KeystorePath
-	if _, err := os.Stat(r.cfg.KeystorePath); os.IsNotExist(err) {
+}
+
+func loadOrCreateKey(cfg *config.Config) (*ecdsa.PrivateKey, error) {
+	keystoreFilePath := cfg.KeystorePath
+	if _, err := os.Stat(cfg.KeystorePath); os.IsNotExist(err) {
 		// If there is no keystore, make a new one.
-		ks := keystore.NewKeyStore(r.cfg.KeystorePath, keystore.StandardScryptN, keystore.StandardScryptP)
-		account, err := ks.NewAccount(r.cfg.KeystorePassword)
+		ks := keystore.NewKeyStore(cfg.KeystorePath, keystore.StandardScryptN, keystore.StandardScryptP)
+		account, err := ks.NewAccount(cfg.KeystorePassword)
 		if err != nil {
 			return nil, fmt.Errorf("generate crypto account failed %v", err)
 		}
 		log.Info("create a new account", "address", account.Address.Hex())
 
-		fis, err := ioutil.ReadDir(r.cfg.KeystorePath)
+		fis, err := ioutil.ReadDir(cfg.KeystorePath)
 		if err != nil {
 			return nil, err
 		}
-		keystoreFilePath = filepath.Join(r.cfg.KeystorePath, fis[0].Name())
+		keystoreFilePath = filepath.Join(cfg.KeystorePath, fis[0].Name())
 	} else {
 		return nil, err
 	}
@@ -286,23 +256,9 @@
 	if err != nil {
 		return nil, err
 	}
-	key, err := keystore.DecryptKey(keyjson, r.cfg.KeystorePassword)
+	key, err := keystore.DecryptKey(keyjson, cfg.KeystorePassword)
 	if err != nil {
 		return nil, err
 	}
 	return key.PrivateKey, nil
-}
-
-// MakeMsgByt Marshals Msg to bytes.
-func MakeMsgByt(msgTyp MsgType, payloadVal interface{}) ([]byte, error) {
-	payload, err := json.Marshal(payloadVal)
-	if err != nil {
-		return nil, err
-	}
-	msg := &Msg{
-		Type:    msgTyp,
-		Payload: payload,
-	}
-	return json.Marshal(msg)
->>>>>>> 8a81d84a
 }