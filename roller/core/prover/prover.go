--- conflicted
+++ resolved
@@ -1,9 +1,6 @@
-<<<<<<< HEAD
 //go:build !mock_prover
 
 //nolint:typecheck
-=======
->>>>>>> fd3773a7
 package prover
 
 /*
@@ -18,18 +15,11 @@
 	"encoding/json"
 	"unsafe"
 
-<<<<<<< HEAD
-	"scroll-tech/go-roller/config"
-	"scroll-tech/go-roller/message"
-
-	"github.com/scroll-tech/go-ethereum/core/types"
-=======
 	"github.com/scroll-tech/go-ethereum/core/types"
 
 	"scroll-tech/common/message"
 
 	"scroll-tech/go-roller/config"
->>>>>>> fd3773a7
 )
 
 // Prover sends block-traces to rust-prover through socket and get back the zk-proof.
