--- conflicted
+++ resolved
@@ -22,17 +22,11 @@
 
 // ProverConfig load zk prover config.
 type ProverConfig struct {
-<<<<<<< HEAD
-	ParamsPath  string `json:"params_path"`
-	SeedPath    string `json:"seed_path"`
-	EthEndpoint string `json:"eth_endpoint"`
-	DumpDir     string `json:"dump_dir,omitempty"`
-=======
-	ParamsPath string            `json:"params_path"`
-	SeedPath   string            `json:"seed_path"`
-	ProveType  message.ProveType `json:"prove_type,omitempty"` // 0: basic roller (default type), 1: aggregator roller
-	DumpDir    string            `json:"dump_dir,omitempty"`
->>>>>>> 5b49c816
+	ParamsPath  string            `json:"params_path"`
+	SeedPath    string            `json:"seed_path"`
+	EthEndpoint string            `json:"eth_endpoint"`
+	ProveType   message.ProveType `json:"prove_type,omitempty"` // 0: basic roller (default type), 1: aggregator roller
+	DumpDir     string            `json:"dump_dir,omitempty"`
 }
 
 // NewConfig returns a new instance of Config.
