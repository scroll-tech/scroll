package store

import (
	"encoding/binary"
	"encoding/json"
	"errors"

	"scroll-tech/common/message"

	"github.com/scroll-tech/go-ethereum/log"
	"go.etcd.io/bbolt"
)

var (
	// ErrEmpty empty error message
	ErrEmpty = errors.New("content is empty")
)

// Stack is a first-input last-output db.
type Stack struct {
	*bbolt.DB
}

// ProvingTraces is the value in stack.
// It contains traces and proved times.
type ProvingTraces struct {
	Traces *rollertypes.BlockTraces `json:"traces"`
	// Times is how many times roller proved.
	Times int `json:"times"`
}

var bucket = []byte("stack")

// NewStack new a Stack object.
func NewStack(path string) (*Stack, error) {
	kvdb, err := bbolt.Open(path, 0666, nil)
	if err != nil {
		return nil, err
	}
	err = kvdb.Update(func(tx *bbolt.Tx) error {
		_, err = tx.CreateBucketIfNotExists(bucket)
		return err
	})
	if err != nil {
		log.Crit("init stack failed", "error", err)
	}
	return &Stack{DB: kvdb}, nil
}

// Push appends the block-traces on the top of Stack.
<<<<<<< HEAD
func (s *Stack) Push(traces *message.BlockTraces) error {
=======
func (s *Stack) Push(traces *ProvingTraces) error {
>>>>>>> 0c29819f
	byt, err := json.Marshal(traces)
	if err != nil {
		return err
	}
	key := make([]byte, 8)
	binary.BigEndian.PutUint64(key, traces.Traces.ID)
	return s.Update(func(tx *bbolt.Tx) error {
		return tx.Bucket(bucket).Put(key, byt)
	})
}

// Pop pops the block-traces on the top of Stack.
<<<<<<< HEAD
func (s *Stack) Pop() (*message.BlockTraces, error) {
=======
func (s *Stack) Pop() (*ProvingTraces, error) {
>>>>>>> 0c29819f
	var value []byte
	if err := s.Update(func(tx *bbolt.Tx) error {
		var key []byte
		bu := tx.Bucket(bucket)
		c := bu.Cursor()
		key, value = c.Last()
		return bu.Delete(key)
	}); err != nil {
		return nil, err
	}
	if len(value) == 0 {
		return nil, ErrEmpty
	}

<<<<<<< HEAD
	traces := &message.BlockTraces{}
	return traces, json.Unmarshal(value, traces)
=======
	traces := &ProvingTraces{}
	err := json.Unmarshal(value, traces)
	if err != nil {
		return nil, err
	}
	traces.Times++
	return traces, nil
>>>>>>> 0c29819f
}<|MERGE_RESOLUTION|>--- conflicted
+++ resolved
@@ -24,7 +24,7 @@
 // ProvingTraces is the value in stack.
 // It contains traces and proved times.
 type ProvingTraces struct {
-	Traces *rollertypes.BlockTraces `json:"traces"`
+	Traces *message.BlockTraces `json:"traces"`
 	// Times is how many times roller proved.
 	Times int `json:"times"`
 }
@@ -48,11 +48,7 @@
 }
 
 // Push appends the block-traces on the top of Stack.
-<<<<<<< HEAD
-func (s *Stack) Push(traces *message.BlockTraces) error {
-=======
 func (s *Stack) Push(traces *ProvingTraces) error {
->>>>>>> 0c29819f
 	byt, err := json.Marshal(traces)
 	if err != nil {
 		return err
@@ -65,11 +61,7 @@
 }
 
 // Pop pops the block-traces on the top of Stack.
-<<<<<<< HEAD
-func (s *Stack) Pop() (*message.BlockTraces, error) {
-=======
 func (s *Stack) Pop() (*ProvingTraces, error) {
->>>>>>> 0c29819f
 	var value []byte
 	if err := s.Update(func(tx *bbolt.Tx) error {
 		var key []byte
@@ -84,10 +76,6 @@
 		return nil, ErrEmpty
 	}
 
-<<<<<<< HEAD
-	traces := &message.BlockTraces{}
-	return traces, json.Unmarshal(value, traces)
-=======
 	traces := &ProvingTraces{}
 	err := json.Unmarshal(value, traces)
 	if err != nil {
@@ -95,5 +83,4 @@
 	}
 	traces.Times++
 	return traces, nil
->>>>>>> 0c29819f
 }