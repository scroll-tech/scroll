--- conflicted
+++ resolved
@@ -5,15 +5,10 @@
 	"encoding/json"
 	"errors"
 
-	"scroll-tech/go-roller/message"
+	"scroll-tech/common/message"
 
 	"github.com/scroll-tech/go-ethereum/log"
 	"go.etcd.io/bbolt"
-<<<<<<< HEAD
-=======
-
-	rollertypes "scroll-tech/common/message"
->>>>>>> fd3773a7
 )
 
 var (
