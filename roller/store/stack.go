--- conflicted
+++ resolved
@@ -48,11 +48,7 @@
 }
 
 // Push appends the block-traces on the top of Stack.
-<<<<<<< HEAD
 func (s *Stack) Push(traces *message.BlockTraces) error {
-=======
-func (s *Stack) Push(traces *ProvingTraces) error {
->>>>>>> ef31ce38
 	byt, err := json.Marshal(traces)
 	if err != nil {
 		return err
@@ -65,11 +61,7 @@
 }
 
 // Pop pops the block-traces on the top of Stack.
-<<<<<<< HEAD
 func (s *Stack) Pop() (*message.BlockTraces, error) {
-=======
-func (s *Stack) Pop() (*ProvingTraces, error) {
->>>>>>> ef31ce38
 	var value []byte
 	if err := s.Update(func(tx *bbolt.Tx) error {
 		var key []byte
@@ -84,16 +76,6 @@
 		return nil, ErrEmpty
 	}
 
-<<<<<<< HEAD
 	traces := &message.BlockTraces{}
 	return traces, json.Unmarshal(value, traces)
-=======
-	traces := &ProvingTraces{}
-	err := json.Unmarshal(value, traces)
-	if err != nil {
-		return nil, err
-	}
-	traces.Times++
-	return traces, nil
->>>>>>> ef31ce38
 }