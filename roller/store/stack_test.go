package store

import (
	"io/ioutil"
	"os"
	"path/filepath"
	"testing"

	"github.com/stretchr/testify/assert"

	"scroll-tech/common/message"
)

func TestStack(t *testing.T) {
	// Create temp path
	path, err := ioutil.TempDir("/tmp/", "stack_db_test-")
	assert.NoError(t, err)
	defer os.RemoveAll(path)

	// Create stack db instance
	s, err := NewStack(filepath.Join(path, "test-stack"))
	assert.NoError(t, err)
	defer s.Close()

	for i := 0; i < 3; i++ {
<<<<<<< HEAD
		trace := &ProvingTraces{
			Traces: &BlockTraces{
				ID:     uint64(i),
				Traces: nil,
			},
			Times: 0,
=======
		trace := &message.BlockTraces{
			ID:     uint64(i),
			Traces: nil,
>>>>>>> dd70cf6b
		}

		err = s.Push(trace)
		assert.NoError(t, err)
	}

	for i := 2; i >= 0; i-- {
		var pop *ProvingTraces
		pop, err = s.Pop()
		assert.NoError(t, err)
		assert.Equal(t, uint64(i), pop.Traces.ID)
	}

	// test times
	trace := &ProvingTraces{
		Traces: &BlockTraces{
			ID:     1,
			Traces: nil,
		},
		Times: 0,
	}
	err = s.Push(trace)
	assert.NoError(t, err)
	pop, err := s.Pop()
	assert.NoError(t, err)
	err = s.Push(pop)
	assert.NoError(t, err)

	pop2, err := s.Pop()
	assert.NoError(t, err)
	assert.Equal(t, 2, pop2.Times)
}<|MERGE_RESOLUTION|>--- conflicted
+++ resolved
@@ -7,8 +7,6 @@
 	"testing"
 
 	"github.com/stretchr/testify/assert"
-
-	"scroll-tech/common/message"
 )
 
 func TestStack(t *testing.T) {
@@ -23,18 +21,12 @@
 	defer s.Close()
 
 	for i := 0; i < 3; i++ {
-<<<<<<< HEAD
 		trace := &ProvingTraces{
 			Traces: &BlockTraces{
 				ID:     uint64(i),
 				Traces: nil,
 			},
 			Times: 0,
-=======
-		trace := &message.BlockTraces{
-			ID:     uint64(i),
-			Traces: nil,
->>>>>>> dd70cf6b
 		}
 
 		err = s.Push(trace)
