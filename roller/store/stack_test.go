package store

import (
	"io/ioutil"
	"os"
	"path/filepath"
	"scroll-tech/common/message"
	"testing"

<<<<<<< HEAD
	"scroll-tech/common/message"

=======
>>>>>>> ef31ce38
	"github.com/stretchr/testify/assert"
)

func TestStack(t *testing.T) {
	// Create temp path
	path, err := ioutil.TempDir("/tmp/", "stack_db_test-")
	assert.NoError(t, err)
	defer os.RemoveAll(path)

	// Create stack db instance
	s, err := NewStack(filepath.Join(path, "test-stack"))
	assert.NoError(t, err)
	defer s.Close()

	for i := 0; i < 3; i++ {
		trace := &ProvingTraces{
			Traces: &message.BlockTraces{
				ID:     uint64(i),
				Traces: nil,
			},
			Times: 0,
		}

		err = s.Push(trace)
		assert.NoError(t, err)
	}

	for i := 2; i >= 0; i-- {
		var pop *ProvingTraces
		pop, err = s.Pop()
		assert.NoError(t, err)
		assert.Equal(t, uint64(i), pop.Traces.ID)
	}

	// test times
	trace := &ProvingTraces{
		Traces: &message.BlockTraces{
			ID:     1,
			Traces: nil,
		},
		Times: 0,
	}
	err = s.Push(trace)
	assert.NoError(t, err)
	pop, err := s.Pop()
	assert.NoError(t, err)
	err = s.Push(pop)
	assert.NoError(t, err)

	pop2, err := s.Pop()
	assert.NoError(t, err)
	assert.Equal(t, 2, pop2.Times)
}<|MERGE_RESOLUTION|>--- conflicted
+++ resolved
@@ -7,11 +7,8 @@
 	"scroll-tech/common/message"
 	"testing"
 
-<<<<<<< HEAD
 	"scroll-tech/common/message"
 
-=======
->>>>>>> ef31ce38
 	"github.com/stretchr/testify/assert"
 )
 
