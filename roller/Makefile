.PHONY: lint docker clean roller mock_roller

IMAGE_NAME=go-roller
IMAGE_VERSION=latest

libprover:
	cd core/prover/rust && cargo build --release && cp target/release/libprover.a ../lib/

roller: ## Build the Roller instance.
	cd core/prover/rust && cargo build --release && cp target/release/libprover.a ../lib/
	GOBIN=$(PWD)/build/bin go build -o $(PWD)/build/bin/roller ./cmd

<<<<<<< HEAD
mock_roller:
	go build -o $(PWD)/build/bin/roller -tags mock_prover $(PWD)/cmd/roller

gpu-roller: ## Builds the GPU Roller instance.
=======
gpu-roller: ## Build the GPU Roller instance.
>>>>>>> 6d6ad938
	cd core/prover/rust && cargo build --release && cp target/release/libprover.a ../lib/
	GOBIN=$(PWD)/build/bin go build -tags gpu -o $(PWD)/build/bin/roller ./cmd

test-prover:
	go test -timeout 0 -v ./core/prover

test-gpu-prover:
	go test -tags gpu -timeout 0 -v ./core/prover

lint: ## Lint the files - used for CI
	GOBIN=$(PWD)/build/bin go run ../build/lint.go

clean: ## Empty out the bin folder
	@rm -rf build/bin

# docker:
# 	docker build -t scrolltech/${IMAGE_NAME}:${IMAGE_VERSION} ../ -f ./Dockerfile<|MERGE_RESOLUTION|>--- conflicted
+++ resolved
@@ -10,14 +10,10 @@
 	cd core/prover/rust && cargo build --release && cp target/release/libprover.a ../lib/
 	GOBIN=$(PWD)/build/bin go build -o $(PWD)/build/bin/roller ./cmd
 
-<<<<<<< HEAD
 mock_roller:
 	go build -o $(PWD)/build/bin/roller -tags mock_prover $(PWD)/cmd/roller
 
 gpu-roller: ## Builds the GPU Roller instance.
-=======
-gpu-roller: ## Build the GPU Roller instance.
->>>>>>> 6d6ad938
 	cd core/prover/rust && cargo build --release && cp target/release/libprover.a ../lib/
 	GOBIN=$(PWD)/build/bin go build -tags gpu -o $(PWD)/build/bin/roller ./cmd
 
