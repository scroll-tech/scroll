.PHONY: lint docker clean roller mock_roller

IMAGE_NAME=go-roller
IMAGE_VERSION=latest

ifeq (4.3,$(firstword $(sort $(MAKE_VERSION) 4.3)))
	ZK_VERSION=$(shell grep -m 1 "common-rs" core/prover/rust/Cargo.lock | cut -d "#" -f2 | cut -c-7)
else
	ZK_VERSION=$(shell grep -m 1 "common-rs" core/prover/rust/Cargo.lock | cut -d "\#" -f2 | cut -c-7)
endif

libprover:
	cd core/prover/rust && cargo build --release && cp target/release/libprover.a ../lib/

roller: ## Build the Roller instance.
	cd core/prover/rust && cargo build --release && cp target/release/libprover.a ../lib/
	GOBIN=$(PWD)/build/bin go build -ldflags "-X scroll-tech/roller/core.ZK_VERSION=${ZK_VERSION}" -o $(PWD)/build/bin/roller ./cmd

mock_roller:
<<<<<<< HEAD
	go build -o $(PWD)/build/bin/roller ./cmd

gpu-roller: ## Build the GPU Roller instance.
=======
	GOBIN=$(PWD)/build/bin go build -tags mock_prover -o $(PWD)/build/bin/roller $(PWD)/cmd

gpu-roller: ## Builds the GPU Roller instance.
>>>>>>> f2084fff
	cd core/prover/rust && cargo build --release && cp target/release/libprover.a ../lib/
	GOBIN=$(PWD)/build/bin go build -ldflags "-X scroll-tech/roller/core.ZK_VERSION=${ZK_VERSION}" -tags gpu roller -o $(PWD)/build/bin/roller ./cmd

test-prover:
	go test -timeout 0 -v ./core/prover

test-gpu-prover:
	go test -tags gpu -timeout 0 -v ./core/prover

lastest-zk-version:
	curl -sL https://api.github.com/repos/scroll-tech/common-rs/commits | jq -r ".[0].sha"

lint: ## Lint the files - used for CI
	GOBIN=$(PWD)/build/bin go run ../build/lint.go

clean: ## Empty out the bin folder
	@rm -rf build/bin

# docker:
# 	docker build -t scrolltech/${IMAGE_NAME}:${IMAGE_VERSION} ../ -f ./Dockerfile<|MERGE_RESOLUTION|>--- conflicted
+++ resolved
@@ -14,18 +14,12 @@
 
 roller: ## Build the Roller instance.
 	cd core/prover/rust && cargo build --release && cp target/release/libprover.a ../lib/
-	GOBIN=$(PWD)/build/bin go build -ldflags "-X scroll-tech/roller/core.ZK_VERSION=${ZK_VERSION}" -o $(PWD)/build/bin/roller ./cmd
+	GOBIN=$(PWD)/build/bin go build -ldflags -tags roller "-X scroll-tech/roller/core.ZK_VERSION=${ZK_VERSION}" -o $(PWD)/build/bin/roller ./cmd
 
 mock_roller:
-<<<<<<< HEAD
 	go build -o $(PWD)/build/bin/roller ./cmd
 
 gpu-roller: ## Build the GPU Roller instance.
-=======
-	GOBIN=$(PWD)/build/bin go build -tags mock_prover -o $(PWD)/build/bin/roller $(PWD)/cmd
-
-gpu-roller: ## Builds the GPU Roller instance.
->>>>>>> f2084fff
 	cd core/prover/rust && cargo build --release && cp target/release/libprover.a ../lib/
 	GOBIN=$(PWD)/build/bin go build -ldflags "-X scroll-tech/roller/core.ZK_VERSION=${ZK_VERSION}" -tags gpu roller -o $(PWD)/build/bin/roller ./cmd
 
