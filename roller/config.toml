--- conflicted
+++ resolved
@@ -1,11 +1,7 @@
 roller_name = "my_roller"
 keystore_path = "keystore"
 keystore_password = "roller-pwd"
-<<<<<<< HEAD
-scroll_url = "ws://localhost:8291"
-=======
 scroll_url = "ws://localhost:8391"
->>>>>>> 93dc76ca
 db_path = "bbolt_db"
 
 [prover]
