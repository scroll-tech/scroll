# Build scroll in a stock Go builder container
<<<<<<< HEAD
FROM scrolltech/full-builder:go-1.17-rust-nightly-2022-08-23 as chef

FROM chef as planner
RUN --mount=target=. \
    cargo chef prepare --recipe-path /recipe.json

FROM chef as zkp-builder
COPY --from=planner /recipe.json common/libzkp/impl/recipe.json
COPY . .

RUN cd common/libzkp/impl && \
    cargo chef cook --release --recipe-path recipe.json

RUN cd common/libzkp/impl &&  \
    cargo build --release &&  \
    cp ./target/release/libzkp.a ../interface/
=======
FROM scrolltech/full-builder:go-1.17-rust-nightly-2022-08-23 as zkp-builder

COPY ./ /src/

RUN cd /src/common/libzkp/impl && cargo build --release && cp ./target/release/libzkp.a ../interface/
RUN cp -r /src/common/libzkp/interface /src/coordinator/verifier/lib
>>>>>>> 2bc951f6


# Download Go dependencies
FROM scrolltech/full-builder:go-1.18-rust-nightly-2022-08-23 as base

WORKDIR /src
COPY go.work* ./
COPY ./bridge/go.* ./bridge/
COPY ./common/go.* ./common/
COPY ./coordinator/go.* ./coordinator/
COPY ./database/go.* ./database/
COPY ./roller/go.* ./roller/
RUN go mod download -x


# Build coordinator
FROM base as builder

<<<<<<< HEAD
COPY --from=zkp-builder common/libzkp/interface /src/coordinator/verifier/lib
=======
COPY --from=zkp-builder /src/ /
>>>>>>> 2bc951f6

RUN --mount=target=. \
    --mount=type=cache,target=/root/.cache/go-build \
    cd /coordinator && go build -v -p 4 -o /bin/coordinator ./cmd

# Pull coordinator into a second stage deploy alpine container
FROM ubuntu:20.04

COPY --from=builder /bin/coordinator /bin/

ENTRYPOINT ["/bin/coordinator"]<|MERGE_RESOLUTION|>--- conflicted
+++ resolved
@@ -1,5 +1,4 @@
 # Build scroll in a stock Go builder container
-<<<<<<< HEAD
 FROM scrolltech/full-builder:go-1.17-rust-nightly-2022-08-23 as chef
 
 FROM chef as planner
@@ -16,15 +15,6 @@
 RUN cd common/libzkp/impl &&  \
     cargo build --release &&  \
     cp ./target/release/libzkp.a ../interface/
-=======
-FROM scrolltech/full-builder:go-1.17-rust-nightly-2022-08-23 as zkp-builder
-
-COPY ./ /src/
-
-RUN cd /src/common/libzkp/impl && cargo build --release && cp ./target/release/libzkp.a ../interface/
-RUN cp -r /src/common/libzkp/interface /src/coordinator/verifier/lib
->>>>>>> 2bc951f6
-
 
 # Download Go dependencies
 FROM scrolltech/full-builder:go-1.18-rust-nightly-2022-08-23 as base
@@ -42,11 +32,7 @@
 # Build coordinator
 FROM base as builder
 
-<<<<<<< HEAD
 COPY --from=zkp-builder common/libzkp/interface /src/coordinator/verifier/lib
-=======
-COPY --from=zkp-builder /src/ /
->>>>>>> 2bc951f6
 
 RUN --mount=target=. \
     --mount=type=cache,target=/root/.cache/go-build \
