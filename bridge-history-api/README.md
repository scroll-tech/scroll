# bridge-history-api

This directory contains the `bridge-history-api` service that provides REST APIs to query txs interact with Scroll official bridge contracts

## Instructions
The bridge-history-api contains three distinct components

### bridgehistoryapi-db-cli

Provide init, show version, rollback, and check status services of DB
```
    cd ./bridge-history-api
    make bridgehistoryapi-db-cli
    ./build/bin/bridgehistoryapi-db-cli [command]
```

### bridgehistoryapi-fetcher

Fetch the transactions from both L1 and L2
```
    cd ./bridge-history-api
    make bridgehistoryapi-fetcher
    ./build/bin/bridgehistoryapi-fetcher
```

### bridgehistoryapi-api

provides REST APIs. Please refer to the API details below.
```
    cd ./bridge-history-api
    make bridgehistoryapi-api
    ./build/bin/bridgehistoryapi-api
```

## APIs provided by bridgehistoryapi-api

<<<<<<< HEAD
1. `/api/txs`
=======
assume `bridgehistoryapi-server` listening on `https://localhost:8080`
can change this port by modifying `config.json`

1. `/txs`
>>>>>>> 0cb29c39
```
// @Summary    	 get all txs under the given address
// @Accept       plain
// @Produce      plain
// @Param        address query string true "wallet address"
// @Param        page_size query int true "page size"
// @Param        page query int true "page"
// @Success      200
// @Router       /api/txs [get]
```

2. `/api/l2/withdrawals`
```
// @Summary    	 get all L2 withdrawals under given address
// @Accept       plain
// @Produce      plain
// @Param        address query string true "wallet address"
// @Param        page_size query int true "page size"
// @Param        page query int true "page"
// @Success      200
// @Router       /api/l2/withdrawals [get]
```

3. `/api/l2/unclaimed/withdrawals`
```
<<<<<<< HEAD
// @Summary    	 get all L2 unclaimed withdrawals under given address
=======
// @Summary    	 get all claimable txs under the given address
>>>>>>> 0cb29c39
// @Accept       plain
// @Produce      plain
// @Param        address query string true "wallet address"
// @Param        page_size query int true "page size"
// @Param        page query int true "page"
// @Success      200
// @Router       /api/l2/unclaimed/withdrawals [get]
```

4. `/api/txsbyhashes`
```
// @Summary    	 get txs by given tx hashes
// @Accept       plain
// @Produce      plain
// @Param        hashes query string array true "array of hashes"
// @Success      200
// @Router       /api/txsbyhashes [post]
```<|MERGE_RESOLUTION|>--- conflicted
+++ resolved
@@ -34,14 +34,7 @@
 
 ## APIs provided by bridgehistoryapi-api
 
-<<<<<<< HEAD
 1. `/api/txs`
-=======
-assume `bridgehistoryapi-server` listening on `https://localhost:8080`
-can change this port by modifying `config.json`
-
-1. `/txs`
->>>>>>> 0cb29c39
 ```
 // @Summary    	 get all txs under the given address
 // @Accept       plain
@@ -67,11 +60,7 @@
 
 3. `/api/l2/unclaimed/withdrawals`
 ```
-<<<<<<< HEAD
-// @Summary    	 get all L2 unclaimed withdrawals under given address
-=======
-// @Summary    	 get all claimable txs under the given address
->>>>>>> 0cb29c39
+// @Summary    	 get all L2 unclaimed withdrawals under the given address
 // @Accept       plain
 // @Produce      plain
 // @Param        address query string true "wallet address"
