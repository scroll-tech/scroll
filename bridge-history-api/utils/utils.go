--- conflicted
+++ resolved
@@ -3,11 +3,8 @@
 import (
 	"bytes"
 	"context"
-<<<<<<< HEAD
 	"encoding/binary"
-=======
 	"errors"
->>>>>>> 119e62d4
 	"fmt"
 	"math/big"
 
@@ -66,7 +63,6 @@
 	return common.BytesToHash(crypto.Keccak256(data))
 }
 
-<<<<<<< HEAD
 type commitBatchArgs struct {
 	Version                uint8
 	ParentBatchHeader      []byte
@@ -76,7 +72,7 @@
 
 // GetBatchRangeFromCalldataV2 find the block range from calldata, both inclusive.
 func GetBatchRangeFromCalldataV2(calldata []byte) (uint64, uint64, uint64, error) {
-	method := backendabi.ScrollChainABI.Methods["commitBatch"]
+	method := backendabi.ScrollChainV2ABI.Methods["commitBatch"]
 	values, err := method.Inputs.Unpack(calldata[4:])
 	if err != nil {
 		return 0, 0, 0, err
@@ -109,7 +105,8 @@
 		}
 	}
 	return batchIndex, startBlock, finishBlock, err
-=======
+}
+
 // GetBatchRangeFromCalldataV1 find the block range from calldata, both inclusive.
 func GetBatchRangeFromCalldataV1(calldata []byte) ([]uint64, []uint64, []uint64, error) {
 	var batchIndices []uint64
@@ -153,5 +150,4 @@
 		return batchIndices, startBlocks, finishBlocks, errors.New("invalid selector")
 	}
 	return batchIndices, startBlocks, finishBlocks, nil
->>>>>>> 119e62d4
 }