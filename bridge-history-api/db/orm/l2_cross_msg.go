package orm

import (
	"context"
	"database/sql"
	"errors"
	"fmt"
	"time"

	"github.com/ethereum/go-ethereum/common"
	"github.com/ethereum/go-ethereum/log"
	"github.com/jmoiron/sqlx"
)

type l2CrossMsgOrm struct {
	db *sqlx.DB
}

// NewL2CrossMsgOrm create an NewL2CrossMsgOrm instance
func NewL2CrossMsgOrm(db *sqlx.DB) L2CrossMsgOrm {
	return &l2CrossMsgOrm{db: db}
}

func (l *l2CrossMsgOrm) GetL2CrossMsgByHash(l2Hash common.Hash) (*CrossMsg, error) {
	result := &CrossMsg{}
	row := l.db.QueryRowx(`SELECT * FROM cross_message WHERE layer2_hash = $1 AND NOT is_deleted;`, l2Hash.String())
	if err := row.StructScan(result); err != nil {
		if errors.Is(err, sql.ErrNoRows) {
			return nil, nil
		}
		return nil, err
	}
	return result, nil
}

// GetL2CrossMsgByAddress returns all layer2 cross messages under given address
// Warning: return empty slice if no data found
func (l *l2CrossMsgOrm) GetL2CrossMsgByAddress(sender common.Address) ([]*CrossMsg, error) {
	var results []*CrossMsg
	rows, err := l.db.Queryx(`SELECT * FROM cross_message WHERE sender = $1 AND msg_type = $2 AND NOT is_deleted;`, sender.String(), Layer2Msg)

	for rows.Next() {
		msg := &CrossMsg{}
		if err = rows.StructScan(msg); err != nil {
			break
		}
		results = append(results, msg)
	}
	if len(results) == 0 && errors.Is(err, sql.ErrNoRows) {
		// log.Warn("no unprocessed layer1 messages in db", "err", err)
	} else if err != nil {
		return nil, err
	}
	return results, nil

}

func (l *l2CrossMsgOrm) DeleteL2CrossMsgFromHeightDBTx(dbTx *sqlx.Tx, height int64) error {
	_, err := dbTx.Exec(`UPDATE cross_message SET is_deleted = true where height > $1 AND msg_type = $2 ;`, height, Layer2Msg)
	if err != nil {
		log.Error("DeleteL1CrossMsgAfterHeightDBTx: failed to delete", "height", height, "err", err)
		return err
	}
	return nil
}

func (l *l2CrossMsgOrm) BatchInsertL2CrossMsgDBTx(dbTx *sqlx.Tx, messages []*CrossMsg) error {
	if len(messages) == 0 {
		return nil
	}

	var err error
	messageMaps := make([]map[string]interface{}, len(messages))
	for i, msg := range messages {

		messageMaps[i] = map[string]interface{}{
			"height":       msg.Height,
			"sender":       msg.Sender,
			"target":       msg.Target,
			"asset":        msg.Asset,
			"layer2_hash":  msg.Layer2Hash,
			"layer1_token": msg.Layer1Token,
			"layer2_token": msg.Layer2Token,
			"token_id":     msg.TokenID,
			"amount":       msg.Amount,
			"msg_type":     Layer2Msg,
		}
<<<<<<< HEAD

		_, err = dbTx.NamedExec(`insert into cross_message(height, sender, target, asset, layer2_hash, layer1_token, layer2_token, token_id, amount, msg_type) values(:height, :sender, :target, :asset, :layer2_hash, :layer1_token, :layer2_token, :token_id, :amount, :msg_type);`, messageMaps[i])
=======
		var exists bool
		err = dbTx.QueryRow(`SELECT EXISTS(SELECT 1 FROM cross_message WHERE layer2_hash = $1 AND NOT is_deleted)`, msg.Layer2Hash).Scan(&exists)
>>>>>>> 7e9fb0c6
		if err != nil {
			return err
		}
		if exists {
			return fmt.Errorf("BatchInsertL2CrossMsgDBTx: l2 cross msg layer2Hash %v already exists at height %v", msg.Layer2Hash, msg.Height)
		}
	}
	_, err = dbTx.NamedExec(`insert into cross_message(height, sender, target, asset, layer2_hash, layer1_token, layer2_token, token_id, amount, msg_type) values(:height, :sender, :target, :asset, :layer2_hash, :layer1_token, :layer2_token, :token_id, :amount, :msg_type);`, messageMaps)
	if err != nil {
		log.Error("BatchInsertL2CrossMsgDBTx: failed to insert l2 cross msgs", "err", err)
		return err
	}
	return nil
}

func (l *l2CrossMsgOrm) UpdateL2CrossMsgHashDBTx(ctx context.Context, dbTx *sqlx.Tx, l2Hash, msgHash common.Hash) error {
	if _, err := dbTx.ExecContext(ctx, l.db.Rebind("update public.cross_message set msg_hash = ? where layer2_hash = ? AND NOT is_deleted;"), msgHash.String(), l2Hash.String()); err != nil {
		return err
	}
	return nil
}

func (l *l2CrossMsgOrm) UpdateL2CrossMsgHash(ctx context.Context, l2Hash, msgHash common.Hash) error {
	if _, err := l.db.ExecContext(ctx, l.db.Rebind("update public.cross_message set msg_hash = ? where layer2_hash = ? AND NOT is_deleted;"), msgHash.String(), l2Hash.String()); err != nil {
		return err
	}
	return nil
}

func (l *l2CrossMsgOrm) GetLatestL2ProcessedHeight() (int64, error) {
	row := l.db.QueryRowx(`SELECT height FROM cross_message WHERE msg_type = $1 AND NOT is_deleted ORDER BY id DESC LIMIT 1;`, Layer2Msg)
	var result sql.NullInt64
	if err := row.Scan(&result); err != nil {
		if err == sql.ErrNoRows || !result.Valid {
			return -1, nil
		}
		return 0, err
	}
	if result.Valid {
		return result.Int64, nil
	}
	return 0, nil
}

func (l *l2CrossMsgOrm) UpdateL2BlockTimestamp(height uint64, timestamp time.Time) error {
	if _, err := l.db.Exec(`UPDATE cross_message SET block_timestamp = $1 where height = $2 AND msg_type = $3 AND NOT is_deleted`, timestamp, height, Layer2Msg); err != nil {
		return err
	}
	return nil
}

func (l *l2CrossMsgOrm) GetL2EarliestNoBlockTimestampHeight() (uint64, error) {
	row := l.db.QueryRowx(`SELECT height FROM cross_message WHERE block_timestamp IS NULL AND msg_type = $1 AND NOT is_deleted ORDER BY height ASC LIMIT 1;`, Layer2Msg)
	var result uint64
	if err := row.Scan(&result); err != nil {
		if err == sql.ErrNoRows {
			return 0, nil
		}
		return 0, err
	}
	return result, nil
}<|MERGE_RESOLUTION|>--- conflicted
+++ resolved
@@ -85,13 +85,8 @@
 			"amount":       msg.Amount,
 			"msg_type":     Layer2Msg,
 		}
-<<<<<<< HEAD
 
 		_, err = dbTx.NamedExec(`insert into cross_message(height, sender, target, asset, layer2_hash, layer1_token, layer2_token, token_id, amount, msg_type) values(:height, :sender, :target, :asset, :layer2_hash, :layer1_token, :layer2_token, :token_id, :amount, :msg_type);`, messageMaps[i])
-=======
-		var exists bool
-		err = dbTx.QueryRow(`SELECT EXISTS(SELECT 1 FROM cross_message WHERE layer2_hash = $1 AND NOT is_deleted)`, msg.Layer2Hash).Scan(&exists)
->>>>>>> 7e9fb0c6
 		if err != nil {
 			return err
 		}
