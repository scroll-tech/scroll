package tests

import (
	"context"
	"math/big"
	"testing"

	"github.com/scroll-tech/go-ethereum/common"
	gethTypes "github.com/scroll-tech/go-ethereum/core/types"
	"github.com/stretchr/testify/assert"

	"scroll-tech/common/database"
	"scroll-tech/common/types"

	"scroll-tech/bridge/internal/controller/relayer"
	"scroll-tech/bridge/internal/controller/watcher"
	"scroll-tech/bridge/internal/orm"
)

func testImportL1GasPrice(t *testing.T) {
	db := setupDB(t)
	defer database.CloseDB(db)

	prepareContracts(t)

	l1Cfg := bridgeApp.Config.L1Config

	// Create L1Relayer
	l1Relayer, err := relayer.NewLayer1Relayer(context.Background(), db, l1Cfg.RelayerConfig)
	assert.NoError(t, err)

	// Create L1Watcher
	startHeight, err := l1Client.BlockNumber(context.Background())
	assert.NoError(t, err)
	l1Watcher := watcher.NewL1WatcherClient(context.Background(), l1Client, startHeight-1, 0, l1Cfg.L1MessengerAddress, l1Cfg.L1MessageQueueAddress, l1Cfg.ScrollChainContractAddress, db)

	// fetch new blocks
	number, err := l1Client.BlockNumber(context.Background())
	assert.Greater(t, number, startHeight-1)
	assert.NoError(t, err)
	err = l1Watcher.FetchBlockHeader(number)
	assert.NoError(t, err)

	l1BlockOrm := orm.NewL1Block(db)
	// check db status
	latestBlockHeight, err := l1BlockOrm.GetLatestL1BlockHeight(context.Background())
	assert.NoError(t, err)
	assert.Equal(t, number, latestBlockHeight)
	blocks, err := l1BlockOrm.GetL1Blocks(context.Background(), map[string]interface{}{"number": latestBlockHeight})
	assert.NoError(t, err)
	assert.Equal(t, len(blocks), 1)
	assert.Empty(t, blocks[0].OracleTxHash)
	assert.Equal(t, types.GasOracleStatus(blocks[0].GasOracleStatus), types.GasOraclePending)

	// relay gas price
	l1Relayer.ProcessGasPriceOracle()
	blocks, err = l1BlockOrm.GetL1Blocks(context.Background(), map[string]interface{}{"number": latestBlockHeight})
	assert.NoError(t, err)
	assert.Equal(t, len(blocks), 1)
	assert.NotEmpty(t, blocks[0].OracleTxHash)
	assert.Equal(t, types.GasOracleStatus(blocks[0].GasOracleStatus), types.GasOracleImporting)
}

func testImportL2GasPrice(t *testing.T) {
	db := setupDB(t)
	defer database.CloseDB(db)
	prepareContracts(t)

	l2Cfg := bridgeApp.Config.L2Config
	l2Relayer, err := relayer.NewLayer2Relayer(context.Background(), l2Client, db, l2Cfg.RelayerConfig, false)
	assert.NoError(t, err)

	// add fake chunk
	chunk := &types.Chunk{
		Blocks: []*types.WrappedBlock{
			{
				Header: &gethTypes.Header{
					Number:     big.NewInt(1),
					ParentHash: common.Hash{},
					Difficulty: big.NewInt(0),
					BaseFee:    big.NewInt(0),
				},
<<<<<<< HEAD
				Transactions:     nil,
				WithdrawTrieRoot: common.Hash{},
				RowConsumption:   &gethTypes.RowConsumption{},
=======
				Transactions: nil,
				WithdrawRoot: common.Hash{},
>>>>>>> 20e13445
			},
		},
	}
	chunkHash, err := chunk.Hash(0)
	assert.NoError(t, err)

	batchOrm := orm.NewBatch(db)
	_, err = batchOrm.InsertBatch(context.Background(), 0, 0, chunkHash.Hex(), chunkHash.Hex(), []*types.Chunk{chunk})
	assert.NoError(t, err)

	// check db status
	batch, err := batchOrm.GetLatestBatch(context.Background())
	assert.NoError(t, err)
	assert.Empty(t, batch.OracleTxHash)
	assert.Equal(t, types.GasOracleStatus(batch.OracleStatus), types.GasOraclePending)

	// relay gas price
	l2Relayer.ProcessGasPriceOracle()
	batch, err = batchOrm.GetLatestBatch(context.Background())
	assert.NoError(t, err)
	assert.NotEmpty(t, batch.OracleTxHash)
	assert.Equal(t, types.GasOracleStatus(batch.OracleStatus), types.GasOracleImporting)
}<|MERGE_RESOLUTION|>--- conflicted
+++ resolved
@@ -80,14 +80,9 @@
 					Difficulty: big.NewInt(0),
 					BaseFee:    big.NewInt(0),
 				},
-<<<<<<< HEAD
-				Transactions:     nil,
-				WithdrawTrieRoot: common.Hash{},
-				RowConsumption:   &gethTypes.RowConsumption{},
-=======
-				Transactions: nil,
-				WithdrawRoot: common.Hash{},
->>>>>>> 20e13445
+				Transactions:   nil,
+				WithdrawRoot:   common.Hash{},
+				RowConsumption: &gethTypes.RowConsumption{},
 			},
 		},
 	}
