--- conflicted
+++ resolved
@@ -40,11 +40,7 @@
 	assert.NoError(t, migrate.ResetDB(db.GetDB().DB))
 	defer db.Close()
 
-<<<<<<< HEAD
 	relayer, err := l2.NewLayer2Relayer(context.Background(), l2Cli, db, vp.Sub("l2_config.relayer_config"))
-=======
-	relayer, err := NewLayer2Relayer(context.Background(), l2Cli, db, cfg.L2Config.RelayerConfig)
->>>>>>> b8fae294
 	assert.NoError(t, err)
 	defer relayer.Stop()
 
@@ -58,12 +54,7 @@
 	assert.NoError(t, migrate.ResetDB(db.GetDB().DB))
 	defer db.Close()
 
-<<<<<<< HEAD
 	relayer, err := l2.NewLayer2Relayer(context.Background(), l2Cli, db, vp.Sub("l2_config.relayer_config"))
-=======
-	l2Cfg := cfg.L2Config
-	relayer, err := NewLayer2Relayer(context.Background(), l2Cli, db, l2Cfg.RelayerConfig)
->>>>>>> b8fae294
 	assert.NoError(t, err)
 	defer relayer.Stop()
 
@@ -116,12 +107,7 @@
 	assert.NoError(t, migrate.ResetDB(db.GetDB().DB))
 	defer db.Close()
 
-<<<<<<< HEAD
 	relayer, err := l2.NewLayer2Relayer(context.Background(), l2Cli, db, vp.Sub("l2_config.relayer_config"))
-=======
-	l2Cfg := cfg.L2Config
-	relayer, err := NewLayer2Relayer(context.Background(), l2Cli, db, l2Cfg.RelayerConfig)
->>>>>>> b8fae294
 	assert.NoError(t, err)
 	defer relayer.Stop()
 
@@ -177,12 +163,7 @@
 	assert.NoError(t, migrate.ResetDB(db.GetDB().DB))
 	defer db.Close()
 
-<<<<<<< HEAD
 	relayer, err := l2.NewLayer2Relayer(context.Background(), l2Cli, db, vp.Sub("l2_config.relayer_config"))
-=======
-	l2Cfg := cfg.L2Config
-	relayer, err := NewLayer2Relayer(context.Background(), l2Cli, db, l2Cfg.RelayerConfig)
->>>>>>> b8fae294
 	assert.NoError(t, err)
 	defer relayer.Stop()
 
