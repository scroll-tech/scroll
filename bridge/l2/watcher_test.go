--- conflicted
+++ resolved
@@ -30,54 +30,12 @@
 	// Create db handler and reset db.
 	l2db, err := database.NewOrmFactory(cfg.DBConfig)
 	assert.NoError(t, err)
-<<<<<<< HEAD
-	l1gethImg = mock.NewL1Docker(t, TEST_CONFIG)
-	cfg.L2Config.RelayerConfig.SenderConfig.Endpoint = l1gethImg.Endpoint()
-	l2Backend, l2gethImg, dbImg = mock.L2gethDocker(t, cfg, TEST_CONFIG)
-}
-=======
 	assert.NoError(t, migrate.ResetDB(l2db.GetDB().DB))
 	defer l2db.Close()
->>>>>>> 8b1a3aa9
 
 	messengerABI, err := bridge_abi.L2MessengerMetaData.GetAbi()
 	assert.NoError(t, err)
 
-<<<<<<< HEAD
-		cfg.L2Config.Endpoint = l2gethImg.Endpoint()
-		client, err := ethclient.Dial(cfg.L2Config.Endpoint)
-		assert.NoError(t, err)
-		db := mock.ResetDB(t, TEST_CONFIG.DB_CONFIG)
-		messengerABI, err := bridge_abi.L2MessengerMetaData.GetAbi()
-		assert.NoError(t, err)
-
-		skippedOpcodes := make(map[string]struct{}, len(cfg.L2Config.SkippedOpcodes))
-		for _, op := range cfg.L2Config.SkippedOpcodes {
-			skippedOpcodes[op] = struct{}{}
-		}
-		proofGenerationFreq := cfg.L2Config.ProofGenerationFreq
-		if proofGenerationFreq == 0 {
-			proofGenerationFreq = 1
-		}
-		rc := l2.NewL2WatcherClient(context.Background(), client, cfg.L2Config.Confirmations, proofGenerationFreq, skippedOpcodes, cfg.L2Config.L2MessengerAddress, messengerABI, db)
-		rc.Start()
-
-		// Create several transactions and commit to block
-		numTransactions := 3
-
-		for i := 0; i < numTransactions; i++ {
-			mock.SendTxToL2Client(t, client, cfg.L2Config.RelayerConfig.PrivateKey)
-		}
-
-		<-time.After(10 * time.Second)
-		blockNum, err := client.BlockNumber(context.Background())
-		assert.NoError(t, err)
-		assert.GreaterOrEqual(t, blockNum, uint64(numTransactions))
-
-		rc.Stop()
-		db.Close()
-	})
-=======
 	l2Config := cfg.L2Config
 	skippedOpcodes := make(map[string]struct{}, len(l2Config.SkippedOpcodes))
 	for _, op := range l2Config.SkippedOpcodes {
@@ -103,7 +61,6 @@
 		assert.NoError(t, err)
 		<-newSender.ConfirmChan()
 	}
->>>>>>> 8b1a3aa9
 
 	//<-time.After(10 * time.Second)
 	blockNum, err := l2Cli.BlockNumber(context.Background())
@@ -118,14 +75,8 @@
 	assert.NoError(t, migrate.ResetDB(db.GetDB().DB))
 	defer db.Close()
 
-<<<<<<< HEAD
-		db := mock.ResetDB(t, TEST_CONFIG.DB_CONFIG)
-		previousHeight, err = client.BlockNumber(context.Background())
-		assert.NoError(t, err)
-=======
 	previousHeight, err := l2Cli.BlockNumber(context.Background())
 	assert.NoError(t, err)
->>>>>>> 8b1a3aa9
 
 	auth := prepareAuth(t, l2Cli, cfg.L2Config.RelayerConfig.MessageSenderPrivateKeys[0])
 
@@ -135,14 +86,9 @@
 	address, err := bind.WaitDeployed(context.Background(), l2Cli, tx)
 	assert.NoError(t, err)
 
-<<<<<<< HEAD
-		rc := prepareRelayerClient(client, db, address)
-		rc.Start()
-=======
 	rc := prepareRelayerClient(l2Cli, db, address)
 	rc.Start()
 	defer rc.Stop()
->>>>>>> 8b1a3aa9
 
 	// Call mock_bridge instance sendMessage to trigger emit events
 	addr := common.HexToAddress("0x1c5a77d9fa7ef466951b2f01f724bca3a5820b63")
@@ -200,11 +146,7 @@
 	previousHeight, err := l2Cli.BlockNumber(context.Background()) // shallow the global previousHeight
 	assert.NoError(t, err)
 
-<<<<<<< HEAD
-		db := mock.ResetDB(t, TEST_CONFIG.DB_CONFIG)
-=======
 	auth := prepareAuth(t, l2Cli, cfg.L2Config.RelayerConfig.MessageSenderPrivateKeys[0])
->>>>>>> 8b1a3aa9
 
 	_, trx, instance, err := mock_bridge.DeployMockBridge(auth, l2Cli)
 	assert.NoError(t, err)
@@ -219,34 +161,7 @@
 	numTransactions := 4
 	var tx *types.Transaction
 
-<<<<<<< HEAD
-		rc := prepareRelayerClient(client, db, address)
-		rc.Start()
-
-		// Call mock_bridge instance sendMessage to trigger emit events multiple times
-		numTransactions := 4
-		var tx *types.Transaction
-
-		for i := 0; i < numTransactions; i++ {
-			addr := common.HexToAddress("0x1c5a77d9fa7ef466951b2f01f724bca3a5820b63")
-			nonce, nounceErr := client.PendingNonceAt(context.Background(), addr)
-			assert.NoError(t, nounceErr)
-			auth.Nonce = big.NewInt(int64(nonce))
-			toAddress := common.HexToAddress("0x4592d8f8d7b001e72cb26a73e4fa1806a51ac79d")
-			message := []byte("testbridgecontract")
-			tx, err = instance.SendMessage(auth, toAddress, message, auth.GasPrice)
-			assert.NoError(t, err)
-		}
-
-		receipt, err := bind.WaitMined(context.Background(), client, tx)
-		if receipt.Status != types.ReceiptStatusSuccessful || err != nil {
-			t.Fatalf("Call failed")
-		}
-
-		// extra block mined
-=======
 	for i := 0; i < numTransactions; i++ {
->>>>>>> 8b1a3aa9
 		addr := common.HexToAddress("0x1c5a77d9fa7ef466951b2f01f724bca3a5820b63")
 		nonce, nounceErr := l2Cli.PendingNonceAt(context.Background(), addr)
 		assert.NoError(t, nounceErr)
