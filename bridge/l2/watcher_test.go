--- conflicted
+++ resolved
@@ -48,46 +48,15 @@
 	rc.Start()
 	defer rc.Stop()
 
-	privkey, err := crypto.ToECDSA(common.FromHex(cfg.L1Config.RelayerConfig.PrivateKey))
-	assert.NoError(t, err)
-
 	cfg.L1Config.RelayerConfig.SenderConfig.Confirmations = 0
-	newSender, err := sender.NewSender(context.Background(), cfg.L1Config.RelayerConfig.SenderConfig, privkey)
-	assert.NoError(t, err)
-
-<<<<<<< HEAD
-		l2db := mock.PrepareDB(t, TEST_CONFIG.DB_CONFIG)
-
-		skippedOpcodes := make(map[string]struct{}, len(cfg.L2Config.SkippedOpcodes))
-		for _, op := range cfg.L2Config.SkippedOpcodes {
-			skippedOpcodes[op] = struct{}{}
-		}
-		proofGenerationFreq := cfg.L2Config.ProofGenerationFreq
-		if proofGenerationFreq == 0 {
-			proofGenerationFreq = 1
-		}
-		rc := l2.NewL2WatcherClient(context.Background(), client, cfg.L2Config.Confirmations, proofGenerationFreq, skippedOpcodes, cfg.L2Config.L2MessengerAddress, messengerABI, l2db)
-		rc.Start()
-
-		// Create several transactions and commit to block
-		numTransactions := 3
-
-		for i := 0; i < numTransactions; i++ {
-			tx := mock.SendTxToL2Client(t, client, cfg.L2Config.RelayerConfig.MessageSenderPrivateKeys[0])
-			// wait for mining
-			_, err = bind.WaitMined(context.Background(), client, tx)
-			assert.NoError(t, err)
-		}
-
-		<-time.After(10 * time.Second)
-		blockNum, err := client.BlockNumber(context.Background())
-=======
+	newSender, err := sender.NewSender(context.Background(), cfg.L1Config.RelayerConfig.SenderConfig, cfg.L1Config.RelayerConfig.MessageSenderPrivateKeys)
+	assert.NoError(t, err)
+
 	// Create several transactions and commit to block
 	numTransactions := 3
 	toAddress := common.HexToAddress("0x4592d8f8d7b001e72cb26a73e4fa1806a51ac79d")
 	for i := 0; i < numTransactions; i++ {
 		_, err = newSender.SendTransaction(strconv.Itoa(1000+i), &toAddress, big.NewInt(1000000000), nil)
->>>>>>> defe1f42
 		assert.NoError(t, err)
 		<-newSender.ConfirmChan()
 	}
@@ -108,11 +77,7 @@
 	previousHeight, err := l2Cli.BlockNumber(context.Background())
 	assert.NoError(t, err)
 
-<<<<<<< HEAD
-		auth := prepareAuth(t, client, cfg.L2Config.RelayerConfig.MessageSenderPrivateKeys[0])
-=======
-	auth := prepareAuth(t, l2Cli, cfg.L2Config.RelayerConfig.PrivateKey)
->>>>>>> defe1f42
+	auth := prepareAuth(t, l2Cli, cfg.L2Config.RelayerConfig.MessageSenderPrivateKeys[0])
 
 	// deploy mock bridge
 	_, tx, instance, err := mock_bridge.DeployMockBridge(auth, l2Cli)
@@ -180,20 +145,16 @@
 	previousHeight, err := l2Cli.BlockNumber(context.Background()) // shallow the global previousHeight
 	assert.NoError(t, err)
 
-	auth := prepareAuth(t, l2Cli, cfg.L2Config.RelayerConfig.PrivateKey)
+	auth := prepareAuth(t, l2Cli, cfg.L2Config.RelayerConfig.MessageSenderPrivateKeys[0])
 
 	_, trx, instance, err := mock_bridge.DeployMockBridge(auth, l2Cli)
 	assert.NoError(t, err)
 	address, err := bind.WaitDeployed(context.Background(), l2Cli, trx)
 	assert.NoError(t, err)
 
-<<<<<<< HEAD
-		auth := prepareAuth(t, client, cfg.L2Config.RelayerConfig.MessageSenderPrivateKeys[0])
-=======
 	rc := prepareRelayerClient(l2Cli, db, address)
 	rc.Start()
 	defer rc.Stop()
->>>>>>> defe1f42
 
 	// Call mock_bridge instance sendMessage to trigger emit events multiple times
 	numTransactions := 4
@@ -260,13 +221,7 @@
 	return l2.NewL2WatcherClient(context.Background(), l2Cli, 0, 1, map[string]struct{}{}, contractAddr, messengerABI, db)
 }
 
-<<<<<<< HEAD
-func prepareAuth(t *testing.T, client *ethclient.Client, privateKey *ecdsa.PrivateKey) *bind.TransactOpts {
-=======
-func prepareAuth(t *testing.T, l2Cli *ethclient.Client, private string) *bind.TransactOpts {
-	privateKey, err := crypto.HexToECDSA(private)
-	assert.NoError(t, err)
->>>>>>> defe1f42
+func prepareAuth(t *testing.T, l2Cli *ethclient.Client, privateKey *ecdsa.PrivateKey) *bind.TransactOpts {
 	publicKey := privateKey.Public()
 	publicKeyECDSA, ok := publicKey.(*ecdsa.PublicKey)
 	assert.True(t, ok)
