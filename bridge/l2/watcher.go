package l2

import (
	"context"
	"fmt"
	"math/big"
	"reflect"
	"time"

	geth "github.com/scroll-tech/go-ethereum"
	"github.com/scroll-tech/go-ethereum/accounts/abi"
	"github.com/scroll-tech/go-ethereum/common"
	"github.com/scroll-tech/go-ethereum/core/types"
	"github.com/scroll-tech/go-ethereum/ethclient"
	"github.com/scroll-tech/go-ethereum/event"
	"github.com/scroll-tech/go-ethereum/log"
	"github.com/scroll-tech/go-ethereum/metrics"

	bridge_abi "scroll-tech/bridge/abi"
	"scroll-tech/bridge/utils"

	"scroll-tech/database"
	"scroll-tech/database/orm"

	"scroll-tech/bridge/config"
)

// Metrics
var (
	bridgeL2MsgSyncHeightGauge = metrics.NewRegisteredGauge("bridge/l2/msg/sync/height", nil)
)

type relayedMessage struct {
	msgHash      common.Hash
	txHash       common.Hash
	isSuccessful bool
}

// WatcherClient provide APIs which support others to subscribe to various event from l2geth
type WatcherClient struct {
	ctx context.Context
	event.Feed

	*ethclient.Client

	orm database.OrmFactory

	confirmations    utils.ConfirmationParams
	messengerAddress common.Address
	messengerABI     *abi.ABI

	// The height of the block that the watcher has retrieved event logs
	processedMsgHeight uint64

	stopped uint64
	stopCh  chan struct{}

	batchProposer *BatchProposer
}

// NewL2WatcherClient take a l2geth instance to generate a l2watcherclient instance
func NewL2WatcherClient(ctx context.Context, client *ethclient.Client, confirmations utils.ConfirmationParams, bpCfg *config.BatchProposerConfig, messengerAddress common.Address, orm database.OrmFactory) *WatcherClient {
	savedHeight, err := orm.GetLayer2LatestWatchedHeight()
	if err != nil {
		log.Warn("fetch height from db failed", "err", err)
		savedHeight = 0
	}

	return &WatcherClient{
		ctx:                ctx,
		Client:             client,
		orm:                orm,
		processedMsgHeight: uint64(savedHeight),
		confirmations:      confirmations,
		messengerAddress:   messengerAddress,
		messengerABI:       bridge_abi.L2MessengerMetaABI,
		stopCh:             make(chan struct{}),
		stopped:            0,
		batchProposer:      newBatchProposer(bpCfg, orm),
	}
}

// Start the Listening process
func (w *WatcherClient) Start() {
	go func() {
		if reflect.ValueOf(w.orm).IsNil() {
			panic("must run L2 watcher with DB")
		}

		ctx, cancel := context.WithCancel(w.ctx)

		// trace fetcher loop
		go func(ctx context.Context) {
			ticker := time.NewTicker(3 * time.Second)
			defer ticker.Stop()

			for {
				select {
				case <-ctx.Done():
					return

				case <-ticker.C:
					number, err := utils.GetLatestConfirmedBlockNumber(ctx, w.Client, w.confirmations)
					if err != nil {
						log.Error("failed to get block number", "err", err)
						continue
					}

<<<<<<< HEAD
					if number >= w.confirmations {
						number = number - w.confirmations
					} else {
						number = 0
					}

					w.TryFetchRunningMissingBlocks(ctx, number)
=======
					w.tryFetchRunningMissingBlocks(ctx, number)
>>>>>>> 5fdd2c60
				}
			}
		}(ctx)

		// event fetcher loop
		go func(ctx context.Context) {
			ticker := time.NewTicker(3 * time.Second)
			defer ticker.Stop()

			for {
				select {
				case <-ctx.Done():
					return

				case <-ticker.C:
					number, err := utils.GetLatestConfirmedBlockNumber(ctx, w.Client, w.confirmations)
					if err != nil {
						log.Error("failed to get block number", "err", err)
						continue
					}

					w.FetchContractEvent(number)
				}
			}
		}(ctx)

		// batch proposer loop
		go func(ctx context.Context) {
			ticker := time.NewTicker(3 * time.Second)
			defer ticker.Stop()

			for {
				select {
				case <-ctx.Done():
					return

				case <-ticker.C:
					w.batchProposer.TryProposeBatch()
				}
			}
		}(ctx)

		<-w.stopCh
		cancel()
	}()
}

// Stop the Watcher module, for a graceful shutdown.
func (w *WatcherClient) Stop() {
	w.stopCh <- struct{}{}
}

const blockTracesFetchLimit = uint64(10)

// try fetch missing blocks if inconsistent
// TryFetchRunningMissingBlocks fetches the block traces from counterpart blockchain.(eg l1->l2, l2->l1)
func (w *WatcherClient) TryFetchRunningMissingBlocks(ctx context.Context, blockHeight uint64) {
	// Get newest block in DB. must have blocks at that time.
	// Don't use "block_trace" table "trace" column's BlockTrace.Number,
	// because it might be empty if the corresponding rollup_result is finalized/finalization_skipped
	heightInDB, err := w.orm.GetBlockTracesLatestHeight()
	if err != nil {
		log.Error("failed to GetBlockTracesLatestHeight", "err", err)
		return
	}

	// Can't get trace from genesis block, so the default start number is 1.
	var from = uint64(1)
	if heightInDB > 0 {
		from = uint64(heightInDB) + 1
	}

	for ; from <= blockHeight; from += blockTracesFetchLimit {
		to := from + blockTracesFetchLimit - 1

		if to > blockHeight {
			to = blockHeight
		}

		// Get block traces and insert into db.
		if err = w.getAndStoreBlockTraces(ctx, from, to); err != nil {
			log.Error("fail to getAndStoreBlockTraces", "from", from, "to", to, "err", err)
			return
		}
	}
}

func (w *WatcherClient) getAndStoreBlockTraces(ctx context.Context, from, to uint64) error {
	var traces []*types.BlockTrace

	for number := from; number <= to; number++ {
		log.Debug("retrieving block trace", "height", number)
		trace, err2 := w.GetBlockTraceByNumber(ctx, big.NewInt(int64(number)))
		if err2 != nil {
			return fmt.Errorf("failed to GetBlockResultByHash: %v. number: %v", err2, number)
		}
		log.Info("retrieved block trace", "height", trace.Header.Number, "hash", trace.Header.Hash().String())

		traces = append(traces, trace)

	}
	if len(traces) > 0 {
		if err := w.orm.InsertBlockTraces(traces); err != nil {
			return fmt.Errorf("failed to batch insert BlockTraces: %v", err)
		}
	}

	return nil
}

const contractEventsBlocksFetchLimit = int64(10)

// GetBatchProposer returns the batchProposer in watcher client
func (w *WatcherClient) GetBatchProposer() *BatchProposer {
	return w.batchProposer
}

// FetchContractEvent pull latest event logs from given contract address and save in DB
func (w *WatcherClient) FetchContractEvent(blockHeight uint64) {
	defer func() {
		log.Info("l2 watcher fetchContractEvent", "w.processedMsgHeight", w.processedMsgHeight)
	}()

	fromBlock := int64(w.processedMsgHeight) + 1
	toBlock := int64(blockHeight)

	for from := fromBlock; from <= toBlock; from += contractEventsBlocksFetchLimit {
		to := from + contractEventsBlocksFetchLimit - 1

		if to > toBlock {
			to = toBlock
		}

		// warning: uint int conversion...
		query := geth.FilterQuery{
			FromBlock: big.NewInt(from), // inclusive
			ToBlock:   big.NewInt(to),   // inclusive
			Addresses: []common.Address{
				w.messengerAddress,
			},
			Topics: make([][]common.Hash, 1),
		}
		query.Topics[0] = make([]common.Hash, 3)
		query.Topics[0][0] = common.HexToHash(bridge_abi.SentMessageEventSignature)
		query.Topics[0][1] = common.HexToHash(bridge_abi.RelayedMessageEventSignature)
		query.Topics[0][2] = common.HexToHash(bridge_abi.FailedRelayedMessageEventSignature)

		logs, err := w.FilterLogs(w.ctx, query)
		if err != nil {
			log.Error("failed to get event logs", "err", err)
			return
		}
		if len(logs) == 0 {
			w.processedMsgHeight = uint64(to)
			bridgeL2MsgSyncHeightGauge.Update(to)
			continue
		}
		log.Info("received new L2 messages", "fromBlock", from, "toBlock", to, "cnt", len(logs))

		sentMessageEvents, relayedMessageEvents, err := w.parseBridgeEventLogs(logs)
		if err != nil {
			log.Error("failed to parse emitted event log", "err", err)
			return
		}

		// Update relayed message first to make sure we don't forget to update submited message.
		// Since, we always start sync from the latest unprocessed message.
		for _, msg := range relayedMessageEvents {
			if msg.isSuccessful {
				// succeed
				err = w.orm.UpdateLayer1StatusAndLayer2Hash(w.ctx, msg.msgHash.String(), orm.MsgConfirmed, msg.txHash.String())
			} else {
				// failed
				err = w.orm.UpdateLayer1StatusAndLayer2Hash(w.ctx, msg.msgHash.String(), orm.MsgFailed, msg.txHash.String())
			}
			if err != nil {
				log.Error("Failed to update layer1 status and layer2 hash", "err", err)
				return
			}
		}

		if err = w.orm.SaveL2Messages(w.ctx, sentMessageEvents); err != nil {
			log.Error("failed to save l2 messages", "err", err)
			return
		}

		w.processedMsgHeight = uint64(to)
		bridgeL2MsgSyncHeightGauge.Update(to)
	}
}

func (w *WatcherClient) parseBridgeEventLogs(logs []types.Log) ([]*orm.L2Message, []relayedMessage, error) {
	// Need use contract abi to parse event Log
	// Can only be tested after we have our contracts set up

	var l2Messages []*orm.L2Message
	var relayedMessages []relayedMessage
	for _, vLog := range logs {
		switch vLog.Topics[0] {
		case common.HexToHash(bridge_abi.SentMessageEventSignature):
			event := struct {
				Target       common.Address
				Sender       common.Address
				Value        *big.Int // uint256
				Fee          *big.Int // uint256
				Deadline     *big.Int // uint256
				Message      []byte
				MessageNonce *big.Int // uint256
				GasLimit     *big.Int // uint256
			}{}

			err := w.messengerABI.UnpackIntoInterface(&event, "SentMessage", vLog.Data)
			if err != nil {
				log.Error("failed to unpack layer2 SentMessage event", "err", err)
				return l2Messages, relayedMessages, err
			}
			// target is in topics[1]
			event.Target = common.HexToAddress(vLog.Topics[1].String())
			l2Messages = append(l2Messages, &orm.L2Message{
				Nonce:      event.MessageNonce.Uint64(),
				MsgHash:    utils.ComputeMessageHash(event.Sender, event.Target, event.Value, event.Fee, event.Deadline, event.Message, event.MessageNonce).String(),
				Height:     vLog.BlockNumber,
				Sender:     event.Sender.String(),
				Value:      event.Value.String(),
				Fee:        event.Fee.String(),
				GasLimit:   event.GasLimit.Uint64(),
				Deadline:   event.Deadline.Uint64(),
				Target:     event.Target.String(),
				Calldata:   common.Bytes2Hex(event.Message),
				Layer2Hash: vLog.TxHash.Hex(),
			})
		case common.HexToHash(bridge_abi.RelayedMessageEventSignature):
			event := struct {
				MsgHash common.Hash
			}{}
			// MsgHash is in topics[1]
			event.MsgHash = common.HexToHash(vLog.Topics[1].String())
			relayedMessages = append(relayedMessages, relayedMessage{
				msgHash:      event.MsgHash,
				txHash:       vLog.TxHash,
				isSuccessful: true,
			})
		case common.HexToHash(bridge_abi.FailedRelayedMessageEventSignature):
			event := struct {
				MsgHash common.Hash
			}{}
			// MsgHash is in topics[1]
			event.MsgHash = common.HexToHash(vLog.Topics[1].String())
			relayedMessages = append(relayedMessages, relayedMessage{
				msgHash:      event.MsgHash,
				txHash:       vLog.TxHash,
				isSuccessful: false,
			})
		default:
			log.Error("Unknown event", "topic", vLog.Topics[0], "txHash", vLog.TxHash)
		}
	}

	return l2Messages, relayedMessages, nil
}<|MERGE_RESOLUTION|>--- conflicted
+++ resolved
@@ -106,17 +106,7 @@
 						continue
 					}
 
-<<<<<<< HEAD
-					if number >= w.confirmations {
-						number = number - w.confirmations
-					} else {
-						number = 0
-					}
-
 					w.TryFetchRunningMissingBlocks(ctx, number)
-=======
-					w.tryFetchRunningMissingBlocks(ctx, number)
->>>>>>> 5fdd2c60
 				}
 			}
 		}(ctx)
