--- conflicted
+++ resolved
@@ -194,19 +194,12 @@
 			log.Info("retrieved block trace", "height", trace.Header.Number, "hash", trace.Header.Hash().String())
 
 			traces = append(traces, trace)
-
-<<<<<<< HEAD
-		}
+		}
+
 		if len(traces) > 0 {
-			if err = w.orm.InsertBlockTraces(ctx, traces); err != nil {
+			if err = w.orm.InsertBlockTraces(traces); err != nil {
 				return fmt.Errorf("failed to batch insert BlockTraces: %v", err)
 			}
-=======
-	}
-	if len(traces) > 0 {
-		if err = w.orm.InsertBlockTraces(traces); err != nil {
-			return fmt.Errorf("failed to batch insert BlockTraces: %v", err)
->>>>>>> b8fae294
 		}
 	}
 	return nil
