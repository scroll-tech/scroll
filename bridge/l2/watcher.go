--- conflicted
+++ resolved
@@ -335,16 +335,11 @@
 			return
 		}
 		if len(logs) == 0 {
-<<<<<<< HEAD
-			w.processedMsgHeight = uint64(toBlock)
-			return
-=======
 			w.processedMsgHeight = uint64(to)
 			bridgeL2MsgSyncHeightGauge.Update(to)
 			continue
->>>>>>> 02ea14d7
-		}
-		log.Info("received new L2 messages", "fromBlock", fromBlock, "toBlock", toBlock,
+		}
+		log.Info("received new L2 messages", "fromBlock", from, "toBlock", to,
 			"cnt", len(logs))
 
 		sentMessageEvents, relayedMessageEvents, importedBlockEvents, err := w.parseBridgeEventLogs(logs)
