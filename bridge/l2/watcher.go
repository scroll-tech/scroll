--- conflicted
+++ resolved
@@ -82,13 +82,9 @@
 			panic("must run L2 watcher with DB")
 		}
 
-<<<<<<< HEAD
 		// trigger by timer
 		watcherTimeSec := w.vp.GetInt("watcher_time_sec")
 		ticker := time.NewTicker(time.Duration(watcherTimeSec) * time.Second)
-=======
-		ticker := time.NewTicker(3 * time.Second)
->>>>>>> 7da717b2
 		defer ticker.Stop()
 
 		for ; true; <-ticker.C {
@@ -133,11 +129,6 @@
 	w.stopCh <- struct{}{}
 }
 
-<<<<<<< HEAD
-=======
-const blockTracesFetchLimit = uint64(10)
-
->>>>>>> 7da717b2
 // try fetch missing blocks if inconsistent
 func (w *WatcherClient) tryFetchRunningMissingBlocks(ctx context.Context, backTrackFrom uint64) error {
 	// Get newest block in DB. must have blocks at that time.
@@ -152,18 +143,9 @@
 		backTrackTo = uint64(heightInDB)
 	}
 
-<<<<<<< HEAD
-	// note that backTrackFrom >= backTrackTo because we are doing backtracking
 	blockTracesFetchLimit := uint64(w.vp.GetInt64("block_traces_fetch_limit"))
-	if backTrackFrom > backTrackTo+blockTracesFetchLimit {
-		backTrackFrom = backTrackTo + blockTracesFetchLimit
-	}
-
-	// start backtracking
-=======
 	for from := backTrackFrom; from > backTrackTo; from -= blockTracesFetchLimit {
 		to := from - blockTracesFetchLimit
->>>>>>> 7da717b2
 
 		if to < backTrackTo {
 			to = backTrackTo
@@ -191,11 +173,6 @@
 	return nil
 }
 
-<<<<<<< HEAD
-=======
-const contractEventsBlocksFetchLimit = int64(10)
-
->>>>>>> 7da717b2
 // FetchContractEvent pull latest event logs from given contract address and save in DB
 func (w *WatcherClient) fetchContractEvent(blockHeight uint64) error {
 	defer func() {
@@ -205,19 +182,13 @@
 	fromBlock := int64(w.processedMsgHeight) + 1
 	toBlock := int64(blockHeight)
 
+	contractEventsBlocksFetchLimit := w.vp.GetInt64("contract_events_blocks_fetch_limit")
 	for from := fromBlock; from <= toBlock; from += contractEventsBlocksFetchLimit {
 		to := from + contractEventsBlocksFetchLimit - 1
 
-<<<<<<< HEAD
-	contractEventsBlocksFetchLimit := w.vp.GetInt64("contract_events_blocks_fetch_limit")
-	if toBlock > fromBlock+contractEventsBlocksFetchLimit {
-		toBlock = fromBlock + contractEventsBlocksFetchLimit - 1
-	}
-=======
 		if to > toBlock {
 			to = toBlock
 		}
->>>>>>> 7da717b2
 
 		// warning: uint int conversion...
 		query := geth.FilterQuery{
