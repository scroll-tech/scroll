package l2

import (
	"context"
<<<<<<< HEAD
	"database/sql"
	"errors"
=======
>>>>>>> ed9c7e09
	"fmt"
	"math/big"
	"sync"
	"time"

	"github.com/scroll-tech/go-ethereum"
	"github.com/scroll-tech/go-ethereum/accounts/abi"
	"github.com/scroll-tech/go-ethereum/common"
	"github.com/scroll-tech/go-ethereum/core/types"
	"github.com/scroll-tech/go-ethereum/ethclient"
	"github.com/scroll-tech/go-ethereum/event"
	"github.com/scroll-tech/go-ethereum/log"

	"scroll-tech/database"
	"scroll-tech/database/orm"
)

const (
	// BufferSize for the BlockResult channel
	BufferSize = 16

	// BlockResultCacheSize for the latest handled blockresults in memory.
	BlockResultCacheSize = 64

	// keccak256("SentMessage(address,address,uint256,uint256,uint256,bytes,uint256,uint256)")
	sentMessageEventSignature = "806b28931bc6fbe6c146babfb83d5c2b47e971edb43b4566f010577a0ee7d9f4"
)

// WatcherClient provide APIs which support others to subscribe to various event from l2geth
type WatcherClient struct {
	ctx context.Context
	event.Feed

	*ethclient.Client

	orm database.OrmFactory

	confirmations       uint64
	proofGenerationFreq uint64
	skippedOpcodes      map[string]struct{}
	messengerAddress    common.Address
	messengerABI        *abi.ABI

	// The height of the block that the watcher has retrieved event logs
	processedMsgHeight uint64

	stopped uint64
	stopCh  chan struct{}

	bpMutex sync.Mutex
}

// NewL2WatcherClient take a l2geth instance to generate a l2watcherclient instance
func NewL2WatcherClient(ctx context.Context, client *ethclient.Client, confirmations uint64, proofGenFreq uint64, skippedOpcodes map[string]struct{}, messengerAddress common.Address, messengerABI *abi.ABI, orm database.OrmFactory) *WatcherClient {
	savedHeight, err := orm.GetLayer2LatestWatchedHeight()
	if err != nil {
		log.Warn("fetch height from db failed", "err", err)
		savedHeight = 0
	}

	return &WatcherClient{
		ctx:                 ctx,
		Client:              client,
		orm:                 orm,
		processedMsgHeight:  uint64(savedHeight),
		confirmations:       confirmations,
		proofGenerationFreq: proofGenFreq,
		skippedOpcodes:      skippedOpcodes,
		messengerAddress:    messengerAddress,
		messengerABI:        messengerABI,
		stopCh:              make(chan struct{}),
		stopped:             0,
		bpMutex:             sync.Mutex{},
	}
}

// Start the Listening process
func (w *WatcherClient) Start() {
	go func() {
		if w.orm == nil {
			panic("must run L2 watcher with DB")
		}

		// trigger by timer
		// TODO: make it configurable
		ticker := time.NewTicker(3 * time.Second)
		defer ticker.Stop()

		for {
			select {
			case <-ticker.C:
				// get current height
				number, err := w.BlockNumber(w.ctx)
				if err != nil {
					log.Error("Failed to get_BlockNumber", "err", err)
					continue
				}
				if err := w.tryFetchRunningMissingBlocks(w.ctx, number); err != nil {
					log.Error("Failed to fetchRunningMissingBlocks", "err", err)
				}

				// @todo handle error
				if err := w.fetchContractEvent(number); err != nil {
					log.Error("Failed to fetchContractEvent", "err", err)
				}

				if err := w.tryProposeBatch(); err != nil {
					log.Error("Failed to tryProposeBatch", "err", err)
				}

			case <-w.stopCh:
				return
			}
		}
	}()
}

// Stop the Watcher module, for a graceful shutdown.
func (w *WatcherClient) Stop() {
	w.stopCh <- struct{}{}
}

// try fetch missing blocks if inconsistent
func (w *WatcherClient) tryFetchRunningMissingBlocks(ctx context.Context, backTrackFrom uint64) error {
	// Get newest block in DB. must have blocks at that time.
	// Don't use "block_result" table "content" column's BlockTrace.Number,
	// because it might be empty if the corresponding rollup_result is finalized/finalization_skipped
	heightInDB, err := w.orm.GetBlockResultsLatestHeight()
	if err != nil {
		return fmt.Errorf("Failed to GetBlockResults in DB: %v", err)
	}
	backTrackTo := uint64(0)
	if heightInDB > 0 {
		backTrackTo = uint64(heightInDB)
	}

	// start backtracking

	traces := []*types.BlockResult{}
	for number := backTrackFrom; number > backTrackTo; number-- {
		header, err2 := w.HeaderByNumber(ctx, big.NewInt(int64(number)))
		if err2 != nil {
			return fmt.Errorf("Failed to get HeaderByNumber: %v. number: %v", err2, number)
		}
		trace, err2 := w.GetBlockResultByHash(ctx, header.Hash())
		if err2 != nil {
			return fmt.Errorf("Failed to GetBlockResultByHash: %v. number: %v", err2, number)
		}
		log.Info("Retrieved block result", "height", header.Number, "hash", header.Hash())

		traces = append(traces, trace)

	}
	if len(traces) > 0 {
		if err = w.orm.InsertBlockResults(ctx, traces); err != nil {
			return fmt.Errorf("failed to batch insert BlockResults: %v", err)
		}
	}
	return nil
}

// FetchContractEvent pull latest event logs from given contract address and save in DB
func (w *WatcherClient) fetchContractEvent(blockHeight uint64) error {
	fromBlock := int64(w.processedMsgHeight) + 1
	toBlock := int64(blockHeight) - int64(w.confirmations)

	if toBlock < fromBlock {
		return nil
	}

	// warning: uint int conversion...
	query := ethereum.FilterQuery{
		FromBlock: big.NewInt(fromBlock), // inclusive
		ToBlock:   big.NewInt(toBlock),   // inclusive
		Addresses: []common.Address{
			w.messengerAddress,
		},
		Topics: make([][]common.Hash, 1),
	}
	query.Topics[0] = make([]common.Hash, 1)
	query.Topics[0][0] = common.HexToHash(sentMessageEventSignature)

	logs, err := w.FilterLogs(w.ctx, query)
	if err != nil {
		log.Error("Failed to get event logs", "err", err)
		return err
	}
	if len(logs) == 0 {
		return nil
	}
	log.Info("Received new L2 messages", "fromBlock", fromBlock, "toBlock", toBlock,
		"cnt", len(logs))

	eventLogs, err := parseBridgeEventLogs(logs, w.messengerABI)
	if err != nil {
		log.Error("Failed to parse emitted event log", "err", err)
		return err
	}

	err = w.orm.SaveLayer2Messages(w.ctx, eventLogs)
	if err == nil {
		w.processedMsgHeight = uint64(toBlock)
	}
	return err
}

func parseBridgeEventLogs(logs []types.Log, messengerABI *abi.ABI) ([]*orm.Layer2Message, error) {
	// Need use contract abi to parse event Log
	// Can only be tested after we have our contracts set up

	var parsedlogs []*orm.Layer2Message
	for _, vLog := range logs {
		event := struct {
			Target       common.Address
			Sender       common.Address
			Value        *big.Int // uint256
			Fee          *big.Int // uint256
			Deadline     *big.Int // uint256
			Message      []byte
			MessageNonce *big.Int // uint256
			GasLimit     *big.Int // uint256
		}{}

		err := messengerABI.UnpackIntoInterface(&event, "SentMessage", vLog.Data)
		if err != nil {
			log.Error("Failed to unpack layer2 SentMessage event", "err", err)
			return parsedlogs, err
		}
		// target is in topics[1]
		event.Target = common.HexToAddress(vLog.Topics[1].String())
		parsedlogs = append(parsedlogs, &orm.Layer2Message{
			Nonce:      event.MessageNonce.Uint64(),
			Height:     vLog.BlockNumber,
			Sender:     event.Sender.String(),
			Value:      event.Value.String(),
			Fee:        event.Fee.String(),
			GasLimit:   event.GasLimit.Uint64(),
			Deadline:   event.Deadline.Uint64(),
			Target:     event.Target.String(),
			Calldata:   common.Bytes2Hex(event.Message),
			Layer2Hash: vLog.TxHash.Hex(),
		})
	}

	return parsedlogs, nil
<<<<<<< HEAD
}

// batch-related config
var (
	batchTimeSec      = uint64(5 * 60)  // 5min
	batchGasThreshold = uint64(3000000) // 3M
	batchBlocksLimit  = uint64(10)
)

// TODO:
// + generate batch parallelly
// + TraceHasUnsupportedOpcodes
// + proofGenerationFreq
func (w *WatcherClient) tryProposeBatch() error {
	blocks, err := w.orm.GetBlockInfos(
		map[string]interface{}{"batch_id": sql.NullInt64{Valid: false}},
		fmt.Sprintf("order by number DESC LIMIT %s", batchBlocksLimit),
	)
	if err != nil {
		return err
	}
	if len(blocks) == 0 {
		return nil
	}

	toBatch := []uint64{}
	gasUsed := uint64(0)
	for _, block := range blocks {
		gasUsed += block.GasUsed
		if gasUsed > batchGasThreshold {
			break
		}

		toBatch = append(toBatch, block.Number)
	}

	if gasUsed < batchGasThreshold && blocks[0].BlockTimestamp+batchTimeSec < uint64(time.Now().Unix()) {
		return nil
	}

	// keep gasUsed below threshold
	if len(toBatch) >= 2 {
		gasUsed -= blocks[len(toBatch)-1].GasUsed
		toBatch = toBatch[:len(toBatch)-1]
	}

	parents, err := w.orm.GetBlockInfos(map[string]interface{}{"numer": toBatch[0].Number - 1})
	if err != nil || len(parents) == 0 {
		return errors.New("Cannot find last batch's end_block")
	}

	return w.createBatchForBlocks(toBatch, parents[0].Hash, gasUsed)
}

func (w *WatcherClient) createBatchForBlocks(blocks []uint64, parent_hash string, gasUsed uint64) error {
	dbTx, err := w.orm.Beginx()
	if err != nil {
		return err
	}

	var dbTxErr error
	defer func() {
		if dbTxErr != nil {
			if err := dbTx.Rollback(); err != nil {
				log.Error("dbTx.Rollback()", "err", err)
			}
		}
	}()

	var batchID uint64
	batchID, dbTxErr = w.orm.NewBatchInDBTx(dbTx, parent_hash, gasUsed)
	if dbTxErr != nil {
		return dbTxErr
	}

	if dbTxErr = w.orm.SetBatchIDForBlocksInDBTx(dbTx, blocks, batchID); dbTxErr != nil {
		return dbTxErr
	}

	dbTxErr = dbTx.Commit()
	return dbTxErr
=======
>>>>>>> ed9c7e09
}<|MERGE_RESOLUTION|>--- conflicted
+++ resolved
@@ -2,11 +2,6 @@
 
 import (
 	"context"
-<<<<<<< HEAD
-	"database/sql"
-	"errors"
-=======
->>>>>>> ed9c7e09
 	"fmt"
 	"math/big"
 	"sync"
@@ -252,88 +247,4 @@
 	}
 
 	return parsedlogs, nil
-<<<<<<< HEAD
-}
-
-// batch-related config
-var (
-	batchTimeSec      = uint64(5 * 60)  // 5min
-	batchGasThreshold = uint64(3000000) // 3M
-	batchBlocksLimit  = uint64(10)
-)
-
-// TODO:
-// + generate batch parallelly
-// + TraceHasUnsupportedOpcodes
-// + proofGenerationFreq
-func (w *WatcherClient) tryProposeBatch() error {
-	blocks, err := w.orm.GetBlockInfos(
-		map[string]interface{}{"batch_id": sql.NullInt64{Valid: false}},
-		fmt.Sprintf("order by number DESC LIMIT %s", batchBlocksLimit),
-	)
-	if err != nil {
-		return err
-	}
-	if len(blocks) == 0 {
-		return nil
-	}
-
-	toBatch := []uint64{}
-	gasUsed := uint64(0)
-	for _, block := range blocks {
-		gasUsed += block.GasUsed
-		if gasUsed > batchGasThreshold {
-			break
-		}
-
-		toBatch = append(toBatch, block.Number)
-	}
-
-	if gasUsed < batchGasThreshold && blocks[0].BlockTimestamp+batchTimeSec < uint64(time.Now().Unix()) {
-		return nil
-	}
-
-	// keep gasUsed below threshold
-	if len(toBatch) >= 2 {
-		gasUsed -= blocks[len(toBatch)-1].GasUsed
-		toBatch = toBatch[:len(toBatch)-1]
-	}
-
-	parents, err := w.orm.GetBlockInfos(map[string]interface{}{"numer": toBatch[0].Number - 1})
-	if err != nil || len(parents) == 0 {
-		return errors.New("Cannot find last batch's end_block")
-	}
-
-	return w.createBatchForBlocks(toBatch, parents[0].Hash, gasUsed)
-}
-
-func (w *WatcherClient) createBatchForBlocks(blocks []uint64, parent_hash string, gasUsed uint64) error {
-	dbTx, err := w.orm.Beginx()
-	if err != nil {
-		return err
-	}
-
-	var dbTxErr error
-	defer func() {
-		if dbTxErr != nil {
-			if err := dbTx.Rollback(); err != nil {
-				log.Error("dbTx.Rollback()", "err", err)
-			}
-		}
-	}()
-
-	var batchID uint64
-	batchID, dbTxErr = w.orm.NewBatchInDBTx(dbTx, parent_hash, gasUsed)
-	if dbTxErr != nil {
-		return dbTxErr
-	}
-
-	if dbTxErr = w.orm.SetBatchIDForBlocksInDBTx(dbTx, blocks, batchID); dbTxErr != nil {
-		return dbTxErr
-	}
-
-	dbTxErr = dbTx.Commit()
-	return dbTxErr
-=======
->>>>>>> ed9c7e09
 }