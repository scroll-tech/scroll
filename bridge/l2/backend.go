package l2

import (
	"context"

	"github.com/scroll-tech/go-ethereum/core/types"
	"github.com/scroll-tech/go-ethereum/ethclient"
	"github.com/scroll-tech/go-ethereum/log"
	"github.com/scroll-tech/go-ethereum/rpc"

	"scroll-tech/database"

	"scroll-tech/bridge/config"
)

// Backend manage the resources and services of L2 backend.
// The backend should monitor events in layer 2 and relay transactions to layer 1
type Backend struct {
	cfg       *config.L2Config
	l2Watcher *WatcherClient
	relayer   *Layer2Relayer
	orm       database.OrmFactory
}

// New returns a new instance of Backend.
func New(ctx context.Context, cfg *config.L2Config, orm database.OrmFactory) (*Backend, error) {
	client, err := ethclient.Dial(cfg.Endpoint)
	if err != nil {
		return nil, err
	}

<<<<<<< HEAD
	skippedOpcodes := make(map[string]struct{}, len(cfg.SkippedOpcodes))
	for _, op := range cfg.SkippedOpcodes {
		skippedOpcodes[op] = struct{}{}
	}

	proofGenerationFreq := cfg.ProofGenerationFreq
	if proofGenerationFreq == 0 {
		log.Warn("receive 0 proof_generation_freq, change to 1")
		proofGenerationFreq = 1
	}

	relayer, err := NewLayer2Relayer(ctx, client, proofGenerationFreq, skippedOpcodes, int64(cfg.Confirmations), orm, cfg.RelayerConfig)
=======
	l2MessengerABI, err := bridge_abi.L2MessengerMetaData.GetAbi()
	if err != nil {
		log.Warn("new L2MessengerABI failed", "err", err)
		return nil, err
	}

	relayer, err := NewLayer2Relayer(ctx, client, cfg.ProofGenerationFreq, cfg.SkippedOpcodes, int64(cfg.Confirmations), orm, cfg.RelayerConfig)
>>>>>>> 054b45c8
	if err != nil {
		return nil, err
	}

<<<<<<< HEAD
	l2Watcher := NewL2WatcherClient(ctx, client, cfg.Confirmations, proofGenerationFreq, skippedOpcodes, cfg.L2MessengerAddress, orm)
=======
	l2Watcher := NewL2WatcherClient(ctx, client, cfg.Confirmations, cfg.ProofGenerationFreq, cfg.SkippedOpcodes, cfg.L2MessengerAddress, l2MessengerABI, orm)
>>>>>>> 054b45c8

	return &Backend{
		cfg:       cfg,
		l2Watcher: l2Watcher,
		relayer:   relayer,
		orm:       orm,
	}, nil
}

// Start Backend module.
func (l2 *Backend) Start() error {
	l2.l2Watcher.Start()
	l2.relayer.Start()
	return nil
}

// Stop Backend module.
func (l2 *Backend) Stop() {
	l2.l2Watcher.Stop()
	l2.relayer.Stop()
}

// APIs collect API modules.
func (l2 *Backend) APIs() []rpc.API {
	return []rpc.API{
		{
			Namespace: "l2",
			Version:   "1.0",
			Service:   WatcherAPI(l2.l2Watcher),
			Public:    true,
		},
	}
}

// MockBlockResult for test case
func (l2 *Backend) MockBlockResult(blockResult *types.BlockResult) {
	l2.l2Watcher.Send(blockResult)
}<|MERGE_RESOLUTION|>--- conflicted
+++ resolved
@@ -5,7 +5,6 @@
 
 	"github.com/scroll-tech/go-ethereum/core/types"
 	"github.com/scroll-tech/go-ethereum/ethclient"
-	"github.com/scroll-tech/go-ethereum/log"
 	"github.com/scroll-tech/go-ethereum/rpc"
 
 	"scroll-tech/database"
@@ -29,37 +28,12 @@
 		return nil, err
 	}
 
-<<<<<<< HEAD
-	skippedOpcodes := make(map[string]struct{}, len(cfg.SkippedOpcodes))
-	for _, op := range cfg.SkippedOpcodes {
-		skippedOpcodes[op] = struct{}{}
-	}
-
-	proofGenerationFreq := cfg.ProofGenerationFreq
-	if proofGenerationFreq == 0 {
-		log.Warn("receive 0 proof_generation_freq, change to 1")
-		proofGenerationFreq = 1
-	}
-
-	relayer, err := NewLayer2Relayer(ctx, client, proofGenerationFreq, skippedOpcodes, int64(cfg.Confirmations), orm, cfg.RelayerConfig)
-=======
-	l2MessengerABI, err := bridge_abi.L2MessengerMetaData.GetAbi()
-	if err != nil {
-		log.Warn("new L2MessengerABI failed", "err", err)
-		return nil, err
-	}
-
 	relayer, err := NewLayer2Relayer(ctx, client, cfg.ProofGenerationFreq, cfg.SkippedOpcodes, int64(cfg.Confirmations), orm, cfg.RelayerConfig)
->>>>>>> 054b45c8
 	if err != nil {
 		return nil, err
 	}
 
-<<<<<<< HEAD
-	l2Watcher := NewL2WatcherClient(ctx, client, cfg.Confirmations, proofGenerationFreq, skippedOpcodes, cfg.L2MessengerAddress, orm)
-=======
-	l2Watcher := NewL2WatcherClient(ctx, client, cfg.Confirmations, cfg.ProofGenerationFreq, cfg.SkippedOpcodes, cfg.L2MessengerAddress, l2MessengerABI, orm)
->>>>>>> 054b45c8
+	l2Watcher := NewL2WatcherClient(ctx, client, cfg.Confirmations, cfg.ProofGenerationFreq, cfg.SkippedOpcodes, cfg.L2MessengerAddress, orm)
 
 	return &Backend{
 		cfg:       cfg,
