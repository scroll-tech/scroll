--- conflicted
+++ resolved
@@ -2,11 +2,8 @@
 
 import (
 	"context"
-<<<<<<< HEAD
+	"errors"
 	"fmt"
-=======
-	"errors"
->>>>>>> 8b1a3aa9
 	"math/big"
 	"strconv"
 	"time"
@@ -364,18 +361,10 @@
 		txHash, err := r.rollupSender.SendTransaction(strconv.FormatUint(height, 10), &r.cfg.RollupContractAddress, big.NewInt(0), data)
 		hash = &txHash
 		if err != nil {
-<<<<<<< HEAD
-			log.Error("finalizeBlockWithProof in layer1 failed",
-				"height", height,
-				"err", err,
-			)
-			return fmt.Errorf("finalizeBlockWithProof in layer1 failed, height: %d, err: %v", height, err)
-=======
 			if !errors.Is(err, sender.ErrNoAvailableAccount) {
 				log.Error("finalizeBlockWithProof in layer1 failed", "height", height, "err", err)
 			}
-			return
->>>>>>> 8b1a3aa9
+			return err
 		}
 		log.Info("finalizeBlockWithProof in layer1", "height", height, "hash", hash)
 
@@ -408,15 +397,10 @@
 			case <-ticker.C:
 				r.ProcessSavedEvents()
 				r.ProcessPendingBlocks()
-<<<<<<< HEAD
-				r.ProcessCommittedBlocks() //nolint
-			case confirmation := <-r.confirmationCh:
-=======
 				r.ProcessCommittedBlocks()
 			case confirmation := <-r.messageCh:
 				r.handleConfirmation(confirmation)
 			case confirmation := <-r.rollupCh:
->>>>>>> 8b1a3aa9
 				r.handleConfirmation(confirmation)
 			case <-r.stopCh:
 				return
