--- conflicted
+++ resolved
@@ -2,11 +2,8 @@
 
 import (
 	"context"
-<<<<<<< HEAD
+	"errors"
 	"fmt"
-=======
-	"errors"
->>>>>>> 8b1a3aa9
 	"math/big"
 	"strconv"
 	"time"
@@ -92,22 +89,6 @@
 	}
 
 	return &Layer2Relayer{
-<<<<<<< HEAD
-		ctx:                    ctx,
-		client:                 ethClient,
-		sender:                 sender,
-		db:                     db,
-		l1MessengerABI:         l1MessengerABI,
-		l1RollupABI:            l1RollupABI,
-		cfg:                    cfg,
-		proofGenerationFreq:    proofGenFreq,
-		skippedOpcodes:         skippedOpcodes,
-		processingMessage:      map[string]string{},
-		processingCommitment:   map[string]uint64{},
-		processingFinalization: map[string]uint64{},
-		stopCh:                 make(chan struct{}),
-		confirmationCh:         sender.ConfirmChan(),
-=======
 		ctx:                 ctx,
 		client:              ethClient,
 		db:                  db,
@@ -124,7 +105,6 @@
 		processingBlock:     map[string]uint64{},
 		processingProof:     map[string]uint64{},
 		stopCh:              make(chan struct{}),
->>>>>>> 8b1a3aa9
 	}, nil
 }
 
@@ -150,18 +130,13 @@
 	// @todo add support to relay multiple messages
 	batch_id, err := r.db.GetLatestFinalizedBatch()
 	if err != nil {
-<<<<<<< HEAD
 		log.Error("GetLatestFinalizedBatch failed", "err", err)
-		return
-=======
-		log.Error("GetLatestFinalizedBlock failed", "err", err)
 		return err
->>>>>>> 8b1a3aa9
 	}
 	blocks, err := r.db.GetBlockInfos(map[string]interface{}{"batch_id": batch_id}, "ORDER BY number DESC")
 	if err != nil || len(blocks) == 0 {
 		log.Error("GetBlockResults failed", "batch_id", batch_id, "err", err)
-		return
+		return err
 	}
 	if blocks[0].Number < msg.Height {
 		// log.Warn("corresponding block not finalized", "status", status)
@@ -280,17 +255,12 @@
 		log.Error("Failed to pack commitBatch", "id", id, "err", err)
 		return
 	}
-<<<<<<< HEAD
-	hash, err := r.sender.SendTransaction(strconv.FormatUint(id, 10), &r.cfg.RollupContractAddress, big.NewInt(0), data)
-	if err != nil {
-		log.Error("Failed to send commitBatch tx to layer1 ", "id", id, "err", err)
-=======
-	hash, err := r.rollupSender.SendTransaction(strconv.FormatUint(height, 10), &r.cfg.RollupContractAddress, big.NewInt(0), data)
+
+	hash, err := r.rollupSender.SendTransaction(strconv.FormatUint(id, 10), &r.cfg.RollupContractAddress, big.NewInt(0), data)
 	if err != nil {
 		if !errors.Is(err, sender.ErrNoAvailableAccount) {
-			log.Error("Failed to send commitBlock tx to layer1 ", "height", height, "err", err)
-		}
->>>>>>> 8b1a3aa9
+			log.Error("Failed to send commitBatch tx to layer1 ", "id", id, "err", err)
+		}
 		return
 	}
 	log.Info("commitBatch in layer1", "id", id, "hash", hash)
@@ -387,22 +357,13 @@
 			log.Error("Pack finalizeBlockWithProof failed", err)
 			return
 		}
-<<<<<<< HEAD
-		txHash, err := r.sender.SendTransaction(strconv.FormatUint(id, 10), &r.cfg.RollupContractAddress, big.NewInt(0), data)
+
+		txHash, err := r.rollupSender.SendTransaction(strconv.FormatUint(id, 10), &r.cfg.RollupContractAddress, big.NewInt(0), data)
 		hash = &txHash
 		if err != nil {
-			log.Error("finalizeBlockWithProof in layer1 failed",
-				"id", id,
-				"err", err,
-			)
-=======
-		txHash, err := r.rollupSender.SendTransaction(strconv.FormatUint(height, 10), &r.cfg.RollupContractAddress, big.NewInt(0), data)
-		hash = &txHash
-		if err != nil {
 			if !errors.Is(err, sender.ErrNoAvailableAccount) {
-				log.Error("finalizeBlockWithProof in layer1 failed", "height", height, "err", err)
+				log.Error("finalizeBlockWithProof in layer1 failed", "id", id, "err", err)
 			}
->>>>>>> 8b1a3aa9
 			return
 		}
 		log.Info("finalizeBlockWithProof in layer1", "id", id, "hash", hash)
@@ -433,17 +394,11 @@
 			select {
 			case <-ticker.C:
 				r.ProcessSavedEvents()
-<<<<<<< HEAD
 				r.ProcessPendingBatches()
 				r.ProcessCommittedBatches()
-			case confirmation := <-r.confirmationCh:
-=======
-				r.ProcessPendingBlocks()
-				r.ProcessCommittedBlocks()
 			case confirmation := <-r.messageCh:
 				r.handleConfirmation(confirmation)
 			case confirmation := <-r.rollupCh:
->>>>>>> 8b1a3aa9
 				r.handleConfirmation(confirmation)
 			case <-r.stopCh:
 				return
