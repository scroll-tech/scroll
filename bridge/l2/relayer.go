package l2

import (
	"context"
	"errors"
	"math/big"
	"time"

	// not sure if this will make problems when relay with l1geth

	"github.com/scroll-tech/go-ethereum/accounts/abi"
	"github.com/scroll-tech/go-ethereum/common"
	"github.com/scroll-tech/go-ethereum/log"

	"scroll-tech/database"
	"scroll-tech/database/orm"

	"scroll-tech/common/viper"

	bridge_abi "scroll-tech/bridge/abi"
	"scroll-tech/bridge/sender"
	"scroll-tech/bridge/utils"
)

// Layer2Relayer is responsible for
//  1. Committing and finalizing L2 blocks on L1
//  2. Relaying messages from L2 to L1
//
// Actions are triggered by new head from layer 1 geth node.
// @todo It's better to be triggered by watcher.
type Layer2Relayer struct {
	ctx context.Context

	db database.OrmFactory
	vp *viper.Viper

	messageSender  *sender.Sender
	messageCh      <-chan *sender.Confirmation
	l1MessengerABI *abi.ABI

	rollupSender *sender.Sender
	rollupCh     <-chan *sender.Confirmation
	l1RollupABI  *abi.ABI

	// a list of processing message, indexed by layer2 hash
	processingMessage map[string]string

	// a list of processing batch commitment, indexed by batch id
	processingCommitment map[string]string

	// a list of processing batch finalization, indexed by batch id
	processingFinalization map[string]string

	stopCh chan struct{}
}

// NewLayer2Relayer will return a new instance of Layer2RelayerClient
<<<<<<< HEAD
func NewLayer2Relayer(ctx context.Context, ethClient *ethclient.Client, db database.OrmFactory, vp *viper.Viper) (*Layer2Relayer, error) {
=======
func NewLayer2Relayer(ctx context.Context, db database.OrmFactory, cfg *config.RelayerConfig) (*Layer2Relayer, error) {
>>>>>>> 73432127
	// @todo use different sender for relayer, block commit and proof finalize
	messageSenderPrivateKeys := vp.GetECDSAKeys("message_sender_private_keys")
	rollupSenderPrivateKeys := vp.GetECDSAKeys("rollup_sender_private_keys")
	messageSender, err := sender.NewSender(ctx, vp.Sub("sender_config"), messageSenderPrivateKeys)
	if err != nil {
		log.Error("Failed to create messenger sender", "err", err)
		return nil, err
	}

	rollupSender, err := sender.NewSender(ctx, vp.Sub("sender_config"), rollupSenderPrivateKeys)
	if err != nil {
		log.Error("Failed to create rollup sender", "err", err)
		return nil, err
	}

	return &Layer2Relayer{
		ctx:                    ctx,
		db:                     db,
		messageSender:          messageSender,
		messageCh:              messageSender.ConfirmChan(),
		l1MessengerABI:         bridge_abi.L1MessengerMetaABI,
		rollupSender:           rollupSender,
		rollupCh:               rollupSender.ConfirmChan(),
		l1RollupABI:            bridge_abi.RollupMetaABI,
		vp:                     vp,
		processingMessage:      map[string]string{},
		processingCommitment:   map[string]string{},
		processingFinalization: map[string]string{},
		stopCh:                 make(chan struct{}),
	}, nil
}

// ProcessSavedEvents relays saved un-processed cross-domain transactions to desired blockchain
func (r *Layer2Relayer) ProcessSavedEvents() {
	// msgs are sorted by nonce in increasing order
	msgs, err := r.db.GetL2MessagesByStatus(orm.MsgPending)
	if err != nil {
		log.Error("Failed to fetch unprocessed L2 messages", "err", err)
		return
	}
	for _, msg := range msgs {
		if err := r.processSavedEvent(msg); err != nil {
			if !errors.Is(err, sender.ErrNoAvailableAccount) {
				log.Error("failed to process l2 saved event", "err", err)
			}
			return
		}
	}
}

func (r *Layer2Relayer) processSavedEvent(msg *orm.L2Message) error {
	// @todo add support to relay multiple messages
	batch, err := r.db.GetLatestFinalizedBatch()
	if err != nil {
		log.Error("GetLatestFinalizedBatch failed", "err", err)
		return err
	}

	if batch.EndBlockNumber < msg.Height {
		// log.Warn("corresponding block not finalized", "status", status)
		return nil
	}

	// @todo fetch merkle proof from l2geth
	log.Info("Processing L2 Message", "msg.nonce", msg.Nonce, "msg.height", msg.Height)

	proof := bridge_abi.IL1ScrollMessengerL2MessageProof{
		BlockHeight: big.NewInt(int64(msg.Height)),
		BatchIndex:  big.NewInt(int64(batch.Index)),
		MerkleProof: make([]byte, 0),
	}
	from := common.HexToAddress(msg.Sender)
	target := common.HexToAddress(msg.Target)
	value, ok := big.NewInt(0).SetString(msg.Value, 10)
	if !ok {
		// @todo maybe panic?
		log.Error("Failed to parse message value", "msg.nonce", msg.Nonce, "msg.height", msg.Height)
		// TODO: need to skip this message by changing its status to MsgError
	}
	fee, _ := big.NewInt(0).SetString(msg.Fee, 10)
	deadline := big.NewInt(int64(msg.Deadline))
	msgNonce := big.NewInt(int64(msg.Nonce))
	calldata := common.Hex2Bytes(msg.Calldata)
	data, err := r.l1MessengerABI.Pack("relayMessageWithProof", from, target, value, fee, deadline, msgNonce, calldata, proof)
	if err != nil {
		log.Error("Failed to pack relayMessageWithProof", "msg.nonce", msg.Nonce, "err", err)
		// TODO: need to skip this message by changing its status to MsgError
		return err
	}

	messengerContractAddress := r.vp.GetAddress("messenger_contract_address")
	hash, err := r.messageSender.SendTransaction(msg.MsgHash, &messengerContractAddress, big.NewInt(0), data)
	if err != nil {
		if !errors.Is(err, sender.ErrNoAvailableAccount) {
			log.Error("Failed to send relayMessageWithProof tx to layer1 ", "msg.height", msg.Height, "msg.MsgHash", msg.MsgHash, "err", err)
		}
		return err
	}
	log.Info("relayMessageWithProof to layer1", "msgHash", msg.MsgHash, "txhash", hash.String())

	// save status in db
	// @todo handle db error
	err = r.db.UpdateLayer2StatusAndLayer1Hash(r.ctx, msg.MsgHash, orm.MsgSubmitted, hash.String())
	if err != nil {
		log.Error("UpdateLayer2StatusAndLayer1Hash failed", "msgHash", msg.MsgHash, "err", err)
		return err
	}
	r.processingMessage[msg.MsgHash] = msg.MsgHash
	return nil
}

// ProcessPendingBatches submit batch data to layer 1 rollup contract
func (r *Layer2Relayer) ProcessPendingBatches() {
	// batches are sorted by batch index in increasing order
	batchesInDB, err := r.db.GetPendingBatches()
	if err != nil {
		log.Error("Failed to fetch pending L2 batches", "err", err)
		return
	}
	if len(batchesInDB) == 0 {
		return
	}
	id := batchesInDB[0]
	// @todo add support to relay multiple batches

	batches, err := r.db.GetBlockBatches(map[string]interface{}{"id": id})
	if err != nil || len(batches) == 0 {
		log.Error("Failed to GetBlockBatches", "batch_id", id, "err", err)
		return
	}
	batch := batches[0]

	traces, err := r.db.GetBlockTraces(map[string]interface{}{"batch_id": id}, "ORDER BY number ASC")
	if err != nil || len(traces) == 0 {
		log.Error("Failed to GetBlockTraces", "batch_id", id, "err", err)
		return
	}

	layer2Batch := &bridge_abi.IZKRollupLayer2Batch{
		BatchIndex: batch.Index,
		ParentHash: common.HexToHash(batch.ParentHash),
		Blocks:     make([]bridge_abi.IZKRollupLayer2BlockHeader, len(traces)),
	}

	parentHash := common.HexToHash(batch.ParentHash)
	for i, trace := range traces {
		layer2Batch.Blocks[i] = bridge_abi.IZKRollupLayer2BlockHeader{
			BlockHash:   trace.Header.Hash(),
			ParentHash:  parentHash,
			BaseFee:     trace.Header.BaseFee,
			StateRoot:   trace.StorageTrace.RootAfter,
			BlockHeight: trace.Header.Number.Uint64(),
			GasUsed:     0,
			Timestamp:   trace.Header.Time,
			ExtraData:   make([]byte, 0),
			Txs:         make([]bridge_abi.IZKRollupLayer2Transaction, len(trace.Transactions)),
		}
		for j, tx := range trace.Transactions {
			layer2Batch.Blocks[i].Txs[j] = bridge_abi.IZKRollupLayer2Transaction{
				Caller:   tx.From,
				Nonce:    tx.Nonce,
				Gas:      tx.Gas,
				GasPrice: tx.GasPrice.ToInt(),
				Value:    tx.Value.ToInt(),
				Data:     common.Hex2Bytes(tx.Data),
				R:        tx.R.ToInt(),
				S:        tx.S.ToInt(),
				V:        tx.V.ToInt().Uint64(),
			}
			if tx.To != nil {
				layer2Batch.Blocks[i].Txs[j].Target = *tx.To
			}
			layer2Batch.Blocks[i].GasUsed += trace.ExecutionResults[j].Gas
		}

		// for next iteration
		parentHash = layer2Batch.Blocks[i].BlockHash
	}

	data, err := r.l1RollupABI.Pack("commitBatch", layer2Batch)
	if err != nil {
		log.Error("Failed to pack commitBatch", "id", id, "index", batch.Index, "err", err)
		return
	}

<<<<<<< HEAD
	rollupContractAddress := r.vp.GetAddress("rollup_contract_address")
	hash, err := r.rollupSender.SendTransaction(id, &rollupContractAddress, big.NewInt(0), data)
=======
	txID := id + "-commit"
	// add suffix `-commit` to avoid duplication with finalize tx in unit tests
	hash, err := r.rollupSender.SendTransaction(txID, &r.cfg.RollupContractAddress, big.NewInt(0), data)
>>>>>>> 73432127
	if err != nil {
		if !errors.Is(err, sender.ErrNoAvailableAccount) {
			log.Error("Failed to send commitBatch tx to layer1 ", "id", id, "index", batch.Index, "err", err)
		}
		return
	}
	log.Info("commitBatch in layer1", "batchID", id, "index", batch.Index, "hash", hash)

	// record and sync with db, @todo handle db error
	err = r.db.UpdateCommitTxHashAndRollupStatus(r.ctx, id, hash.String(), orm.RollupCommitting)
	if err != nil {
		log.Error("UpdateCommitTxHashAndRollupStatus failed", "id", id, "index", batch.Index, "err", err)
	}
	r.processingCommitment[txID] = id
}

// ProcessCommittedBatches submit proof to layer 1 rollup contract
func (r *Layer2Relayer) ProcessCommittedBatches() {
	// batches are sorted by batch index in increasing order
	batches, err := r.db.GetCommittedBatches()
	if err != nil {
		log.Error("Failed to fetch committed L2 batches", "err", err)
		return
	}
	if len(batches) == 0 {
		return
	}
	id := batches[0]
	// @todo add support to relay multiple batches

	status, err := r.db.GetProvingStatusByID(id)
	if err != nil {
		log.Error("GetProvingStatusByID failed", "id", id, "err", err)
		return
	}

	switch status {
	case orm.ProvingTaskUnassigned, orm.ProvingTaskAssigned:
		// The proof for this block is not ready yet.
		return

	case orm.ProvingTaskProved:
		// It's an intermediate state. The roller manager received the proof but has not verified
		// the proof yet. We don't roll up the proof until it's verified.
		return

	case orm.ProvingTaskFailed, orm.ProvingTaskSkipped:
		if err = r.db.UpdateRollupStatus(r.ctx, id, orm.RollupFinalizationSkipped); err != nil {
			log.Warn("UpdateRollupStatus failed", "id", id, "err", err)
		}

	case orm.ProvingTaskVerified:
		log.Info("Start to roll up zk proof", "id", id)
		success := false

		defer func() {
			// TODO: need to revisit this and have a more fine-grained error handling
			if !success {
				log.Info("Failed to upload the proof, change rollup status to FinalizationSkipped", "id", id)
				if err = r.db.UpdateRollupStatus(r.ctx, id, orm.RollupFinalizationSkipped); err != nil {
					log.Warn("UpdateRollupStatus failed", "id", id, "err", err)
				}
			}
		}()

		proofBuffer, instanceBuffer, err := r.db.GetVerifiedProofAndInstanceByID(id)
		if err != nil {
			log.Warn("fetch get proof by id failed", "id", id, "err", err)
			return
		}
		if proofBuffer == nil || instanceBuffer == nil {
			log.Warn("proof or instance not ready", "id", id)
			return
		}
		if len(proofBuffer)%32 != 0 {
			log.Error("proof buffer has wrong length", "id", id, "length", len(proofBuffer))
			return
		}
		if len(instanceBuffer)%32 != 0 {
			log.Warn("instance buffer has wrong length", "id", id, "length", len(instanceBuffer))
			return
		}

		proof := utils.BufferToUint256Le(proofBuffer)
		instance := utils.BufferToUint256Le(instanceBuffer)
		data, err := r.l1RollupABI.Pack("finalizeBatchWithProof", common.HexToHash(id), proof, instance)
		if err != nil {
			log.Error("Pack finalizeBatchWithProof failed", "err", err)
			return
		}

<<<<<<< HEAD
		rollupContractAddress := r.vp.GetAddress("rollup_contract_address")
		txHash, err := r.rollupSender.SendTransaction(id, &rollupContractAddress, big.NewInt(0), data)
=======
		txID := id + "-finalize"
		// add suffix `-finalize` to avoid duplication with commit tx in unit tests
		txHash, err := r.rollupSender.SendTransaction(txID, &r.cfg.RollupContractAddress, big.NewInt(0), data)
>>>>>>> 73432127
		hash := &txHash
		if err != nil {
			if !errors.Is(err, sender.ErrNoAvailableAccount) {
				log.Error("finalizeBatchWithProof in layer1 failed", "id", id, "err", err)
			}
			return
		}
		log.Info("finalizeBatchWithProof in layer1", "batchID", id, "hash", hash)

		// record and sync with db, @todo handle db error
		err = r.db.UpdateFinalizeTxHashAndRollupStatus(r.ctx, id, hash.String(), orm.RollupFinalizing)
		if err != nil {
			log.Warn("UpdateFinalizeTxHashAndRollupStatus failed", "batchID", id, "err", err)
		}
		success = true
		r.processingFinalization[txID] = id

	default:
		log.Error("encounter unreachable case in ProcessCommittedBatches",
			"block_status", status,
		)
	}
}

// Start the relayer process
func (r *Layer2Relayer) Start() {
	go func() {
		// trigger by timer
		ticker := time.NewTicker(r.vp.GetDuration("relayer_loop_time_sec"))
		defer ticker.Stop()

		for {
			select {
			case <-ticker.C:
				r.ProcessSavedEvents()
				r.ProcessPendingBatches()
				r.ProcessCommittedBatches()
			case confirmation := <-r.messageCh:
				r.handleConfirmation(confirmation)
			case confirmation := <-r.rollupCh:
				r.handleConfirmation(confirmation)
			case <-r.stopCh:
				return
			}
		}
	}()
}

// Stop the relayer module, for a graceful shutdown.
func (r *Layer2Relayer) Stop() {
	close(r.stopCh)
}

func (r *Layer2Relayer) handleConfirmation(confirmation *sender.Confirmation) {
	if !confirmation.IsSuccessful {
		log.Warn("transaction confirmed but failed in layer1", "confirmation", confirmation)
		return
	}

	transactionType := "Unknown"
	// check whether it is message relay transaction
	if msgHash, ok := r.processingMessage[confirmation.ID]; ok {
		transactionType = "MessageRelay"
		// @todo handle db error
		err := r.db.UpdateLayer2StatusAndLayer1Hash(r.ctx, msgHash, orm.MsgConfirmed, confirmation.TxHash.String())
		if err != nil {
			log.Warn("UpdateLayer2StatusAndLayer1Hash failed", "msgHash", msgHash, "err", err)
		}
		delete(r.processingMessage, confirmation.ID)
	}

	// check whether it is block commitment transaction
	if batch_id, ok := r.processingCommitment[confirmation.ID]; ok {
		transactionType = "BatchCommitment"
		// @todo handle db error
		err := r.db.UpdateCommitTxHashAndRollupStatus(r.ctx, batch_id, confirmation.TxHash.String(), orm.RollupCommitted)
		if err != nil {
			log.Warn("UpdateCommitTxHashAndRollupStatus failed", "batch_id", batch_id, "err", err)
		}
		delete(r.processingCommitment, confirmation.ID)
	}

	// check whether it is proof finalization transaction
	if batch_id, ok := r.processingFinalization[confirmation.ID]; ok {
		transactionType = "ProofFinalization"
		// @todo handle db error
		err := r.db.UpdateFinalizeTxHashAndRollupStatus(r.ctx, batch_id, confirmation.TxHash.String(), orm.RollupFinalized)
		if err != nil {
			log.Warn("UpdateFinalizeTxHashAndRollupStatus failed", "batch_id", batch_id, "err", err)
		}
		delete(r.processingFinalization, confirmation.ID)
	}
	log.Info("transaction confirmed in layer1", "type", transactionType, "confirmation", confirmation)
}<|MERGE_RESOLUTION|>--- conflicted
+++ resolved
@@ -55,11 +55,7 @@
 }
 
 // NewLayer2Relayer will return a new instance of Layer2RelayerClient
-<<<<<<< HEAD
-func NewLayer2Relayer(ctx context.Context, ethClient *ethclient.Client, db database.OrmFactory, vp *viper.Viper) (*Layer2Relayer, error) {
-=======
-func NewLayer2Relayer(ctx context.Context, db database.OrmFactory, cfg *config.RelayerConfig) (*Layer2Relayer, error) {
->>>>>>> 73432127
+func NewLayer2Relayer(ctx context.Context, db database.OrmFactory, vp *viper.Viper) (*Layer2Relayer, error) {
 	// @todo use different sender for relayer, block commit and proof finalize
 	messageSenderPrivateKeys := vp.GetECDSAKeys("message_sender_private_keys")
 	rollupSenderPrivateKeys := vp.GetECDSAKeys("rollup_sender_private_keys")
@@ -245,14 +241,10 @@
 		return
 	}
 
-<<<<<<< HEAD
+	txID := id + "-commit"
 	rollupContractAddress := r.vp.GetAddress("rollup_contract_address")
-	hash, err := r.rollupSender.SendTransaction(id, &rollupContractAddress, big.NewInt(0), data)
-=======
-	txID := id + "-commit"
 	// add suffix `-commit` to avoid duplication with finalize tx in unit tests
-	hash, err := r.rollupSender.SendTransaction(txID, &r.cfg.RollupContractAddress, big.NewInt(0), data)
->>>>>>> 73432127
+	hash, err := r.rollupSender.SendTransaction(txID, &rollupContractAddress, big.NewInt(0), data)
 	if err != nil {
 		if !errors.Is(err, sender.ErrNoAvailableAccount) {
 			log.Error("Failed to send commitBatch tx to layer1 ", "id", id, "index", batch.Index, "err", err)
@@ -344,14 +336,10 @@
 			return
 		}
 
-<<<<<<< HEAD
+		txID := id + "-finalize"
 		rollupContractAddress := r.vp.GetAddress("rollup_contract_address")
-		txHash, err := r.rollupSender.SendTransaction(id, &rollupContractAddress, big.NewInt(0), data)
-=======
-		txID := id + "-finalize"
 		// add suffix `-finalize` to avoid duplication with commit tx in unit tests
-		txHash, err := r.rollupSender.SendTransaction(txID, &r.cfg.RollupContractAddress, big.NewInt(0), data)
->>>>>>> 73432127
+		txHash, err := r.rollupSender.SendTransaction(txID, &rollupContractAddress, big.NewInt(0), data)
 		hash := &txHash
 		if err != nil {
 			if !errors.Is(err, sender.ErrNoAvailableAccount) {
