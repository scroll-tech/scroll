{
  "l1_config": {
    "confirmations": "0x6",
    "endpoint": "DUMMY_ENDPOINT",
    "l1_messenger_address": "0x0000000000000000000000000000000000000000",
    "l1_message_queue_address": "0x0000000000000000000000000000000000000000",
    "scroll_chain_address": "0x0000000000000000000000000000000000000000",
    "start_height": 0,
    "relayer_config": {
      "messenger_contract_address": "0x0000000000000000000000000000000000000000",
      "gas_price_oracle_address": "0x0000000000000000000000000000000000000000",
      "sender_config": {
        "endpoint": "/var/lib/jenkins/workspace/SequencerPipeline/MyPrivateNetwork/geth.ipc",
        "check_pending_time": 2,
        "check_balance_time": 100,
        "escalate_blocks": 100,
        "confirmations": "0x1",
        "escalate_multiple_num": 11,
        "escalate_multiple_den": 10,
        "max_gas_price": 10000000000,
        "tx_type": "LegacyTx",
        "min_balance": 100000000000000000000,
        "pending_limit": 10
      },
      "gas_oracle_config": {
        "min_gas_price": 0,
        "gas_price_diff": 50000
      },
      "finalize_batch_interval_sec": 0,
      "message_sender_private_keys": [
        "1212121212121212121212121212121212121212121212121212121212121212"
      ],
      "gas_oracle_sender_private_keys": [
        "1313131313131313131313131313131313131313131313131313131313131313"
      ]
    }
  },
  "l2_config": {
    "confirmations": "0x1",
    "endpoint": "/var/lib/jenkins/workspace/SequencerPipeline/MyPrivateNetwork/geth.ipc",
    "l2_messenger_address": "0x0000000000000000000000000000000000000000",
    "l2_message_queue_address": "0x0000000000000000000000000000000000000000",
    "relayer_config": {
      "rollup_contract_address": "0x0000000000000000000000000000000000000000",
      "messenger_contract_address": "0x0000000000000000000000000000000000000000",
      "gas_price_oracle_address": "0x0000000000000000000000000000000000000000",
      "sender_config": {
        "endpoint": "DUMMY_ENDPOINT",
        "check_pending_time": 10,
        "check_balance_time": 100,
        "escalate_blocks": 100,
        "confirmations": "0x6",
        "escalate_multiple_num": 11,
        "escalate_multiple_den": 10,
        "max_gas_price": 10000000000,
        "tx_type": "LegacyTx",
        "min_balance": 100000000000000000000,
        "pending_limit": 10
      },
      "gas_oracle_config": {
        "min_gas_price": 0,
        "gas_price_diff": 50000
      },
      "finalize_batch_interval_sec": 0,
      "message_sender_private_keys": [
        "1212121212121212121212121212121212121212121212121212121212121212"
      ],
      "gas_oracle_sender_private_keys": [
        "1313131313131313131313131313131313131313131313131313131313131313"
      ],
      "rollup_sender_private_keys": [
        "1414141414141414141414141414141414141414141414141414141414141414"
      ]
    },
    "chunk_proposer_config": {
      "max_tx_gas_per_chunk": 1123456,
      "max_l2_tx_num_per_chunk": 1123,
      "max_l1_commit_gas_per_chunk": 11234567,
      "max_l1_commit_calldata_size_per_chunk": 112345,
      "min_l1_commit_calldata_size_per_chunk": 11234,
      "chunk_timeout_sec": 300,
<<<<<<< HEAD
      "max_row_consumption_per_chunk": 1048319
=======
      "gas_cost_increase_multiplier": 1.2
>>>>>>> eb9070e1
    },
    "batch_proposer_config": {
      "max_chunk_num_per_batch": 112,
      "max_l1_commit_gas_per_batch": 11234567,
      "max_l1_commit_calldata_size_per_batch": 112345,
      "min_chunk_num_per_batch": 11,
      "batch_timeout_sec": 300,
      "gas_cost_increase_multiplier": 1.2
    }
  },
  "db_config": {
    "driver_name": "postgres",
    "dsn": "postgres://admin:123456@localhost/test?sslmode=disable",
    "maxOpenNum": 200,
    "maxIdleNum": 20
  }
}<|MERGE_RESOLUTION|>--- conflicted
+++ resolved
@@ -79,11 +79,8 @@
       "max_l1_commit_calldata_size_per_chunk": 112345,
       "min_l1_commit_calldata_size_per_chunk": 11234,
       "chunk_timeout_sec": 300,
-<<<<<<< HEAD
-      "max_row_consumption_per_chunk": 1048319
-=======
+      "max_row_consumption_per_chunk": 1048319,
       "gas_cost_increase_multiplier": 1.2
->>>>>>> eb9070e1
     },
     "batch_proposer_config": {
       "max_chunk_num_per_batch": 112,
