--- conflicted
+++ resolved
@@ -1,12 +1,7 @@
 {
   "l1_config": {
-<<<<<<< HEAD
-    "confirmations": "0x1",
-    "endpoint": "https://goerli.infura.io/v3/9aa3d95b3bc440fa88ea12eaa4456161",
-=======
     "confirmations": "0x6",
     "endpoint": "DUMMY_ENDPOINT",
->>>>>>> 57737ec2
     "l1_messenger_address": "0x0000000000000000000000000000000000000000",
     "l1_message_queue_address": "0x0000000000000000000000000000000000000000",
     "scroll_chain_address": "0x0000000000000000000000000000000000000000",
