--- conflicted
+++ resolved
@@ -42,15 +42,9 @@
 
 	l2Client *ethclient.Client
 
-<<<<<<< HEAD
-	blockBatchOrm *orm.BlockBatch
-	blockTraceOrm *orm.BlockTrace
-=======
 	batchOrm     *orm.Batch
 	chunkOrm     *orm.Chunk
 	l2BlockOrm   *orm.L2Block
-	l2MessageOrm *orm.L2Message
->>>>>>> 7e9fb0c6
 
 	cfg *config.RelayerConfig
 
@@ -121,15 +115,9 @@
 	layer2Relayer := &Layer2Relayer{
 		ctx: ctx,
 
-<<<<<<< HEAD
-		blockBatchOrm: orm.NewBlockBatch(db),
-		blockTraceOrm: orm.NewBlockTrace(db),
-=======
 		batchOrm:     orm.NewBatch(db),
-		l2MessageOrm: orm.NewL2Message(db),
 		l2BlockOrm:   orm.NewL2Block(db),
 		chunkOrm:     orm.NewChunk(db),
->>>>>>> 7e9fb0c6
 
 		l2Client: l2Client,
 
@@ -410,10 +398,6 @@
 
 func (r *Layer2Relayer) handleConfirmation(confirmation *sender.Confirmation) {
 	transactionType := "Unknown"
-<<<<<<< HEAD
-=======
-
->>>>>>> 7e9fb0c6
 	// check whether it is CommitBatches transaction
 	if batchHash, ok := r.processingCommitment.Load(confirmation.ID); ok {
 		transactionType = "BatchesCommitment"
