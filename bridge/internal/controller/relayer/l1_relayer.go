--- conflicted
+++ resolved
@@ -43,18 +43,7 @@
 
 // NewLayer1Relayer will return a new instance of Layer1RelayerClient
 func NewLayer1Relayer(ctx context.Context, db *gorm.DB, cfg *config.RelayerConfig) (*Layer1Relayer, error) {
-<<<<<<< HEAD
-	// @todo make sure only one sender is available
-	gasOracleSender, err := sender.NewSender(ctx, cfg.SenderConfig, cfg.GasOracleSenderPrivateKeys)
-=======
-	messageSender, err := sender.NewSender(ctx, cfg.SenderConfig, cfg.MessageSenderPrivateKey)
-	if err != nil {
-		addr := crypto.PubkeyToAddress(cfg.MessageSenderPrivateKey.PublicKey)
-		return nil, fmt.Errorf("new message sender failed for address %s, err: %v", addr.Hex(), err)
-	}
-
 	gasOracleSender, err := sender.NewSender(ctx, cfg.SenderConfig, cfg.GasOracleSenderPrivateKey)
->>>>>>> 4a305666
 	if err != nil {
 		addr := crypto.PubkeyToAddress(cfg.GasOracleSenderPrivateKey.PublicKey)
 		return nil, fmt.Errorf("new gas oracle sender failed for address %s, err: %v", addr.Hex(), err)
