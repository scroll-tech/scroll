package watcher

import (
	"context"
	"fmt"
	"time"

	"github.com/prometheus/client_golang/prometheus"
	"github.com/prometheus/client_golang/prometheus/promauto"
	"github.com/scroll-tech/go-ethereum/log"
	"gorm.io/gorm"

	"scroll-tech/common/types"

	"scroll-tech/bridge/internal/config"
	"scroll-tech/bridge/internal/orm"
)

// BatchProposer proposes batches based on available unbatched chunks.
type BatchProposer struct {
	ctx context.Context
	db  *gorm.DB

	batchOrm   *orm.Batch
	chunkOrm   *orm.Chunk
	l2BlockOrm *orm.L2Block

	maxChunkNumPerBatch             uint64
	maxL1CommitGasPerBatch          uint64
	maxL1CommitCalldataSizePerBatch uint32
	batchTimeoutSec                 uint64
	gasCostIncreaseMultiplier       float64

	batchProposerCircleTotal           prometheus.Counter
	proposeBatchFailureTotal           prometheus.Counter
	proposeBatchUpdateInfoTotal        prometheus.Counter
	proposeBatchUpdateInfoFailureTotal prometheus.Counter
	totalL1CommitGas                   prometheus.Gauge
	totalL1CommitCalldataSize          prometheus.Gauge
	batchChunksNum                     prometheus.Gauge
	batchFirstBlockTimeoutReached      prometheus.Counter
	batchChunksProposeNotEnoughTotal   prometheus.Counter
}

// NewBatchProposer creates a new BatchProposer instance.
func NewBatchProposer(ctx context.Context, cfg *config.BatchProposerConfig, db *gorm.DB, reg prometheus.Registerer) *BatchProposer {
	log.Debug("new batch proposer",
		"maxChunkNumPerBatch", cfg.MaxChunkNumPerBatch,
		"maxL1CommitGasPerBatch", cfg.MaxL1CommitGasPerBatch,
		"maxL1CommitCalldataSizePerBatch", cfg.MaxL1CommitCalldataSizePerBatch,
		"batchTimeoutSec", cfg.BatchTimeoutSec)

	return &BatchProposer{
		ctx:                             ctx,
		db:                              db,
		batchOrm:                        orm.NewBatch(db),
		chunkOrm:                        orm.NewChunk(db),
		l2BlockOrm:                      orm.NewL2Block(db),
		maxChunkNumPerBatch:             cfg.MaxChunkNumPerBatch,
		maxL1CommitGasPerBatch:          cfg.MaxL1CommitGasPerBatch,
		maxL1CommitCalldataSizePerBatch: cfg.MaxL1CommitCalldataSizePerBatch,
		batchTimeoutSec:                 cfg.BatchTimeoutSec,
		gasCostIncreaseMultiplier:       cfg.GasCostIncreaseMultiplier,

		batchProposerCircleTotal: promauto.With(reg).NewCounter(prometheus.CounterOpts{
			Name: "bridge_propose_batch_circle_total",
			Help: "Total number of propose batch total.",
		}),
		proposeBatchFailureTotal: promauto.With(reg).NewCounter(prometheus.CounterOpts{
			Name: "bridge_propose_batch_failure_circle_total",
			Help: "Total number of propose batch total.",
		}),
		proposeBatchUpdateInfoTotal: promauto.With(reg).NewCounter(prometheus.CounterOpts{
			Name: "bridge_propose_batch_update_info_total",
			Help: "Total number of propose batch update info total.",
		}),
		proposeBatchUpdateInfoFailureTotal: promauto.With(reg).NewCounter(prometheus.CounterOpts{
			Name: "bridge_propose_batch_update_info_failure_total",
			Help: "Total number of propose batch update info failure total.",
		}),
		totalL1CommitGas: promauto.With(reg).NewGauge(prometheus.GaugeOpts{
			Name: "bridge_propose_batch_total_l1_commit_gas",
			Help: "The total l1 commit gas",
		}),
		totalL1CommitCalldataSize: promauto.With(reg).NewGauge(prometheus.GaugeOpts{
			Name: "bridge_propose_batch_total_l1_call_data_size",
			Help: "The total l1 call data size",
		}),
		batchChunksNum: promauto.With(reg).NewGauge(prometheus.GaugeOpts{
			Name: "bridge_propose_batch_chunks_number",
			Help: "The number of chunks in the batch",
		}),
		batchFirstBlockTimeoutReached: promauto.With(reg).NewCounter(prometheus.CounterOpts{
			Name: "bridge_propose_batch_first_block_timeout_reached_total",
			Help: "Total times of batch's first block timeout reached",
		}),
		batchChunksProposeNotEnoughTotal: promauto.With(reg).NewCounter(prometheus.CounterOpts{
			Name: "bridge_propose_batch_chunks_propose_not_enough_total",
			Help: "Total number of batch chunk propose not enough",
		}),
	}
}

// TryProposeBatch tries to propose a new batches.
func (p *BatchProposer) TryProposeBatch() {
	p.batchProposerCircleTotal.Inc()
	dbChunks, batchMeta, err := p.proposeBatchChunks()
	if err != nil {
		p.proposeBatchFailureTotal.Inc()
		log.Error("proposeBatchChunks failed", "err", err)
		return
	}
	if err := p.updateBatchInfoInDB(dbChunks, batchMeta); err != nil {
		p.proposeBatchUpdateInfoFailureTotal.Inc()
		log.Error("update batch info in db failed", "err", err)
	}
}

func (p *BatchProposer) updateBatchInfoInDB(dbChunks []*orm.Chunk, batchMeta *types.BatchMeta) error {
	p.proposeBatchUpdateInfoTotal.Inc()
	numChunks := len(dbChunks)
	if numChunks <= 0 {
		return nil
	}
	chunks, err := p.dbChunksToBridgeChunks(dbChunks)
	if err != nil {
		return err
	}

	batchMeta.StartChunkIndex = dbChunks[0].Index
	batchMeta.StartChunkHash = dbChunks[0].Hash
	batchMeta.EndChunkIndex = dbChunks[numChunks-1].Index
	batchMeta.EndChunkHash = dbChunks[numChunks-1].Hash
	err = p.db.Transaction(func(dbTX *gorm.DB) error {
		batch, dbErr := p.batchOrm.InsertBatch(p.ctx, chunks, batchMeta, dbTX)
		if dbErr != nil {
			log.Warn("BatchProposer.updateBatchInfoInDB insert batch failure",
				"start chunk index", batchMeta.StartChunkIndex, "end chunk index", batchMeta.EndChunkIndex, "error", dbErr)
			return dbErr
		}
		dbErr = p.chunkOrm.UpdateBatchHashInRange(p.ctx, batchMeta.StartChunkIndex, batchMeta.EndChunkIndex, batch.Hash, dbTX)
		if dbErr != nil {
			log.Warn("BatchProposer.UpdateBatchHashInRange update the chunk's batch hash failure", "hash", batch.Hash, "error", dbErr)
			return dbErr
		}
		return nil
	})
	return err
}

func (p *BatchProposer) proposeBatchChunks() ([]*orm.Chunk, *types.BatchMeta, error) {
	unbatchedChunkIndex, err := p.batchOrm.GetFirstUnbatchedChunkIndex(p.ctx)
	if err != nil {
		return nil, nil, err
	}

	// select at most p.maxChunkNumPerBatch chunks
	dbChunks, err := p.chunkOrm.GetChunksGEIndex(p.ctx, unbatchedChunkIndex, int(p.maxChunkNumPerBatch))
	if err != nil {
		return nil, nil, err
	}

	if len(dbChunks) == 0 {
		return nil, nil, nil
	}

	var totalL1CommitCalldataSize uint32
	var totalL1CommitGas uint64
	var totalChunks uint64
	var totalL1MessagePopped uint64
	var batchMeta types.BatchMeta

	parentBatch, err := p.batchOrm.GetLatestBatch(p.ctx)
	if err != nil {
		return nil, nil, err
	}

	// Add extra gas costs
	totalL1CommitGas += 4 * 2100                     // 4 one-time cold sload for commitBatch
	totalL1CommitGas += 20000                        // 1 time sstore
	totalL1CommitGas += types.CalldataNonZeroByteGas // version in calldata

	// adjusting gas:
	// add 1 time cold sload (2100 gas) for L1MessageQueue
	// add 1 time cold address access (2600 gas) for L1MessageQueue
	// minus 1 time warm sload (100 gas) & 1 time warm address access (100 gas)
	totalL1CommitGas += (2100 + 2600 - 100 - 100)
	if parentBatch != nil {
		totalL1CommitGas += types.GetKeccak256Gas(uint64(len(parentBatch.BatchHeader)))         // parent batch header hash
		totalL1CommitGas += types.CalldataNonZeroByteGas * uint64(len(parentBatch.BatchHeader)) // parent batch header in calldata
	}

	for i, chunk := range dbChunks {
		// metric values
		batchMeta.TotalL1CommitGas = totalL1CommitGas
		batchMeta.TotalL1CommitCalldataSize = totalL1CommitCalldataSize

		totalL1CommitCalldataSize += chunk.TotalL1CommitCalldataSize
		totalL1CommitGas += chunk.TotalL1CommitGas
		// adjust batch data hash gas cost
		totalL1CommitGas -= types.GetKeccak256Gas(32 * totalChunks)
		totalChunks++
		totalL1CommitGas += types.GetKeccak256Gas(32 * totalChunks)
		// adjust batch header hash gas cost, batch header size: 89 + 32 * ceil(l1MessagePopped / 256)
		totalL1CommitGas -= types.GetKeccak256Gas(89 + 32*(totalL1MessagePopped+255)/256)
		totalL1CommitGas -= types.CalldataNonZeroByteGas * (32 * (totalL1MessagePopped + 255) / 256)
		totalL1MessagePopped += uint64(chunk.TotalL1MessagesPoppedInChunk)
		totalL1CommitGas += types.CalldataNonZeroByteGas * (32 * (totalL1MessagePopped + 255) / 256)
		totalL1CommitGas += types.GetKeccak256Gas(89 + 32*(totalL1MessagePopped+255)/256)
		totalOverEstimateL1CommitGas := uint64(p.gasCostIncreaseMultiplier * float64(totalL1CommitGas))
		if totalL1CommitCalldataSize > p.maxL1CommitCalldataSizePerBatch ||
			totalOverEstimateL1CommitGas > p.maxL1CommitGasPerBatch {
			// Check if the first chunk breaks hard limits.
			// If so, it indicates there are bugs in chunk-proposer, manual fix is needed.
			if i == 0 {
				if totalOverEstimateL1CommitGas > p.maxL1CommitGasPerBatch {
					return nil, nil, fmt.Errorf(
						"the first chunk exceeds l1 commit gas limit; start block number: %v, end block number: %v, commit gas: %v, max commit gas limit: %v",
						dbChunks[0].StartBlockNumber,
						dbChunks[0].EndBlockNumber,
						totalL1CommitGas,
						p.maxL1CommitGasPerBatch,
					)
				}
				if totalL1CommitCalldataSize > p.maxL1CommitCalldataSizePerBatch {
					return nil, nil, fmt.Errorf(
						"the first chunk exceeds l1 commit calldata size limit; start block number: %v, end block number %v, calldata size: %v, max calldata size limit: %v",
						dbChunks[0].StartBlockNumber,
						dbChunks[0].EndBlockNumber,
						totalL1CommitCalldataSize,
						p.maxL1CommitCalldataSizePerBatch,
					)
				}
			}

			log.Debug("breaking limit condition in batching",
				"currentL1CommitCalldataSize", totalL1CommitCalldataSize,
				"maxL1CommitCalldataSizePerBatch", p.maxL1CommitCalldataSizePerBatch,
				"currentOverEstimateL1CommitGas", totalOverEstimateL1CommitGas,
				"maxL1CommitGasPerBatch", p.maxL1CommitGasPerBatch)

			p.totalL1CommitGas.Set(float64(batchMeta.TotalL1CommitGas))
			p.totalL1CommitCalldataSize.Set(float64(batchMeta.TotalL1CommitCalldataSize))
			p.batchChunksNum.Set(float64(i))
			return dbChunks[:i], &batchMeta, nil
		}
	}

	currentTimeSec := uint64(time.Now().Unix())
<<<<<<< HEAD
	if dbChunks[0].StartBlockTime+p.batchTimeoutSec < currentTimeSec ||
		totalChunks == p.maxChunkNumPerBatch {
		if dbChunks[0].StartBlockTime+p.batchTimeoutSec < currentTimeSec {
			log.Warn("first block timeout",
				"start block number", dbChunks[0].StartBlockNumber,
				"first block timestamp", dbChunks[0].StartBlockTime,
				"chunk outdated time threshold", currentTimeSec,
			)
		} else {
			log.Info("reached maximum number of chunks in batch",
				"chunk count", totalChunks,
			)
		}

=======
	if dbChunks[0].StartBlockTime+p.batchTimeoutSec < currentTimeSec {
		log.Warn("first block timeout",
			"start block number", dbChunks[0].StartBlockNumber,
			"first block timestamp", dbChunks[0].StartBlockTime,
			"chunk outdated time threshold", currentTimeSec,
		)
		batchMeta.TotalL1CommitGas = totalL1CommitGas
		batchMeta.TotalL1CommitCalldataSize = totalL1CommitCalldataSize
>>>>>>> f553a70d
		p.batchFirstBlockTimeoutReached.Inc()
		p.totalL1CommitGas.Set(float64(batchMeta.TotalL1CommitGas))
		p.totalL1CommitCalldataSize.Set(float64(batchMeta.TotalL1CommitCalldataSize))
		p.batchChunksNum.Set(float64(len(dbChunks)))
		return dbChunks, &batchMeta, nil
	}

	log.Debug("pending chunks do not reach one of the constraints or contain a timeout block")
	p.batchChunksProposeNotEnoughTotal.Inc()
	return nil, nil, nil
}

func (p *BatchProposer) dbChunksToBridgeChunks(dbChunks []*orm.Chunk) ([]*types.Chunk, error) {
	chunks := make([]*types.Chunk, len(dbChunks))
	for i, c := range dbChunks {
		wrappedBlocks, err := p.l2BlockOrm.GetL2BlocksInRange(p.ctx, c.StartBlockNumber, c.EndBlockNumber)
		if err != nil {
			log.Error("Failed to fetch wrapped blocks",
				"start number", c.StartBlockNumber, "end number", c.EndBlockNumber, "error", err)
			return nil, err
		}
		chunks[i] = &types.Chunk{
			Blocks: wrappedBlocks,
		}
	}
	return chunks, nil
}<|MERGE_RESOLUTION|>--- conflicted
+++ resolved
@@ -247,7 +247,6 @@
 	}
 
 	currentTimeSec := uint64(time.Now().Unix())
-<<<<<<< HEAD
 	if dbChunks[0].StartBlockTime+p.batchTimeoutSec < currentTimeSec ||
 		totalChunks == p.maxChunkNumPerBatch {
 		if dbChunks[0].StartBlockTime+p.batchTimeoutSec < currentTimeSec {
@@ -262,16 +261,8 @@
 			)
 		}
 
-=======
-	if dbChunks[0].StartBlockTime+p.batchTimeoutSec < currentTimeSec {
-		log.Warn("first block timeout",
-			"start block number", dbChunks[0].StartBlockNumber,
-			"first block timestamp", dbChunks[0].StartBlockTime,
-			"chunk outdated time threshold", currentTimeSec,
-		)
-		batchMeta.TotalL1CommitGas = totalL1CommitGas
-		batchMeta.TotalL1CommitCalldataSize = totalL1CommitCalldataSize
->>>>>>> f553a70d
+    batchMeta.TotalL1CommitGas = totalL1CommitGas
+    batchMeta.TotalL1CommitCalldataSize = totalL1CommitCalldataSize
 		p.batchFirstBlockTimeoutReached.Inc()
 		p.totalL1CommitGas.Set(float64(batchMeta.TotalL1CommitGas))
 		p.totalL1CommitCalldataSize.Set(float64(batchMeta.TotalL1CommitCalldataSize))
