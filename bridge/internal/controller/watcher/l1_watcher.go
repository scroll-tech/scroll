--- conflicted
+++ resolved
@@ -21,14 +21,6 @@
 	"scroll-tech/bridge/internal/utils"
 )
 
-<<<<<<< HEAD
-var (
-	bridgeL1MsgsSyncHeightGauge          = gethMetrics.NewRegisteredGauge("bridge/l1/msgs/sync/height", metrics.ScrollRegistry)
-	bridgeL1MsgsRollupEventsTotalCounter = gethMetrics.NewRegisteredCounter("bridge/l1/msgs/rollup/events/total", metrics.ScrollRegistry)
-)
-
-=======
->>>>>>> 767a2cbf
 type rollupEvent struct {
 	batchHash common.Hash
 	txHash    common.Hash
@@ -57,8 +49,7 @@
 }
 
 // NewL1WatcherClient returns a new instance of L1WatcherClient.
-<<<<<<< HEAD
-func NewL1WatcherClient(ctx context.Context, client *ethclient.Client, startHeight uint64, confirmations rpc.BlockNumber, scrollChainAddress common.Address, db *gorm.DB) *L1WatcherClient {
+func NewL1WatcherClient(ctx context.Context, client *ethclient.Client, startHeight uint64, confirmations rpc.BlockNumber, scrollChainAddress common.Address, db *gorm.DB, reg prometheus.Registerer) *L1WatcherClient {
 
 	var savedHeight uint64 = 0
 	batchOrm := orm.NewBatch(db)
@@ -67,17 +58,6 @@
 		if receipt, err := client.TransactionReceipt(ctx, common.HexToHash(latestFinalizedBatch.CommitTxHash)); err != nil {
 			savedHeight = receipt.BlockNumber.Uint64()
 		}
-=======
-func NewL1WatcherClient(ctx context.Context, client *ethclient.Client, startHeight uint64, confirmations rpc.BlockNumber, messengerAddress, messageQueueAddress, scrollChainAddress common.Address, db *gorm.DB, reg prometheus.Registerer) *L1WatcherClient {
-	l1MessageOrm := orm.NewL1Message(db)
-	savedHeight, err := l1MessageOrm.GetLayer1LatestWatchedHeight()
-	if err != nil {
-		log.Warn("Failed to fetch height from db", "err", err)
-		savedHeight = 0
-	}
-	if savedHeight < int64(startHeight) {
-		savedHeight = int64(startHeight)
->>>>>>> 767a2cbf
 	}
 
 	l1BlockOrm := orm.NewL1Block(db)
@@ -231,14 +211,8 @@
 			return err
 		}
 		rollupEventCount := int64(len(rollupEvents))
-<<<<<<< HEAD
-		bridgeL1MsgsRollupEventsTotalCounter.Inc(rollupEventCount)
+		w.metrics.l1WatcherFetchContractEventRollupEventsTotal.Add(float64(rollupEventCount))
 		log.Info("L1 events types", "RollupEventCount", rollupEventCount)
-=======
-		w.metrics.l1WatcherFetchContractEventSentEventsTotal.Add(float64(sentMessageCount))
-		w.metrics.l1WatcherFetchContractEventRollupEventsTotal.Add(float64(rollupEventCount))
-		log.Info("L1 events types", "SentMessageCount", sentMessageCount, "RollupEventCount", rollupEventCount)
->>>>>>> 767a2cbf
 
 		// use rollup event to update rollup results db status
 		var batchHashes []string
