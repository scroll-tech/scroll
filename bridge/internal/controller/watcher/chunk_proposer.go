package watcher

import (
	"context"
	"fmt"
	"time"

	gethTypes "github.com/scroll-tech/go-ethereum/core/types"
	"github.com/scroll-tech/go-ethereum/log"
	"gorm.io/gorm"

	"scroll-tech/common/types"

	"scroll-tech/bridge/internal/config"
	"scroll-tech/bridge/internal/orm"
)

// ChunkProposer proposes chunks based on available unchunked blocks.
type ChunkProposer struct {
	ctx context.Context
	db  *gorm.DB

	chunkOrm   *orm.Chunk
	l2BlockOrm *orm.L2Block

	maxTxGasPerChunk                uint64
	maxL2TxNumPerChunk              uint64
	maxL1CommitGasPerChunk          uint64
	maxL1CommitCalldataSizePerChunk uint64
	minL1CommitCalldataSizePerChunk uint64
	maxRowConsumptionPerChunk       uint64
	chunkTimeoutSec                 uint64
	gasCostIncreaseMultiplier       float64
}

// NewChunkProposer creates a new ChunkProposer instance.
func NewChunkProposer(ctx context.Context, cfg *config.ChunkProposerConfig, db *gorm.DB) *ChunkProposer {
	return &ChunkProposer{
		ctx:                             ctx,
		db:                              db,
		chunkOrm:                        orm.NewChunk(db),
		l2BlockOrm:                      orm.NewL2Block(db),
		maxTxGasPerChunk:                cfg.MaxTxGasPerChunk,
		maxL2TxNumPerChunk:              cfg.MaxL2TxNumPerChunk,
		maxL1CommitGasPerChunk:          cfg.MaxL1CommitGasPerChunk,
		maxL1CommitCalldataSizePerChunk: cfg.MaxL1CommitCalldataSizePerChunk,
		minL1CommitCalldataSizePerChunk: cfg.MinL1CommitCalldataSizePerChunk,
		maxRowConsumptionPerChunk:       cfg.MaxRowConsumptionPerChunk,
		chunkTimeoutSec:                 cfg.ChunkTimeoutSec,
		gasCostIncreaseMultiplier:       cfg.GasCostIncreaseMultiplier,
	}
}

// TryProposeChunk tries to propose a new chunk.
func (p *ChunkProposer) TryProposeChunk() {
	proposedChunk, err := p.proposeChunk()
	if err != nil {
		log.Error("propose new chunk failed", "err", err)
		return
	}

	if err := p.updateChunkInfoInDB(proposedChunk); err != nil {
		log.Error("update chunk info in orm failed", "err", err)
	}
}

func (p *ChunkProposer) updateChunkInfoInDB(chunk *types.Chunk) error {
	if chunk == nil {
		return nil
	}

	err := p.db.Transaction(func(dbTX *gorm.DB) error {
		dbChunk, err := p.chunkOrm.InsertChunk(p.ctx, chunk, dbTX)
		if err != nil {
			return err
		}
		if err := p.l2BlockOrm.UpdateChunkHashInRange(p.ctx, dbChunk.StartBlockNumber, dbChunk.EndBlockNumber, dbChunk.Hash, dbTX); err != nil {
			log.Error("failed to update chunk_hash for l2_blocks", "chunk hash", chunk.Hash, "start block", 0, "end block", 0, "err", err)
			return err
		}
		return nil
	})
	return err
}

func updateRowConsumption(totalRowConsumption *map[string]uint64, rowConsumption *gethTypes.RowConsumption) {
	if rowConsumption == nil {
		return
	}
	for _, subCircuit := range *rowConsumption {
		(*totalRowConsumption)[subCircuit.CircuitName] += subCircuit.Rows
	}
}

func maxRowConsumption(totalRowConsumption *map[string]uint64) uint64 {
	var maxRowConsumption uint64
	for _, value := range *totalRowConsumption {
		if value > maxRowConsumption {
			maxRowConsumption = value
		}
	}
	return maxRowConsumption
}

func (p *ChunkProposer) proposeChunk() (*types.Chunk, error) {
	blocks, err := p.l2BlockOrm.GetUnchunkedBlocks(p.ctx)
	if err != nil {
		return nil, err
	}

	if len(blocks) == 0 {
		return nil, nil
	}

	chunk := &types.Chunk{Blocks: blocks[:1]}
	firstBlock := chunk.Blocks[0]
	totalTxGasUsed := firstBlock.Header.GasUsed
	totalL2TxNum := firstBlock.L2TxsNum()
	totalL1CommitCalldataSize := firstBlock.EstimateL1CommitCalldataSize()
<<<<<<< HEAD
	totalL1CommitGas := firstBlock.EstimateL1CommitGas()
	totalRowConsumption := make(map[string]uint64)
	updateRowConsumption(&totalRowConsumption, firstBlock.RowConsumption)
=======
	totalL1CommitGas := chunk.EstimateL1CommitGas()
>>>>>>> eb9070e1

	// Check if the first block breaks hard limits.
	// If so, it indicates there are bugs in sequencer, manual fix is needed.
	if totalL2TxNum > p.maxL2TxNumPerChunk {
		return nil, fmt.Errorf(
			"the first block exceeds l2 tx number limit; block number: %v, number of transactions: %v, max transaction number limit: %v",
			firstBlock.Header.Number,
			totalL2TxNum,
			p.maxL2TxNumPerChunk,
		)
	}

	if p.gasCostIncreaseMultiplier*float64(totalL1CommitGas) > float64(p.maxL1CommitGasPerChunk) {
		return nil, fmt.Errorf(
			"the first block exceeds l1 commit gas limit; block number: %v, commit gas: %v, max commit gas limit: %v",
			firstBlock.Header.Number,
			totalL1CommitGas,
			p.maxL1CommitGasPerChunk,
		)
	}

	if totalL1CommitCalldataSize > p.maxL1CommitCalldataSizePerChunk {
		return nil, fmt.Errorf(
			"the first block exceeds l1 commit calldata size limit; block number: %v, calldata size: %v, max calldata size limit: %v",
			firstBlock.Header.Number,
			totalL1CommitCalldataSize,
			p.maxL1CommitCalldataSizePerChunk,
		)
	}

	// Check if the first block breaks any soft limits.
	if totalTxGasUsed > p.maxTxGasPerChunk {
		log.Warn(
			"The first block in chunk exceeds l2 tx gas limit",
			"block number", firstBlock.Header.Number,
			"gas used", totalTxGasUsed,
			"max gas limit", p.maxTxGasPerChunk,
		)
	}
	if maxRowConsumption(&totalRowConsumption) > p.maxRowConsumptionPerChunk {
		return nil, fmt.Errorf(
			"the first block exceeds row consumption limit; block number: %v, row consumption: %v, max row consumption limit: %v",
			firstBlock.Header.Number,
			totalRowConsumption,
			p.maxRowConsumptionPerChunk,
		)
	}

	for _, block := range blocks[1:] {
		chunk.Blocks = append(chunk.Blocks, block)
		totalTxGasUsed += block.Header.GasUsed
		totalL2TxNum += block.L2TxsNum()
		totalL1CommitCalldataSize += block.EstimateL1CommitCalldataSize()
<<<<<<< HEAD
		totalL1CommitGas += block.EstimateL1CommitGas()
		updateRowConsumption(&totalRowConsumption, block.RowConsumption)
		if totalTxGasUsed > p.maxTxGasPerChunk ||
			totalL2TxNum > p.maxL2TxNumPerChunk ||
			totalL1CommitCalldataSize > p.maxL1CommitCalldataSizePerChunk ||
			totalL1CommitGas > p.maxL1CommitGasPerChunk ||
			maxRowConsumption(&totalRowConsumption) > p.maxRowConsumptionPerChunk {
			blocks = blocks[:i+1]
=======
		totalL1CommitGas = chunk.EstimateL1CommitGas()
		if totalTxGasUsed > p.maxTxGasPerChunk ||
			totalL2TxNum > p.maxL2TxNumPerChunk ||
			totalL1CommitCalldataSize > p.maxL1CommitCalldataSizePerChunk ||
			p.gasCostIncreaseMultiplier*float64(totalL1CommitGas) > float64(p.maxL1CommitGasPerChunk) {
			chunk.Blocks = chunk.Blocks[:len(chunk.Blocks)-1] // remove the last block from chunk
>>>>>>> eb9070e1
			break
		}
	}

	var hasBlockTimeout bool
	currentTimeSec := uint64(time.Now().Unix())
	if blocks[0].Header.Time+p.chunkTimeoutSec < currentTimeSec {
		log.Warn("first block timeout",
			"block number", blocks[0].Header.Number,
			"block timestamp", blocks[0].Header.Time,
			"block outdated time threshold", currentTimeSec,
		)
		hasBlockTimeout = true
	}

	if !hasBlockTimeout && totalL1CommitCalldataSize < p.minL1CommitCalldataSizePerChunk {
		log.Warn("The calldata size of the chunk is less than the minimum limit",
			"totalL1CommitCalldataSize", totalL1CommitCalldataSize,
			"minL1CommitCalldataSizePerChunk", p.minL1CommitCalldataSizePerChunk,
		)
		return nil, nil
	}
	return chunk, nil
}<|MERGE_RESOLUTION|>--- conflicted
+++ resolved
@@ -117,13 +117,9 @@
 	totalTxGasUsed := firstBlock.Header.GasUsed
 	totalL2TxNum := firstBlock.L2TxsNum()
 	totalL1CommitCalldataSize := firstBlock.EstimateL1CommitCalldataSize()
-<<<<<<< HEAD
-	totalL1CommitGas := firstBlock.EstimateL1CommitGas()
 	totalRowConsumption := make(map[string]uint64)
 	updateRowConsumption(&totalRowConsumption, firstBlock.RowConsumption)
-=======
 	totalL1CommitGas := chunk.EstimateL1CommitGas()
->>>>>>> eb9070e1
 
 	// Check if the first block breaks hard limits.
 	// If so, it indicates there are bugs in sequencer, manual fix is needed.
@@ -177,23 +173,13 @@
 		totalTxGasUsed += block.Header.GasUsed
 		totalL2TxNum += block.L2TxsNum()
 		totalL1CommitCalldataSize += block.EstimateL1CommitCalldataSize()
-<<<<<<< HEAD
-		totalL1CommitGas += block.EstimateL1CommitGas()
-		updateRowConsumption(&totalRowConsumption, block.RowConsumption)
-		if totalTxGasUsed > p.maxTxGasPerChunk ||
-			totalL2TxNum > p.maxL2TxNumPerChunk ||
-			totalL1CommitCalldataSize > p.maxL1CommitCalldataSizePerChunk ||
-			totalL1CommitGas > p.maxL1CommitGasPerChunk ||
-			maxRowConsumption(&totalRowConsumption) > p.maxRowConsumptionPerChunk {
-			blocks = blocks[:i+1]
-=======
 		totalL1CommitGas = chunk.EstimateL1CommitGas()
 		if totalTxGasUsed > p.maxTxGasPerChunk ||
 			totalL2TxNum > p.maxL2TxNumPerChunk ||
 			totalL1CommitCalldataSize > p.maxL1CommitCalldataSizePerChunk ||
-			p.gasCostIncreaseMultiplier*float64(totalL1CommitGas) > float64(p.maxL1CommitGasPerChunk) {
+			p.gasCostIncreaseMultiplier*float64(totalL1CommitGas) > float64(p.maxL1CommitGasPerChunk) ||
+			maxRowConsumption(&totalRowConsumption) > p.maxRowConsumptionPerChunk {
 			chunk.Blocks = chunk.Blocks[:len(chunk.Blocks)-1] // remove the last block from chunk
->>>>>>> eb9070e1
 			break
 		}
 	}
