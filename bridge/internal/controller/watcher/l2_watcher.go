package watcher

import (
	"context"
	"fmt"
	"math/big"

	geth "github.com/scroll-tech/go-ethereum"
	"github.com/scroll-tech/go-ethereum/accounts/abi"
	"github.com/scroll-tech/go-ethereum/common"
	"github.com/scroll-tech/go-ethereum/common/hexutil"
	gethTypes "github.com/scroll-tech/go-ethereum/core/types"
	"github.com/scroll-tech/go-ethereum/ethclient"
	"github.com/scroll-tech/go-ethereum/event"
	"github.com/scroll-tech/go-ethereum/log"
	gethMetrics "github.com/scroll-tech/go-ethereum/metrics"
	"github.com/scroll-tech/go-ethereum/rpc"
	"gorm.io/gorm"

	"scroll-tech/common/metrics"
	"scroll-tech/common/types"

	bridgeAbi "scroll-tech/bridge/abi"
	"scroll-tech/bridge/internal/orm"
	"scroll-tech/bridge/internal/utils"
)

// Metrics
var (
	bridgeL2MsgsSyncHeightGauge           = gethMetrics.NewRegisteredGauge("bridge/l2/msgs/sync/height", metrics.ScrollRegistry)
	bridgeL2BlocksFetchedHeightGauge      = gethMetrics.NewRegisteredGauge("bridge/l2/blocks/fetched/height", metrics.ScrollRegistry)
	bridgeL2BlocksFetchedGapGauge         = gethMetrics.NewRegisteredGauge("bridge/l2/blocks/fetched/gap", metrics.ScrollRegistry)
	bridgeL2MsgsRelayedEventsTotalCounter = gethMetrics.NewRegisteredCounter("bridge/l2/msgs/relayed/events/total", metrics.ScrollRegistry)
)

// L2WatcherClient provide APIs which support others to subscribe to various event from l2geth
type L2WatcherClient struct {
	ctx context.Context
	event.Feed

	*ethclient.Client

	l2BlockOrm   *orm.L2Block
	l1MessageOrm *orm.L1Message

	confirmations rpc.BlockNumber

	messengerAddress common.Address
	messengerABI     *abi.ABI

	messageQueueAddress  common.Address
	messageQueueABI      *abi.ABI
	withdrawTrieRootSlot common.Hash

	// The height of the block that the watcher has retrieved event logs
	processedMsgHeight uint64

	stopped uint64
}

// NewL2WatcherClient take a l2geth instance to generate a l2watcherclient instance
func NewL2WatcherClient(ctx context.Context, client *ethclient.Client, confirmations rpc.BlockNumber, messengerAddress, messageQueueAddress common.Address, withdrawTrieRootSlot common.Hash, db *gorm.DB) *L2WatcherClient {
	l1MessageOrm := orm.NewL1Message(db)
	var savedHeight uint64
	l1msg, err := l1MessageOrm.GetLayer1LatestMessageWithLayer2Hash()
	if err != nil || l1msg == nil {
		log.Warn("fetch height from db failed", "err", err)
		savedHeight = 0
	} else {
		receipt, err := client.TransactionReceipt(ctx, common.HexToHash(l1msg.Layer2Hash))
		if err != nil || receipt == nil {
			log.Warn("get tx from l2 failed", "err", err)
			savedHeight = 0
		} else {
			savedHeight = receipt.BlockNumber.Uint64()
		}
	}

	w := L2WatcherClient{
		ctx:    ctx,
		Client: client,

		l2BlockOrm:         orm.NewL2Block(db),
		l1MessageOrm:       orm.NewL1Message(db),
		processedMsgHeight: savedHeight,
		confirmations:      confirmations,

		messengerAddress: messengerAddress,
		messengerABI:     bridgeAbi.L2ScrollMessengerABI,

		messageQueueAddress:  messageQueueAddress,
		messageQueueABI:      bridgeAbi.L2MessageQueueABI,
		withdrawTrieRootSlot: withdrawTrieRootSlot,

		stopped: 0,
	}

	return &w
}

const blockTracesFetchLimit = uint64(10)

// TryFetchRunningMissingBlocks attempts to fetch and store block traces for any missing blocks.
func (w *L2WatcherClient) TryFetchRunningMissingBlocks(blockHeight uint64) {
	heightInDB, err := w.l2BlockOrm.GetL2BlocksLatestHeight(w.ctx)
	if err != nil {
		log.Error("failed to GetL2BlocksLatestHeight", "err", err)
		return
	}

	// Fetch and store block traces for missing blocks
	for from := heightInDB + 1; from <= blockHeight; from += blockTracesFetchLimit {
		to := from + blockTracesFetchLimit - 1

		if to > blockHeight {
			to = blockHeight
		}

		if err = w.getAndStoreBlockTraces(w.ctx, from, to); err != nil {
			log.Error("fail to getAndStoreBlockTraces", "from", from, "to", to, "err", err)
			return
		}
		bridgeL2BlocksFetchedHeightGauge.Update(int64(to))
		bridgeL2BlocksFetchedGapGauge.Update(int64(blockHeight - to))
	}
}

func txsToTxsData(txs gethTypes.Transactions) []*gethTypes.TransactionData {
	txsData := make([]*gethTypes.TransactionData, len(txs))
	for i, tx := range txs {
		v, r, s := tx.RawSignatureValues()

		nonce := tx.Nonce()

		// We need QueueIndex in `NewBatchHeader`. However, `TransactionData`
		// does not have this field. Since `L1MessageTx` do not have a nonce,
		// we reuse this field for storing the queue index.
		if msg := tx.AsL1MessageTx(); msg != nil {
			nonce = msg.QueueIndex
		}

		txsData[i] = &gethTypes.TransactionData{
			Type:     tx.Type(),
			TxHash:   tx.Hash().String(),
			Nonce:    nonce,
			ChainId:  (*hexutil.Big)(tx.ChainId()),
			Gas:      tx.Gas(),
			GasPrice: (*hexutil.Big)(tx.GasPrice()),
			To:       tx.To(),
			Value:    (*hexutil.Big)(tx.Value()),
			Data:     hexutil.Encode(tx.Data()),
			IsCreate: tx.To() == nil,
			V:        (*hexutil.Big)(v),
			R:        (*hexutil.Big)(r),
			S:        (*hexutil.Big)(s),
		}
	}
	return txsData
}

func (w *L2WatcherClient) getAndStoreBlockTraces(ctx context.Context, from, to uint64) error {
	var blocks []*types.WrappedBlock
	for number := from; number <= to; number++ {
		log.Debug("retrieving block", "height", number)
		header, err2 := w.HeaderByNumber(ctx, big.NewInt(int64(number)))
		if err2 != nil {
			return fmt.Errorf("failed to GetHeaderNyNumber: %v. number: %v", err2, number)
		}
		block, err2 := w.GetBlockByHash(ctx, header.Hash())
		if err2 != nil {
			return fmt.Errorf("failed to GetBlockByNumber: %v. number: %v", err2, number)
		}
		// Commented this check because for now l2geth doesn't store RowConsumption info for blocks
		// Should be uncommented after this functionality added
<<<<<<< HEAD
		// if block.RowConsumption == nil {
		// 	return fmt.Errorf("fetched Block doesn't contain RowConsumption. number: %v", number)
		// }
=======
		//if block.RowConsumption == nil {
		// 	return fmt.Errorf("fetched Block doesn't contain RowConsumption. number: %v", number)
		//}
>>>>>>> 2b4d82a8

		log.Info("retrieved block", "height", block.Header().Number, "hash", block.Header().Hash().String())

		withdrawTrieRoot, err3 := w.StorageAt(ctx, w.messageQueueAddress, w.withdrawTrieRootSlot, big.NewInt(int64(number)))
		if err3 != nil {
			return fmt.Errorf("failed to get withdrawTrieRoot: %v. number: %v", err3, number)
		}

		var rowConsumption uint64 = 0
<<<<<<< HEAD
		for _, subCircuit := range *block.RowConsumption {
			rowConsumption += subCircuit.Rows
		}
=======
		//for _, subCircuit := range *block.RowConsumption {
		//	rowConsumption += subCircuit.Rows
		//}
>>>>>>> 2b4d82a8

		blocks = append(blocks, &types.WrappedBlock{
			Header:           block.Header(),
			Transactions:     txsToTxsData(block.Transactions()),
			WithdrawTrieRoot: common.BytesToHash(withdrawTrieRoot),
			RowConsumption:   rowConsumption,
		})
	}

	if len(blocks) > 0 {
		if err := w.l2BlockOrm.InsertL2Blocks(w.ctx, blocks); err != nil {
			return fmt.Errorf("failed to batch insert BlockTraces: %v", err)
		}
	}

	return nil
}

// FetchContractEvent pull latest event logs from given contract address and save in DB
func (w *L2WatcherClient) FetchContractEvent() {
	defer func() {
		log.Info("l2 watcher fetchContractEvent", "w.processedMsgHeight", w.processedMsgHeight)
	}()

	blockHeight, err := utils.GetLatestConfirmedBlockNumber(w.ctx, w.Client, w.confirmations)
	if err != nil {
		log.Error("failed to get block number", "err", err)
		return
	}

	fromBlock := int64(w.processedMsgHeight) + 1
	toBlock := int64(blockHeight)

	for from := fromBlock; from <= toBlock; from += contractEventsBlocksFetchLimit {
		to := from + contractEventsBlocksFetchLimit - 1

		if to > toBlock {
			to = toBlock
		}

		// warning: uint int conversion...
		query := geth.FilterQuery{
			FromBlock: big.NewInt(from), // inclusive
			ToBlock:   big.NewInt(to),   // inclusive
			Addresses: []common.Address{
				w.messengerAddress,
				w.messageQueueAddress,
			},
			Topics: make([][]common.Hash, 1),
		}
		query.Topics[0] = make([]common.Hash, 4)
		query.Topics[0][0] = bridgeAbi.L2SentMessageEventSignature
		query.Topics[0][1] = bridgeAbi.L2RelayedMessageEventSignature
		query.Topics[0][2] = bridgeAbi.L2FailedRelayedMessageEventSignature
		query.Topics[0][3] = bridgeAbi.L2AppendMessageEventSignature

		logs, err := w.FilterLogs(w.ctx, query)
		if err != nil {
			log.Error("failed to get event logs", "err", err)
			return
		}
		if len(logs) == 0 {
			w.processedMsgHeight = uint64(to)
			bridgeL2MsgsSyncHeightGauge.Update(to)
			continue
		}
		log.Info("received new L2 messages", "fromBlock", from, "toBlock", to, "cnt", len(logs))

		relayedMessageEvents, err := w.parseBridgeEventLogs(logs)
		if err != nil {
			log.Error("failed to parse emitted event log", "err", err)
			return
		}

		relayedMessageCount := int64(len(relayedMessageEvents))
		bridgeL2MsgsRelayedEventsTotalCounter.Inc(relayedMessageCount)
		log.Info("L2 events types", "RelayedMessageCount", relayedMessageCount)

		// Update relayed message first to make sure we don't forget to update submited message.
		// Since, we always start sync from the latest unprocessed message.
		for _, msg := range relayedMessageEvents {
			var msgStatus types.MsgStatus
			if msg.isSuccessful {
				msgStatus = types.MsgConfirmed
			} else {
				msgStatus = types.MsgFailed
			}
			if err = w.l1MessageOrm.UpdateLayer1StatusAndLayer2Hash(w.ctx, msg.msgHash.String(), msgStatus, msg.txHash.String()); err != nil {
				log.Error("Failed to update layer1 status and layer2 hash", "err", err)
				return
			}
		}

		w.processedMsgHeight = uint64(to)
		bridgeL2MsgsSyncHeightGauge.Update(to)
	}
}

func (w *L2WatcherClient) parseBridgeEventLogs(logs []gethTypes.Log) ([]relayedMessage, error) {
	// Need use contract abi to parse event Log
	// Can only be tested after we have our contracts set up

	var relayedMessages []relayedMessage
	for _, vLog := range logs {
		switch vLog.Topics[0] {
		case bridgeAbi.L2RelayedMessageEventSignature:
			event := bridgeAbi.L2RelayedMessageEvent{}
			err := utils.UnpackLog(w.messengerABI, &event, "RelayedMessage", vLog)
			if err != nil {
				log.Warn("Failed to unpack layer2 RelayedMessage event", "err", err)
				return relayedMessages, err
			}

			relayedMessages = append(relayedMessages, relayedMessage{
				msgHash:      event.MessageHash,
				txHash:       vLog.TxHash,
				isSuccessful: true,
			})
		case bridgeAbi.L2FailedRelayedMessageEventSignature:
			event := bridgeAbi.L2FailedRelayedMessageEvent{}
			err := utils.UnpackLog(w.messengerABI, &event, "FailedRelayedMessage", vLog)
			if err != nil {
				log.Warn("Failed to unpack layer2 FailedRelayedMessage event", "err", err)
				return relayedMessages, err
			}

			relayedMessages = append(relayedMessages, relayedMessage{
				msgHash:      event.MessageHash,
				txHash:       vLog.TxHash,
				isSuccessful: false,
			})
			log.Error("Unknown event", "topic", vLog.Topics[0], "txHash", vLog.TxHash)
		}
	}

	return relayedMessages, nil
}<|MERGE_RESOLUTION|>--- conflicted
+++ resolved
@@ -172,15 +172,9 @@
 		}
 		// Commented this check because for now l2geth doesn't store RowConsumption info for blocks
 		// Should be uncommented after this functionality added
-<<<<<<< HEAD
-		// if block.RowConsumption == nil {
-		// 	return fmt.Errorf("fetched Block doesn't contain RowConsumption. number: %v", number)
-		// }
-=======
 		//if block.RowConsumption == nil {
 		// 	return fmt.Errorf("fetched Block doesn't contain RowConsumption. number: %v", number)
 		//}
->>>>>>> 2b4d82a8
 
 		log.Info("retrieved block", "height", block.Header().Number, "hash", block.Header().Hash().String())
 
@@ -190,15 +184,9 @@
 		}
 
 		var rowConsumption uint64 = 0
-<<<<<<< HEAD
-		for _, subCircuit := range *block.RowConsumption {
-			rowConsumption += subCircuit.Rows
-		}
-=======
 		//for _, subCircuit := range *block.RowConsumption {
 		//	rowConsumption += subCircuit.Rows
 		//}
->>>>>>> 2b4d82a8
 
 		blocks = append(blocks, &types.WrappedBlock{
 			Header:           block.Header(),
