--- conflicted
+++ resolved
@@ -5,12 +5,7 @@
 	"fmt"
 	"math/big"
 
-<<<<<<< HEAD
-=======
 	"github.com/prometheus/client_golang/prometheus"
-	geth "github.com/scroll-tech/go-ethereum"
-	"github.com/scroll-tech/go-ethereum/accounts/abi"
->>>>>>> 767a2cbf
 	"github.com/scroll-tech/go-ethereum/common"
 	"github.com/scroll-tech/go-ethereum/common/hexutil"
 	gethTypes "github.com/scroll-tech/go-ethereum/core/types"
@@ -25,15 +20,6 @@
 	"scroll-tech/bridge/internal/orm"
 )
 
-<<<<<<< HEAD
-// Metrics
-var (
-	bridgeL2BlocksFetchedHeightGauge = gethMetrics.NewRegisteredGauge("bridge/l2/blocks/fetched/height", metrics.ScrollRegistry)
-	bridgeL2BlocksFetchedGapGauge    = gethMetrics.NewRegisteredGauge("bridge/l2/blocks/fetched/gap", metrics.ScrollRegistry)
-)
-
-=======
->>>>>>> 767a2cbf
 // L2WatcherClient provide APIs which support others to subscribe to various event from l2geth
 type L2WatcherClient struct {
 	ctx context.Context
@@ -52,27 +38,7 @@
 }
 
 // NewL2WatcherClient take a l2geth instance to generate a l2watcherclient instance
-<<<<<<< HEAD
-func NewL2WatcherClient(ctx context.Context, client *ethclient.Client, messageQueueAddress common.Address, withdrawTrieRootSlot common.Hash, db *gorm.DB) *L2WatcherClient {
-=======
-func NewL2WatcherClient(ctx context.Context, client *ethclient.Client, confirmations rpc.BlockNumber, messengerAddress, messageQueueAddress common.Address, withdrawTrieRootSlot common.Hash, db *gorm.DB, reg prometheus.Registerer) *L2WatcherClient {
-	l1MessageOrm := orm.NewL1Message(db)
-	var savedHeight uint64
-	l1msg, err := l1MessageOrm.GetLayer1LatestMessageWithLayer2Hash()
-	if err != nil || l1msg == nil {
-		log.Warn("fetch height from db failed", "err", err)
-		savedHeight = 0
-	} else {
-		receipt, err := client.TransactionReceipt(ctx, common.HexToHash(l1msg.Layer2Hash))
-		if err != nil || receipt == nil {
-			log.Warn("get tx from l2 failed", "err", err)
-			savedHeight = 0
-		} else {
-			savedHeight = receipt.BlockNumber.Uint64()
-		}
-	}
-
->>>>>>> 767a2cbf
+func NewL2WatcherClient(ctx context.Context, client *ethclient.Client, messageQueueAddress common.Address, withdrawTrieRootSlot common.Hash, db *gorm.DB, reg prometheus.Registerer) *L2WatcherClient {
 	w := L2WatcherClient{
 		ctx:    ctx,
 		Client: client,
@@ -183,128 +149,4 @@
 	}
 
 	return nil
-<<<<<<< HEAD
-=======
-}
-
-// FetchContractEvent pull latest event logs from given contract address and save in DB
-func (w *L2WatcherClient) FetchContractEvent() {
-	defer func() {
-		log.Info("l2 watcher fetchContractEvent", "w.processedMsgHeight", w.processedMsgHeight)
-	}()
-
-	w.metrics.fetchContractEventTotal.Inc()
-	blockHeight, err := utils.GetLatestConfirmedBlockNumber(w.ctx, w.Client, w.confirmations)
-	if err != nil {
-		log.Error("failed to get block number", "err", err)
-		return
-	}
-
-	fromBlock := int64(w.processedMsgHeight) + 1
-	toBlock := int64(blockHeight)
-
-	for from := fromBlock; from <= toBlock; from += contractEventsBlocksFetchLimit {
-		to := from + contractEventsBlocksFetchLimit - 1
-
-		if to > toBlock {
-			to = toBlock
-		}
-
-		// warning: uint int conversion...
-		query := geth.FilterQuery{
-			FromBlock: big.NewInt(from), // inclusive
-			ToBlock:   big.NewInt(to),   // inclusive
-			Addresses: []common.Address{
-				w.messengerAddress,
-				w.messageQueueAddress,
-			},
-			Topics: make([][]common.Hash, 1),
-		}
-		query.Topics[0] = make([]common.Hash, 4)
-		query.Topics[0][0] = bridgeAbi.L2SentMessageEventSignature
-		query.Topics[0][1] = bridgeAbi.L2RelayedMessageEventSignature
-		query.Topics[0][2] = bridgeAbi.L2FailedRelayedMessageEventSignature
-		query.Topics[0][3] = bridgeAbi.L2AppendMessageEventSignature
-
-		logs, err := w.FilterLogs(w.ctx, query)
-		if err != nil {
-			log.Error("failed to get event logs", "err", err)
-			return
-		}
-		if len(logs) == 0 {
-			w.processedMsgHeight = uint64(to)
-			w.metrics.fetchContractEventHeight.Set(float64(to))
-			continue
-		}
-		log.Info("received new L2 messages", "fromBlock", from, "toBlock", to, "cnt", len(logs))
-
-		relayedMessageEvents, err := w.parseBridgeEventLogs(logs)
-		if err != nil {
-			log.Error("failed to parse emitted event log", "err", err)
-			return
-		}
-
-		relayedMessageCount := int64(len(relayedMessageEvents))
-		w.metrics.bridgeL2MsgsRelayedEventsTotal.Add(float64(relayedMessageCount))
-		log.Info("L2 events types", "RelayedMessageCount", relayedMessageCount)
-
-		// Update relayed message first to make sure we don't forget to update submited message.
-		// Since, we always start sync from the latest unprocessed message.
-		for _, msg := range relayedMessageEvents {
-			var msgStatus types.MsgStatus
-			if msg.isSuccessful {
-				msgStatus = types.MsgConfirmed
-			} else {
-				msgStatus = types.MsgFailed
-			}
-			if err = w.l1MessageOrm.UpdateLayer1StatusAndLayer2Hash(w.ctx, msg.msgHash.String(), msgStatus, msg.txHash.String()); err != nil {
-				log.Error("Failed to update layer1 status and layer2 hash", "err", err)
-				return
-			}
-		}
-
-		w.processedMsgHeight = uint64(to)
-		w.metrics.fetchContractEventHeight.Set(float64(to))
-	}
-}
-
-func (w *L2WatcherClient) parseBridgeEventLogs(logs []gethTypes.Log) ([]relayedMessage, error) {
-	// Need use contract abi to parse event Log
-	// Can only be tested after we have our contracts set up
-
-	var relayedMessages []relayedMessage
-	for _, vLog := range logs {
-		switch vLog.Topics[0] {
-		case bridgeAbi.L2RelayedMessageEventSignature:
-			event := bridgeAbi.L2RelayedMessageEvent{}
-			err := utils.UnpackLog(w.messengerABI, &event, "RelayedMessage", vLog)
-			if err != nil {
-				log.Warn("Failed to unpack layer2 RelayedMessage event", "err", err)
-				return relayedMessages, err
-			}
-
-			relayedMessages = append(relayedMessages, relayedMessage{
-				msgHash:      event.MessageHash,
-				txHash:       vLog.TxHash,
-				isSuccessful: true,
-			})
-		case bridgeAbi.L2FailedRelayedMessageEventSignature:
-			event := bridgeAbi.L2FailedRelayedMessageEvent{}
-			err := utils.UnpackLog(w.messengerABI, &event, "FailedRelayedMessage", vLog)
-			if err != nil {
-				log.Warn("Failed to unpack layer2 FailedRelayedMessage event", "err", err)
-				return relayedMessages, err
-			}
-
-			relayedMessages = append(relayedMessages, relayedMessage{
-				msgHash:      event.MessageHash,
-				txHash:       vLog.TxHash,
-				isSuccessful: false,
-			})
-			log.Error("Unknown event", "topic", vLog.Topics[0], "txHash", vLog.TxHash)
-		}
-	}
-
-	return relayedMessages, nil
->>>>>>> 767a2cbf
 }