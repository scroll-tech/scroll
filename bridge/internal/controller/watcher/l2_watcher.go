--- conflicted
+++ resolved
@@ -183,16 +183,10 @@
 			return fmt.Errorf("failed to get withdrawRoot: %v. number: %v", err3, number)
 		}
 		blocks = append(blocks, &types.WrappedBlock{
-<<<<<<< HEAD
-			Header:           block.Header(),
-			Transactions:     txsToTxsData(block.Transactions()),
-			WithdrawTrieRoot: common.BytesToHash(withdrawTrieRoot),
-			RowConsumption:   block.RowConsumption,
-=======
-			Header:       block.Header(),
-			Transactions: txsToTxsData(block.Transactions()),
-			WithdrawRoot: common.BytesToHash(withdrawRoot),
->>>>>>> 20e13445
+			Header:         block.Header(),
+			Transactions:   txsToTxsData(block.Transactions()),
+			WithdrawRoot:   common.BytesToHash(withdrawRoot),
+			RowConsumption: block.RowConsumption,
 		})
 	}
 
