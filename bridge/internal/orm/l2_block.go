package orm

import (
	"context"
	"encoding/json"
	"fmt"
	"time"

	"github.com/scroll-tech/go-ethereum/common"
	gethTypes "github.com/scroll-tech/go-ethereum/core/types"
	"github.com/scroll-tech/go-ethereum/log"
	"gorm.io/gorm"

	"scroll-tech/common/types"
)

// L2Block represents a l2 block in the database.
type L2Block struct {
	db *gorm.DB `gorm:"column:-"`

	// block
	Number         uint64 `json:"number" gorm:"number"`
	Hash           string `json:"hash" gorm:"hash"`
	ParentHash     string `json:"parent_hash" gorm:"parent_hash"`
	Header         string `json:"header" gorm:"header"`
	Transactions   string `json:"transactions" gorm:"transactions"`
	WithdrawRoot   string `json:"withdraw_root" gorm:"withdraw_root"`
	StateRoot      string `json:"state_root" gorm:"state_root"`
	TxNum          uint32 `json:"tx_num" gorm:"tx_num"`
	GasUsed        uint64 `json:"gas_used" gorm:"gas_used"`
	BlockTimestamp uint64 `json:"block_timestamp" gorm:"block_timestamp"`
	RowConsumption string `json:"row_consumption" gorm:"row_consumption"`

	// chunk
	ChunkHash string `json:"chunk_hash" gorm:"chunk_hash;default:NULL"`

	// metadata
	CreatedAt time.Time      `json:"created_at" gorm:"column:created_at"`
	UpdatedAt time.Time      `json:"updated_at" gorm:"column:updated_at"`
	DeletedAt gorm.DeletedAt `json:"deleted_at" gorm:"column:deleted_at;default:NULL"`
}

// NewL2Block creates a new L2Block instance
func NewL2Block(db *gorm.DB) *L2Block {
	return &L2Block{db: db}
}

// TableName returns the name of the "l2_block" table.
func (*L2Block) TableName() string {
	return "l2_block"
}

// GetL2BlocksLatestHeight retrieves the height of the latest L2 block.
// If the l2_block table is empty, it returns 0 to represent the genesis block height.
func (o *L2Block) GetL2BlocksLatestHeight(ctx context.Context) (uint64, error) {
	db := o.db.WithContext(ctx)
	db = db.Model(&L2Block{})
	db = db.Select("COALESCE(MAX(number), 0)")

	var maxNumber uint64
	if err := db.Row().Scan(&maxNumber); err != nil {
		return 0, fmt.Errorf("L2Block.GetL2BlocksLatestHeight error: %w", err)
	}
	return maxNumber, nil
}

// GetL2WrappedBlocksFromHeight retrieves L2 blocks that have a block number greater than the given height.
// The blocks are converted into WrappedBlock format for output.
// The returned blocks are sorted in ascending order by their block number.
<<<<<<< HEAD
func (o *L2Block) GetL2WrappedBlocksFromHeight(ctx context.Context, height uint64) ([]*types.WrappedBlock, error) {
=======
func (o *L2Block) GetUnchunkedBlocks(ctx context.Context, limit int) ([]*types.WrappedBlock, error) {
>>>>>>> 87f18efb
	db := o.db.WithContext(ctx)
	db = db.Model(&L2Block{})
	db = db.Select("header, transactions, withdraw_root, row_consumption")
	db = db.Where("number >= ?", height)
	db = db.Order("number ASC")

	if limit > 0 {
		db = db.Limit(limit)
	}

	var l2Blocks []L2Block
	if err := db.Find(&l2Blocks).Error; err != nil {
		return nil, fmt.Errorf("L2Block.GetL2WrappedBlocksFromHeight error: %w", err)
	}

	var wrappedBlocks []*types.WrappedBlock
	for _, v := range l2Blocks {
		var wrappedBlock types.WrappedBlock

		if err := json.Unmarshal([]byte(v.Transactions), &wrappedBlock.Transactions); err != nil {
			return nil, fmt.Errorf("L2Block.GetL2WrappedBlocksFromHeight error: %w", err)
		}

		wrappedBlock.Header = &gethTypes.Header{}
		if err := json.Unmarshal([]byte(v.Header), wrappedBlock.Header); err != nil {
			return nil, fmt.Errorf("L2Block.GetL2WrappedBlocksFromHeight error: %w", err)
		}

		wrappedBlock.WithdrawRoot = common.HexToHash(v.WithdrawRoot)

		if err := json.Unmarshal([]byte(v.RowConsumption), &wrappedBlock.RowConsumption); err != nil {
			return nil, fmt.Errorf("L2Block.GetL2WrappedBlocksFromHeight error: %w", err)
		}

		wrappedBlocks = append(wrappedBlocks, &wrappedBlock)
	}

	return wrappedBlocks, nil
}

// GetL2Blocks retrieves selected L2Blocks from the database.
// The returned L2Blocks are sorted in ascending order by their block number.
func (o *L2Block) GetL2Blocks(ctx context.Context, fields map[string]interface{}, orderByList []string, limit int) ([]*L2Block, error) {
	db := o.db.WithContext(ctx)
	db = db.Model(&L2Block{})

	for key, value := range fields {
		db = db.Where(key, value)
	}

	for _, orderBy := range orderByList {
		db = db.Order(orderBy)
	}

	if limit > 0 {
		db = db.Limit(limit)
	}

	db = db.Order("number ASC")

	var l2Blocks []*L2Block
	if err := db.Find(&l2Blocks).Error; err != nil {
		return nil, fmt.Errorf("L2Block.GetL2Blocks error: %w, fields: %v, orderByList: %v", err, fields, orderByList)
	}
	return l2Blocks, nil
}

// GetL2BlocksInRange retrieves the L2 blocks within the specified range (inclusive).
// The range is closed, i.e., it includes both start and end block numbers.
// The returned blocks are sorted in ascending order by their block number.
func (o *L2Block) GetL2BlocksInRange(ctx context.Context, startBlockNumber uint64, endBlockNumber uint64) ([]*types.WrappedBlock, error) {
	if startBlockNumber > endBlockNumber {
		return nil, fmt.Errorf("L2Block.GetL2BlocksInRange: start block number should be less than or equal to end block number, start block: %v, end block: %v", startBlockNumber, endBlockNumber)
	}

	db := o.db.WithContext(ctx)
	db = db.Model(&L2Block{})
	db = db.Select("header, transactions, withdraw_root, row_consumption")
	db = db.Where("number >= ? AND number <= ?", startBlockNumber, endBlockNumber)
	db = db.Order("number ASC")

	var l2Blocks []L2Block
	if err := db.Find(&l2Blocks).Error; err != nil {
		return nil, fmt.Errorf("L2Block.GetL2BlocksInRange error: %w, start block: %v, end block: %v", err, startBlockNumber, endBlockNumber)
	}

	// sanity check
	if uint64(len(l2Blocks)) != endBlockNumber-startBlockNumber+1 {
		return nil, fmt.Errorf("L2Block.GetL2BlocksInRange: unexpected number of results, expected: %v, got: %v", endBlockNumber-startBlockNumber+1, len(l2Blocks))
	}

	var wrappedBlocks []*types.WrappedBlock
	for _, v := range l2Blocks {
		var wrappedBlock types.WrappedBlock

		if err := json.Unmarshal([]byte(v.Transactions), &wrappedBlock.Transactions); err != nil {
			return nil, fmt.Errorf("L2Block.GetL2BlocksInRange error: %w, start block: %v, end block: %v", err, startBlockNumber, endBlockNumber)
		}

		wrappedBlock.Header = &gethTypes.Header{}
		if err := json.Unmarshal([]byte(v.Header), wrappedBlock.Header); err != nil {
			return nil, fmt.Errorf("L2Block.GetL2BlocksInRange error: %w, start block: %v, end block: %v", err, startBlockNumber, endBlockNumber)
		}

		wrappedBlock.WithdrawRoot = common.HexToHash(v.WithdrawRoot)

		if err := json.Unmarshal([]byte(v.RowConsumption), &wrappedBlock.RowConsumption); err != nil {
			return nil, fmt.Errorf("L2Block.GetL2BlocksInRange error: %w, start block: %v, end block: %v", err, startBlockNumber, endBlockNumber)
		}

		wrappedBlocks = append(wrappedBlocks, &wrappedBlock)
	}

	return wrappedBlocks, nil
}

// InsertL2Blocks inserts l2 blocks into the "l2_block" table.
func (o *L2Block) InsertL2Blocks(ctx context.Context, blocks []*types.WrappedBlock) error {
	var l2Blocks []L2Block
	for _, block := range blocks {
		header, err := json.Marshal(block.Header)
		if err != nil {
			log.Error("failed to marshal block header", "hash", block.Header.Hash().String(), "err", err)
			return fmt.Errorf("L2Block.InsertL2Blocks error: %w", err)
		}

		txs, err := json.Marshal(block.Transactions)
		if err != nil {
			log.Error("failed to marshal transactions", "hash", block.Header.Hash().String(), "err", err)
			return fmt.Errorf("L2Block.InsertL2Blocks error: %w", err)
		}

		rc, err := json.Marshal(block.RowConsumption)
		if err != nil {
			log.Error("failed to marshal RowConsumption", "hash", block.Header.Hash().String(), "err", err)
			return fmt.Errorf("L2Block.InsertL2Blocks error: %w", err)
		}

		l2Block := L2Block{
			Number:         block.Header.Number.Uint64(),
			Hash:           block.Header.Hash().String(),
			ParentHash:     block.Header.ParentHash.String(),
			Transactions:   string(txs),
			WithdrawRoot:   block.WithdrawRoot.Hex(),
			StateRoot:      block.Header.Root.Hex(),
			TxNum:          uint32(len(block.Transactions)),
			GasUsed:        block.Header.GasUsed,
			BlockTimestamp: block.Header.Time,
			RowConsumption: string(rc),
			Header:         string(header),
		}
		l2Blocks = append(l2Blocks, l2Block)
	}

	db := o.db.WithContext(ctx)
	db = db.Model(&L2Block{})

	if err := db.Create(&l2Blocks).Error; err != nil {
		return fmt.Errorf("L2Block.InsertL2Blocks error: %w", err)
	}
	return nil
}

// UpdateChunkHashInRange updates the chunk_hash of block tx within the specified range (inclusive).
// The range is closed, i.e., it includes both start and end indices.
// This function ensures the number of rows updated must equal to (endIndex - startIndex + 1).
// If the rows affected do not match this expectation, an error is returned.
func (o *L2Block) UpdateChunkHashInRange(ctx context.Context, startIndex uint64, endIndex uint64, chunkHash string, dbTX ...*gorm.DB) error {
	db := o.db
	if len(dbTX) > 0 && dbTX[0] != nil {
		db = dbTX[0]
	}
	db = db.WithContext(ctx)
	db = db.Model(&L2Block{})
	db = db.Where("number >= ? AND number <= ?", startIndex, endIndex)

	tx := db.Update("chunk_hash", chunkHash)
	if tx.Error != nil {
		return fmt.Errorf("L2Block.UpdateChunkHashInRange error: %w, start index: %v, end index: %v, chunk hash: %v", tx.Error, startIndex, endIndex, chunkHash)
	}

	// sanity check
	if uint64(tx.RowsAffected) != endIndex-startIndex+1 {
		return fmt.Errorf("L2Block.UpdateChunkHashInRange: incorrect number of rows affected, expected: %v, got: %v", endIndex-startIndex+1, tx.RowsAffected)
	}

	return nil
}<|MERGE_RESOLUTION|>--- conflicted
+++ resolved
@@ -67,11 +67,7 @@
 // GetL2WrappedBlocksFromHeight retrieves L2 blocks that have a block number greater than the given height.
 // The blocks are converted into WrappedBlock format for output.
 // The returned blocks are sorted in ascending order by their block number.
-<<<<<<< HEAD
 func (o *L2Block) GetL2WrappedBlocksFromHeight(ctx context.Context, height uint64) ([]*types.WrappedBlock, error) {
-=======
-func (o *L2Block) GetUnchunkedBlocks(ctx context.Context, limit int) ([]*types.WrappedBlock, error) {
->>>>>>> 87f18efb
 	db := o.db.WithContext(ctx)
 	db = db.Model(&L2Block{})
 	db = db.Select("header, transactions, withdraw_root, row_consumption")
