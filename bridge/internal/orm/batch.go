package orm

import (
	"context"
	"encoding/json"
	"errors"
	"fmt"
	"time"

	"scroll-tech/common/types"
	"scroll-tech/common/types/message"

	"github.com/scroll-tech/go-ethereum/common"
	"github.com/scroll-tech/go-ethereum/log"
	"gorm.io/gorm"
)

const defaultBatchHeaderVersion = 0

// Batch represents a batch of chunks.
type Batch struct {
	db *gorm.DB `gorm:"column:-"`

	// batch
	Index           uint64 `json:"index" gorm:"column:index"`
	Hash            string `json:"hash" gorm:"column:hash"`
	StartChunkIndex uint64 `json:"start_chunk_index" gorm:"column:start_chunk_index"`
	StartChunkHash  string `json:"start_chunk_hash" gorm:"column:start_chunk_hash"`
	EndChunkIndex   uint64 `json:"end_chunk_index" gorm:"column:end_chunk_index"`
	EndChunkHash    string `json:"end_chunk_hash" gorm:"column:end_chunk_hash"`
	StateRoot       string `json:"state_root" gorm:"column:state_root"`
	WithdrawRoot    string `json:"withdraw_root" gorm:"column:withdraw_root"`
	ParentBatchHash string `json:"parent_batch_hash" gorm:"column:parent_batch_hash"`
	BatchHeader     []byte `json:"batch_header" gorm:"column:batch_header"`

	// proof
	ChunkProofsStatus int16      `json:"chunk_proofs_status" gorm:"column:chunk_proofs_status;default:1"`
	ProvingStatus     int16      `json:"proving_status" gorm:"column:proving_status;default:1"`
	Proof             []byte     `json:"proof" gorm:"column:proof;default:NULL"`
	ProverAssignedAt  *time.Time `json:"prover_assigned_at" gorm:"column:prover_assigned_at;default:NULL"`
	ProvedAt          *time.Time `json:"proved_at" gorm:"column:proved_at;default:NULL"`
	ProofTimeSec      int32      `json:"proof_time_sec" gorm:"column:proof_time_sec;default:NULL"`

	// rollup
	RollupStatus   int16      `json:"rollup_status" gorm:"column:rollup_status;default:1"`
	CommitTxHash   string     `json:"commit_tx_hash" gorm:"column:commit_tx_hash;default:NULL"`
	CommittedAt    *time.Time `json:"committed_at" gorm:"column:committed_at;default:NULL"`
	FinalizeTxHash string     `json:"finalize_tx_hash" gorm:"column:finalize_tx_hash;default:NULL"`
	FinalizedAt    *time.Time `json:"finalized_at" gorm:"column:finalized_at;default:NULL"`

	// gas oracle
	OracleStatus int16  `json:"oracle_status" gorm:"column:oracle_status;default:1"`
	OracleTxHash string `json:"oracle_tx_hash" gorm:"column:oracle_tx_hash;default:NULL"`

	// metadata
	CreatedAt time.Time      `json:"created_at" gorm:"column:created_at"`
	UpdatedAt time.Time      `json:"updated_at" gorm:"column:updated_at"`
	DeletedAt gorm.DeletedAt `json:"deleted_at" gorm:"column:deleted_at;default:NULL"`
}

// NewBatch creates a new Batch database instance.
func NewBatch(db *gorm.DB) *Batch {
	return &Batch{db: db}
}

// TableName returns the table name for the Batch model.
func (*Batch) TableName() string {
	return "batch"
}

// GetBatches retrieves selected batches from the database.
// The returned batches are sorted in ascending order by their index.
func (o *Batch) GetBatches(ctx context.Context, fields map[string]interface{}, orderByList []string, limit int) ([]*Batch, error) {
	db := o.db.WithContext(ctx)
	db = db.Model(&Batch{})

	for key, value := range fields {
		db = db.Where(key, value)
	}

	for _, orderBy := range orderByList {
		db = db.Order(orderBy)
	}

	if limit > 0 {
		db = db.Limit(limit)
	}

	db = db.Order("index ASC")

	var batches []*Batch
	if err := db.Find(&batches).Error; err != nil {
		return nil, fmt.Errorf("Batch.GetBatches error: %w, fields: %v, orderByList: %v", err, fields, orderByList)
	}
	return batches, nil
}

// GetBatchCount retrieves the total number of batches in the database.
func (o *Batch) GetBatchCount(ctx context.Context) (uint64, error) {
	db := o.db.WithContext(ctx)
	db = db.Model(&Batch{})

	var count int64
	if err := db.Count(&count).Error; err != nil {
		return 0, fmt.Errorf("Batch.GetBatchCount error: %w", err)
	}
	return uint64(count), nil
}

// GetVerifiedProofByHash retrieves the verified aggregate proof for a batch with the given hash.
func (o *Batch) GetVerifiedProofByHash(ctx context.Context, hash string) (*message.BatchProof, error) {
	db := o.db.WithContext(ctx)
	db = db.Model(&Batch{})
	db = db.Select("proof")
	db = db.Where("hash = ? AND proving_status = ?", hash, types.ProvingTaskVerified)

	var batch Batch
	if err := db.Find(&batch).Error; err != nil {
		return nil, fmt.Errorf("Batch.GetVerifiedProofByHash error: %w, batch hash: %v", err, hash)
	}

	var proof message.BatchProof
	if err := json.Unmarshal(batch.Proof, &proof); err != nil {
		return nil, fmt.Errorf("Batch.GetVerifiedProofByHash error: %w, batch hash: %v", err, hash)
	}
	return &proof, nil
}

// GetLatestBatch retrieves the latest batch from the database.
func (o *Batch) GetLatestBatch(ctx context.Context) (*Batch, error) {
	db := o.db.WithContext(ctx)
	db = db.Model(&Batch{})
	db = db.Order("index desc")

	var latestBatch Batch
	if err := db.First(&latestBatch).Error; err != nil {
		if errors.Is(err, gorm.ErrRecordNotFound) {
			return nil, nil
		}
		return nil, fmt.Errorf("Batch.GetLatestBatch error: %w", err)
	}
	return &latestBatch, nil
}

<<<<<<< HEAD
// GetLatestFinalizedBatch retrieves the latest batch from the database where rollup_status is RollupFinalized
func (o *Batch) GetLatestFinalizedBatch(ctx context.Context) (*Batch, error) {
	db := o.db.WithContext(ctx)
	db = db.Model(&Batch{})
	db = db.Where("rollup_status", types.RollupFinalized)
	db = db.Order("index desc")
	var latestBatch Batch
	if err := db.First(&latestBatch).Error; err != nil {
		if errors.Is(err, gorm.ErrRecordNotFound) {
			return nil, nil
		}
		return nil, fmt.Errorf("Batch.GetLatestBatch error: %w", err)
	}
	return &latestBatch, nil
=======
// GetFirstUnbatchedChunkIndex retrieves the first unbatched chunk index.
func (o *Batch) GetFirstUnbatchedChunkIndex(ctx context.Context) (uint64, error) {
	// Get the latest batch
	latestBatch, err := o.GetLatestBatch(ctx)
	if err != nil {
		return 0, fmt.Errorf("Chunk.GetChunkedBlockHeight error: %w", err)
	}
	// if parentBatch==nil then err==gorm.ErrRecordNotFound,
	// which means there is not batched chunk yet, thus returns 0
	if latestBatch == nil {
		return 0, nil
	}
	return latestBatch.EndChunkIndex + 1, nil
>>>>>>> f6894bb8
}

// GetRollupStatusByHashList retrieves the rollup statuses for a list of batch hashes.
func (o *Batch) GetRollupStatusByHashList(ctx context.Context, hashes []string) ([]types.RollupStatus, error) {
	if len(hashes) == 0 {
		return nil, nil
	}

	db := o.db.WithContext(ctx)
	db = db.Model(&Batch{})
	db = db.Select("hash, rollup_status")
	db = db.Where("hash IN ?", hashes)

	var batches []Batch
	if err := db.Find(&batches).Error; err != nil {
		return nil, fmt.Errorf("Batch.GetRollupStatusByHashList error: %w, hashes: %v", err, hashes)
	}

	hashToStatusMap := make(map[string]types.RollupStatus)
	for _, batch := range batches {
		hashToStatusMap[batch.Hash] = types.RollupStatus(batch.RollupStatus)
	}

	var statuses []types.RollupStatus
	for _, hash := range hashes {
		status, ok := hashToStatusMap[hash]
		if !ok {
			return nil, fmt.Errorf("Batch.GetRollupStatusByHashList: hash not found in database: %s", hash)
		}
		statuses = append(statuses, status)
	}

	return statuses, nil
}

// GetPendingBatches retrieves pending batches up to the specified limit.
// The returned batches are sorted in ascending order by their index.
func (o *Batch) GetPendingBatches(ctx context.Context, limit int) ([]*Batch, error) {
	if limit <= 0 {
		return nil, errors.New("limit must be greater than zero")
	}

	db := o.db.WithContext(ctx)
	db = db.Model(&Batch{})
	db = db.Where("rollup_status = ?", types.RollupPending)
	db = db.Order("index ASC")
	db = db.Limit(limit)

	var batches []*Batch
	if err := db.Find(&batches).Error; err != nil {
		return nil, fmt.Errorf("Batch.GetPendingBatches error: %w", err)
	}
	return batches, nil
}

// GetBatchByIndex retrieves the batch by the given index.
func (o *Batch) GetBatchByIndex(ctx context.Context, index uint64) (*Batch, error) {
	db := o.db.WithContext(ctx)
	db = db.Model(&Batch{})
	db = db.Where("index = ?", index)

	var batch Batch
	if err := db.First(&batch).Error; err != nil {
		return nil, fmt.Errorf("Batch.GetBatchByIndex error: %w, index: %v", err, index)
	}
	return &batch, nil
}

// InsertBatch inserts a new batch into the database.
func (o *Batch) InsertBatch(ctx context.Context, startChunkIndex, endChunkIndex uint64, startChunkHash, endChunkHash string, chunks []*types.Chunk, dbTX ...*gorm.DB) (*Batch, error) {
	if len(chunks) == 0 {
		return nil, errors.New("invalid args")
	}

	parentBatch, err := o.GetLatestBatch(ctx)
	if err != nil {
		log.Error("failed to get the latest batch", "err", err)
		return nil, err
	}

	var batchIndex uint64
	var parentBatchHash common.Hash
	var totalL1MessagePoppedBefore uint64
	var version uint8 = defaultBatchHeaderVersion

	// if parentBatch==nil then err==gorm.ErrRecordNotFound, which means there's
	// not batch record in the db, we then use default empty values for the creating batch;
	// if parentBatch!=nil then err=nil, then we fill the parentBatch-related data into the creating batch
	if parentBatch != nil {
		batchIndex = parentBatch.Index + 1
		parentBatchHash = common.HexToHash(parentBatch.Hash)

		var parentBatchHeader *types.BatchHeader
		parentBatchHeader, err = types.DecodeBatchHeader(parentBatch.BatchHeader)
		if err != nil {
			log.Error("failed to decode parent batch header", "index", parentBatch.Index, "hash", parentBatch.Hash, "err", err)
			return nil, err
		}

		totalL1MessagePoppedBefore = parentBatchHeader.TotalL1MessagePopped()
		version = parentBatchHeader.Version()
	}

	batchHeader, err := types.NewBatchHeader(version, batchIndex, totalL1MessagePoppedBefore, parentBatchHash, chunks)
	if err != nil {
		log.Error("failed to create batch header",
			"index", batchIndex, "total l1 message popped before", totalL1MessagePoppedBefore,
			"parent hash", parentBatchHash, "number of chunks", len(chunks), "err", err)
		return nil, err
	}

	numChunks := len(chunks)
	lastChunkBlockNum := len(chunks[numChunks-1].Blocks)

	newBatch := Batch{
		Index:             batchIndex,
		Hash:              batchHeader.Hash().Hex(),
		StartChunkHash:    startChunkHash,
		StartChunkIndex:   startChunkIndex,
		EndChunkHash:      endChunkHash,
		EndChunkIndex:     endChunkIndex,
		StateRoot:         chunks[numChunks-1].Blocks[lastChunkBlockNum-1].Header.Root.Hex(),
		WithdrawRoot:      chunks[numChunks-1].Blocks[lastChunkBlockNum-1].WithdrawRoot.Hex(),
		ParentBatchHash:   parentBatchHash.Hex(),
		BatchHeader:       batchHeader.Encode(),
		ChunkProofsStatus: int16(types.ChunkProofsStatusPending),
		ProvingStatus:     int16(types.ProvingTaskUnassigned),
		RollupStatus:      int16(types.RollupPending),
		OracleStatus:      int16(types.GasOraclePending),
	}

	db := o.db
	if len(dbTX) > 0 && dbTX[0] != nil {
		db = dbTX[0]
	}
	db.WithContext(ctx)
	db = db.Model(&Batch{})

	if err := db.Create(&newBatch).Error; err != nil {
		log.Error("failed to insert batch", "batch", newBatch, "err", err)
		return nil, fmt.Errorf("Batch.InsertBatch error: %w", err)
	}
	return &newBatch, nil
}

// UpdateL2GasOracleStatusAndOracleTxHash updates the L2 gas oracle status and transaction hash for a batch.
func (o *Batch) UpdateL2GasOracleStatusAndOracleTxHash(ctx context.Context, hash string, status types.GasOracleStatus, txHash string) error {
	updateFields := make(map[string]interface{})
	updateFields["oracle_status"] = int(status)
	updateFields["oracle_tx_hash"] = txHash

	db := o.db.WithContext(ctx)
	db = db.Model(&Batch{})
	db = db.Where("hash", hash)

	if err := db.Updates(updateFields).Error; err != nil {
		return fmt.Errorf("Batch.UpdateL2GasOracleStatusAndOracleTxHash error: %w, batch hash: %v, status: %v, txHash: %v", err, hash, status.String(), txHash)
	}
	return nil
}

// UpdateProvingStatus updates the proving status of a batch.
func (o *Batch) UpdateProvingStatus(ctx context.Context, hash string, status types.ProvingStatus, dbTX ...*gorm.DB) error {
	updateFields := make(map[string]interface{})
	updateFields["proving_status"] = int(status)

	switch status {
	case types.ProvingTaskAssigned:
		updateFields["prover_assigned_at"] = time.Now()
	case types.ProvingTaskUnassigned:
		updateFields["prover_assigned_at"] = nil
	case types.ProvingTaskVerified:
		updateFields["proved_at"] = time.Now()
	}

	db := o.db
	if len(dbTX) > 0 && dbTX[0] != nil {
		db = dbTX[0]
	}
	db = db.WithContext(ctx)
	db = db.Model(&Batch{})
	db = db.Where("hash", hash)

	if err := db.Updates(updateFields).Error; err != nil {
		return fmt.Errorf("Batch.UpdateProvingStatus error: %w, batch hash: %v, status: %v", err, hash, status.String())
	}
	return nil
}

// UpdateRollupStatus updates the rollup status of a batch.
func (o *Batch) UpdateRollupStatus(ctx context.Context, hash string, status types.RollupStatus, dbTX ...*gorm.DB) error {
	updateFields := make(map[string]interface{})
	updateFields["rollup_status"] = int(status)

	switch status {
	case types.RollupCommitted:
		updateFields["committed_at"] = time.Now()
	case types.RollupFinalized:
		updateFields["finalized_at"] = time.Now()
	}

	db := o.db
	if len(dbTX) > 0 && dbTX[0] != nil {
		db = dbTX[0]
	}
	db = db.WithContext(ctx)
	db = db.Model(&Batch{})
	db = db.Where("hash", hash)

	if err := db.Updates(updateFields).Error; err != nil {
		return fmt.Errorf("Batch.UpdateRollupStatus error: %w, batch hash: %v, status: %v", err, hash, status.String())
	}
	return nil
}

// UpdateCommitTxHashAndRollupStatus updates the commit transaction hash and rollup status for a batch.
func (o *Batch) UpdateCommitTxHashAndRollupStatus(ctx context.Context, hash string, commitTxHash string, status types.RollupStatus) error {
	updateFields := make(map[string]interface{})
	updateFields["commit_tx_hash"] = commitTxHash
	updateFields["rollup_status"] = int(status)
	if status == types.RollupCommitted {
		updateFields["committed_at"] = time.Now()
	}

	db := o.db.WithContext(ctx)
	db = db.Model(&Batch{})
	db = db.Where("hash", hash)

	if err := db.Updates(updateFields).Error; err != nil {
		return fmt.Errorf("Batch.UpdateCommitTxHashAndRollupStatus error: %w, batch hash: %v, status: %v, commitTxHash: %v", err, hash, status.String(), commitTxHash)
	}
	return nil
}

// UpdateFinalizeTxHashAndRollupStatus updates the finalize transaction hash and rollup status for a batch.
func (o *Batch) UpdateFinalizeTxHashAndRollupStatus(ctx context.Context, hash string, finalizeTxHash string, status types.RollupStatus) error {
	updateFields := make(map[string]interface{})
	updateFields["finalize_tx_hash"] = finalizeTxHash
	updateFields["rollup_status"] = int(status)
	if status == types.RollupFinalized {
		updateFields["finalized_at"] = time.Now()
	}

	db := o.db.WithContext(ctx)
	db = db.Model(&Batch{})
	db = db.Where("hash", hash)

	if err := db.Updates(updateFields).Error; err != nil {
		return fmt.Errorf("Batch.UpdateFinalizeTxHashAndRollupStatus error: %w, batch hash: %v, status: %v, commitTxHash: %v", err, hash, status.String(), finalizeTxHash)
	}
	return nil
}

// UpdateProofByHash updates the batch proof by hash.
// for unit test.
func (o *Batch) UpdateProofByHash(ctx context.Context, hash string, proof *message.BatchProof, proofTimeSec uint64) error {
	proofBytes, err := json.Marshal(proof)
	if err != nil {
		return fmt.Errorf("Batch.UpdateProofByHash error: %w, batch hash: %v", err, hash)
	}

	updateFields := make(map[string]interface{})
	updateFields["proof"] = proofBytes
	updateFields["proof_time_sec"] = proofTimeSec

	db := o.db.WithContext(ctx)
	db = db.Model(&Batch{})
	db = db.Where("hash", hash)

	if err = db.Updates(updateFields).Error; err != nil {
		return fmt.Errorf("Batch.UpdateProofByHash error: %w, batch hash: %v", err, hash)
	}
	return nil
}<|MERGE_RESOLUTION|>--- conflicted
+++ resolved
@@ -142,22 +142,6 @@
 	return &latestBatch, nil
 }
 
-<<<<<<< HEAD
-// GetLatestFinalizedBatch retrieves the latest batch from the database where rollup_status is RollupFinalized
-func (o *Batch) GetLatestFinalizedBatch(ctx context.Context) (*Batch, error) {
-	db := o.db.WithContext(ctx)
-	db = db.Model(&Batch{})
-	db = db.Where("rollup_status", types.RollupFinalized)
-	db = db.Order("index desc")
-	var latestBatch Batch
-	if err := db.First(&latestBatch).Error; err != nil {
-		if errors.Is(err, gorm.ErrRecordNotFound) {
-			return nil, nil
-		}
-		return nil, fmt.Errorf("Batch.GetLatestBatch error: %w", err)
-	}
-	return &latestBatch, nil
-=======
 // GetFirstUnbatchedChunkIndex retrieves the first unbatched chunk index.
 func (o *Batch) GetFirstUnbatchedChunkIndex(ctx context.Context) (uint64, error) {
 	// Get the latest batch
@@ -171,7 +155,6 @@
 		return 0, nil
 	}
 	return latestBatch.EndChunkIndex + 1, nil
->>>>>>> f6894bb8
 }
 
 // GetRollupStatusByHashList retrieves the rollup statuses for a list of batch hashes.
