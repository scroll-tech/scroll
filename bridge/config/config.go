--- conflicted
+++ resolved
@@ -57,13 +57,10 @@
 type L2Config struct {
 	// Confirmations block height confirmations number.
 	Confirmations uint64 `json:"confirmations"`
-<<<<<<< HEAD
 	// ContractEventsBlocksFetchLimit limit the number of blocks we parse events
 	ContractEventsBlocksFetchLimit int64 `json:"contracteventsblocksfetchlimit"`
 	// l2geth chainId.
 	ChainID int64 `json:"chain_id"`
-=======
->>>>>>> e2f44778
 	// l2geth node url.
 	Endpoint string `json:"endpoint"`
 	// The messenger contract address deployed on layer 2 chain.
