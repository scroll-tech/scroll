--- conflicted
+++ resolved
@@ -5,14 +5,10 @@
 	"os"
 	"path/filepath"
 
-<<<<<<< HEAD
 	"github.com/scroll-tech/go-ethereum/common"
 
 	"scroll-tech/common/docker"
 	"scroll-tech/common/utils"
-
-=======
->>>>>>> 7fb8bc6e
 	"scroll-tech/database"
 )
 
