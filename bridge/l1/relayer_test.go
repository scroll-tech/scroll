package l1

import (
	"context"
	"testing"

	"github.com/scroll-tech/go-ethereum/ethclient"
	"github.com/stretchr/testify/assert"

	"scroll-tech/database/migrate"

<<<<<<< HEAD
	"scroll-tech/bridge/l1"

	"scroll-tech/database"

	"scroll-tech/common/docker"
	"scroll-tech/common/viper"
)

// TestCreateNewRelayer test create new relayer instance and stop
func TestCreateNewL1Relayer(t *testing.T) {
	vp, err := viper.NewViper("../config.json", true)
	assert.NoError(t, err)
	l1docker := docker.NewTestL1Docker(t)
	defer l1docker.Stop()
	vp.Set("l2_config.relayer_config.sender_config.endpoint", l1docker.Endpoint())
	vp.Set("l1_config.endpoint", l1docker.Endpoint())

	client, err := ethclient.Dial(l1docker.Endpoint())
	assert.NoError(t, err)

	driverName := vp.Sub("db_config").GetString("driver_name")
	dbImg := docker.NewTestDBDocker(t, driverName)
	defer dbImg.Stop()
	vp.Set("db_config.dsn", dbImg.Endpoint())

=======
	"scroll-tech/database"
)

// testCreateNewRelayer test create new relayer instance and stop
func testCreateNewL1Relayer(t *testing.T) {
>>>>>>> b8fae294
	// Create db handler and reset db.
	db, err := database.NewOrmFactory(vp.Sub("db_config"))
	assert.NoError(t, err)
	assert.NoError(t, migrate.ResetDB(db.GetDB().DB))
	defer db.Close()

<<<<<<< HEAD
	relayer, err := l1.NewLayer1Relayer(context.Background(), client, db, vp.Sub("l2_config.relayer_config"))
=======
	client, err := ethclient.Dial(l1gethImg.Endpoint())
	assert.NoError(t, err)

	relayer, err := NewLayer1Relayer(context.Background(), client, 1, db, cfg.L2Config.RelayerConfig)
>>>>>>> b8fae294
	assert.NoError(t, err)
	defer relayer.Stop()

	relayer.Start()
}<|MERGE_RESOLUTION|>--- conflicted
+++ resolved
@@ -8,54 +8,20 @@
 	"github.com/stretchr/testify/assert"
 
 	"scroll-tech/database/migrate"
-
-<<<<<<< HEAD
-	"scroll-tech/bridge/l1"
-
-	"scroll-tech/database"
-
-	"scroll-tech/common/docker"
-	"scroll-tech/common/viper"
-)
-
-// TestCreateNewRelayer test create new relayer instance and stop
-func TestCreateNewL1Relayer(t *testing.T) {
-	vp, err := viper.NewViper("../config.json", true)
-	assert.NoError(t, err)
-	l1docker := docker.NewTestL1Docker(t)
-	defer l1docker.Stop()
-	vp.Set("l2_config.relayer_config.sender_config.endpoint", l1docker.Endpoint())
-	vp.Set("l1_config.endpoint", l1docker.Endpoint())
-
-	client, err := ethclient.Dial(l1docker.Endpoint())
-	assert.NoError(t, err)
-
-	driverName := vp.Sub("db_config").GetString("driver_name")
-	dbImg := docker.NewTestDBDocker(t, driverName)
-	defer dbImg.Stop()
-	vp.Set("db_config.dsn", dbImg.Endpoint())
-
-=======
-	"scroll-tech/database"
 )
 
 // testCreateNewRelayer test create new relayer instance and stop
 func testCreateNewL1Relayer(t *testing.T) {
->>>>>>> b8fae294
 	// Create db handler and reset db.
 	db, err := database.NewOrmFactory(vp.Sub("db_config"))
 	assert.NoError(t, err)
 	assert.NoError(t, migrate.ResetDB(db.GetDB().DB))
 	defer db.Close()
 
-<<<<<<< HEAD
-	relayer, err := l1.NewLayer1Relayer(context.Background(), client, db, vp.Sub("l2_config.relayer_config"))
-=======
 	client, err := ethclient.Dial(l1gethImg.Endpoint())
 	assert.NoError(t, err)
 
-	relayer, err := NewLayer1Relayer(context.Background(), client, 1, db, cfg.L2Config.RelayerConfig)
->>>>>>> b8fae294
+	relayer, err := NewLayer1Relayer(context.Background(), client, db, vp.Sub("l2_config.relayer_config"))
 	assert.NoError(t, err)
 	defer relayer.Stop()
 
