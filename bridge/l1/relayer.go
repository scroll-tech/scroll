--- conflicted
+++ resolved
@@ -9,11 +9,8 @@
 	// not sure if this will make problems when relay with l1geth
 
 	"github.com/scroll-tech/go-ethereum/accounts/abi"
-<<<<<<< HEAD
 	"github.com/scroll-tech/go-ethereum/crypto"
-=======
 	"github.com/scroll-tech/go-ethereum/common"
->>>>>>> 0e312f88
 	"github.com/scroll-tech/go-ethereum/ethclient"
 	"github.com/scroll-tech/go-ethereum/log"
 
@@ -87,11 +84,6 @@
 			return
 		}
 	}
-<<<<<<< HEAD
-	msg := msgs[0]
-	msgNonce := big.NewInt(int64(msg.Nonce))
-	data, err := r.l2MessengerABI.Pack("relayMessage", msg.Content.Sender, msg.Content.Target, msg.Content.Value, msg.Content.Fee, msg.Content.Deadline, msgNonce, msg.Content.Calldata)
-=======
 }
 
 func (r *Layer1Relayer) processSavedEvent(msg *orm.Layer1Message) error {
@@ -109,7 +101,6 @@
 	msgNonce := big.NewInt(int64(msg.Nonce))
 	calldata := common.Hex2Bytes(msg.Calldata)
 	data, err := r.l2MessengerABI.Pack("relayMessage", from, target, value, fee, deadline, msgNonce, calldata)
->>>>>>> 0e312f88
 	if err != nil {
 		log.Error("Failed to pack relayMessage", "msg.nonce", msg.Nonce, "msg.height", msg.Height, "err", err)
 		// TODO: need to skip this message by changing its status to MsgError
