--- conflicted
+++ resolved
@@ -29,23 +29,6 @@
             }
             steps { 
                 // start to build project
-<<<<<<< HEAD
-                catchError(buildResult: 'FAILURE', stageResult: 'FAILURE') {
-                    sh '''#!/bin/bash
-                        export PATH=/home/ubuntu/go/bin:$PATH
-                        make dev_docker
-                        make -C bridge mock_abi
-                        # check compilation
-                        make -C bridge bridge
-                        make -C coordinator coordinator
-                        make -C database db_cli
-                        # check docker build
-                        make -C bridge docker
-                        make -C coordinator docker
-                        make -C database docker
-                        '''
-                }
-=======
                 sh '''#!/bin/bash
                     set -e
                     export PATH=/home/ubuntu/go/bin:$PATH
@@ -60,7 +43,6 @@
                     make -C coordinator docker
                     make -C database docker
                     '''
->>>>>>> c037af35
             }
         }
         stage('Test') {
