imagePrefix = 'scrolltech'
credentialDocker = 'dockerhub'

pipeline {
    agent any
    options {
        timeout (20)
    }
    tools {
        go 'go-1.18'
        nodejs "nodejs"
    }
    environment {
        GO111MODULE = 'on'
        PATH="/home/ubuntu/.cargo/bin:$PATH"
        LD_LIBRARY_PATH="$LD_LIBRARY_PATH:./coordinator/verifier/lib"
        CHAIN_ID='534353'
        // LOG_DOCKER = 'true'
    }
    stages {
        stage('Build') {
            parallel {
                stage('Build Prerequisite') {
                    steps {
                        sh 'make dev_docker'
                        sh 'make -C bridge mock_abi'
                    }
                }
                stage('Check Bridge Compilation') {
                    steps {
                        sh 'make -C bridge bridge'
                    }
                }
                /* stage('Check Coordinator Compilation') {
                    steps {
                        sh 'export PATH=/home/ubuntu/go/bin:$PATH'
                        sh 'make -C coordinator coordinator'
                    }
                } */
                stage('Check Database Compilation') {
                    steps {
                        sh 'make -C database db_cli'
                    }
                }
                stage('Check Bridge Docker Build') {
                    steps {
                        sh 'make -C bridge docker'
                    }
                }
                /* stage('Check Coordinator Docker Build') {
                    steps {
                        sh 'make -C coordinator docker'
                    }
                } */
                stage('Check Database Docker Build') {
                    steps {
                        sh 'make -C database docker'
                    }
                }
            }
        }
        stage('Parallel Test') {
            parallel{
                stage('Race test common package') {
                    steps {
                        sh 'go test -v -race -coverprofile=coverage.common.txt -covermode=atomic scroll-tech/common/...'
                    }
                }
                stage('Race test bridge package') {
                    steps {
                        sh 'go test -v -race -coverprofile=coverage.bridge.txt -covermode=atomic scroll-tech/bridge/...'
                    }
                }
                stage('Race test coordinator package') {
                    steps {
<<<<<<< HEAD
                        sh 'go test -v -race -tags="mock_verifier" -coverprofile=coverage.coordinator.txt -covermode=atomic -p 1 scroll-tech/coordinator/...'
=======
                        sh 'go test -v -race -coverprofile=coverage.coordinator.txt -covermode=atomic scroll-tech/coordinator/...'
>>>>>>> 071a7772
                    }
                }
                stage('Race test database package') {
                    steps {
                        sh 'go test -v -race -coverprofile=coverage.db.txt -covermode=atomic scroll-tech/database/...'
                    }
                }
                stage('Integration test') {
                    steps {
<<<<<<< HEAD
                        sh 'go test -v -race -tags="mock_prover mock_verifier" -coverprofile=coverage.integration.txt -covermode=atomic -p 1 scroll-tech/integration-test/...'
                    }
                }
                stage('Race test bridge package') {
                    steps {
                        sh "cd bridge && go test -v -race -coverprofile=coverage.txt -covermode=atomic \$(go list ./... | grep -v 'database\\|common\\|l1\\|l2\\|coordinator')"
                    }
                }
                stage('Race test coordinator package') {
                    steps {
                        sh "cd coordinator && go test -v -race -tags='mock_verifier' -coverprofile=coverage.txt -covermode=atomic \$(go list ./... | grep -v 'database\\|common\\|l1\\|l2\\|coordinator')"
                    }
                }
                stage('Race test database package') {
                    steps {
                        sh "cd database && go test -v -race -coverprofile=coverage.txt -covermode=atomic \$(go list ./... | grep -v 'database\\|common\\|l1\\|l2\\|coordinator')"
=======
                        sh 'go test -v -tags="mock_prover mock_verifier" -p 1 scroll-tech/integration-test/...'
>>>>>>> 071a7772
                    }
                }
            }
        }
        stage('Compare Coverage') {
            steps {
                sh "./build/post-test-report-coverage.sh"
                script {
                    currentBuild.result = 'SUCCESS'
                }
                step([$class: 'CompareCoverageAction', publishResultAs: 'Comment', scmVars: [GIT_URL: env.GIT_URL]])
            }
        }
    }
    post {
        always {
            publishCoverage adapters: [coberturaReportAdapter(path: 'cobertura.xml', thresholds: [[thresholdTarget: 'Aggregated Report', unhealthyThreshold: 40.0]])], checksName: '', sourceFileResolver: sourceFiles('NEVER_STORE') 
            cleanWs() 
            slackSend(message: "${JOB_BASE_NAME} ${GIT_COMMIT} #${BUILD_NUMBER} deploy ${currentBuild.result}")
        }
    }
}<|MERGE_RESOLUTION|>--- conflicted
+++ resolved
@@ -24,34 +24,25 @@
                     steps {
                         sh 'make dev_docker'
                         sh 'make -C bridge mock_abi'
+                        sh 'make -C common/bytecode all'
                     }
                 }
                 stage('Check Bridge Compilation') {
                     steps {
-                        sh 'make -C bridge bridge'
+                        sh 'make -C bridge bridge_bins'
                     }
                 }
-                /* stage('Check Coordinator Compilation') {
+                stage('Check Coordinator Compilation') {
                     steps {
                         sh 'export PATH=/home/ubuntu/go/bin:$PATH'
                         sh 'make -C coordinator coordinator'
                     }
-                } */
+                }
                 stage('Check Database Compilation') {
                     steps {
                         sh 'make -C database db_cli'
                     }
                 }
-                stage('Check Bridge Docker Build') {
-                    steps {
-                        sh 'make -C bridge docker'
-                    }
-                }
-                /* stage('Check Coordinator Docker Build') {
-                    steps {
-                        sh 'make -C coordinator docker'
-                    }
-                } */
                 stage('Check Database Docker Build') {
                     steps {
                         sh 'make -C database docker'
@@ -68,16 +59,12 @@
                 }
                 stage('Race test bridge package') {
                     steps {
-                        sh 'go test -v -race -coverprofile=coverage.bridge.txt -covermode=atomic scroll-tech/bridge/...'
+                        sh "cd ./bridge && ../build/run_tests.sh bridge"
                     }
                 }
                 stage('Race test coordinator package') {
                     steps {
-<<<<<<< HEAD
-                        sh 'go test -v -race -tags="mock_verifier" -coverprofile=coverage.coordinator.txt -covermode=atomic -p 1 scroll-tech/coordinator/...'
-=======
-                        sh 'go test -v -race -coverprofile=coverage.coordinator.txt -covermode=atomic scroll-tech/coordinator/...'
->>>>>>> 071a7772
+                        sh "cd ./coordinator && ../build/run_tests.sh coordinator"
                     }
                 }
                 stage('Race test database package') {
@@ -87,26 +74,7 @@
                 }
                 stage('Integration test') {
                     steps {
-<<<<<<< HEAD
-                        sh 'go test -v -race -tags="mock_prover mock_verifier" -coverprofile=coverage.integration.txt -covermode=atomic -p 1 scroll-tech/integration-test/...'
-                    }
-                }
-                stage('Race test bridge package') {
-                    steps {
-                        sh "cd bridge && go test -v -race -coverprofile=coverage.txt -covermode=atomic \$(go list ./... | grep -v 'database\\|common\\|l1\\|l2\\|coordinator')"
-                    }
-                }
-                stage('Race test coordinator package') {
-                    steps {
-                        sh "cd coordinator && go test -v -race -tags='mock_verifier' -coverprofile=coverage.txt -covermode=atomic \$(go list ./... | grep -v 'database\\|common\\|l1\\|l2\\|coordinator')"
-                    }
-                }
-                stage('Race test database package') {
-                    steps {
-                        sh "cd database && go test -v -race -coverprofile=coverage.txt -covermode=atomic \$(go list ./... | grep -v 'database\\|common\\|l1\\|l2\\|coordinator')"
-=======
                         sh 'go test -v -tags="mock_prover mock_verifier" -p 1 scroll-tech/integration-test/...'
->>>>>>> 071a7772
                     }
                 }
             }
