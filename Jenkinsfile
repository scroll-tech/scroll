--- conflicted
+++ resolved
@@ -13,7 +13,7 @@
     environment {
         GO111MODULE = 'on'
         PATH="/home/ubuntu/.cargo/bin:$PATH"
-        //LOG_DOCKER = 'true'
+        // LOG_DOCKER = 'true'
     }
     stages {
         stage('Build') {
@@ -26,7 +26,6 @@
                     changeset "coordinator/**"
                     changeset "common/**"
                     changeset "database/**"
-                    changeset "tests/**"
                 }
             }
             parallel {
@@ -79,10 +78,8 @@
                     changeset "coordinator/**"
                     changeset "common/**"
                     changeset "database/**"
-                    changeset "tests/**"
                 }
             }
-<<<<<<< HEAD
             parallel{
                 stage('Test bridge package') {
                     steps {
@@ -104,45 +101,15 @@
                         sh 'go test -v -race -coverprofile=coverage.db.txt -covermode=atomic -p 1 scroll-tech/database/...'
                     }
                 }
+                stage('Integration test') {
+                    steps {
+                        sh "go test -v -race -tags="mock_prover mock_verifier" -coverprofile=coverage.integration.txt -covermode=atomic -p 1 scroll-tech/integration-test/..."
+                    }
+                }
                 stage('Race test bridge package') {
                     steps {
                         sh "cd bridge && go test -v -race -coverprofile=coverage.txt -covermode=atomic \$(go list ./... | grep -v 'database\\|common\\|l1\\|l2\\|coordinator')"
-=======
-            steps {
-               catchError(buildResult: 'FAILURE', stageResult: 'FAILURE') {
-                    sh '''
-                        go test -v -race -coverprofile=coverage.db.txt -covermode=atomic -p 1 scroll-tech/database/...
-                        go test -v -race -coverprofile=coverage.bridge.txt -covermode=atomic -p 1 scroll-tech/bridge/...
-                        go test -v -race -coverprofile=coverage.common.txt -covermode=atomic -p 1 scroll-tech/common/...
-                        go test -v -race -coverprofile=coverage.coordinator.txt -covermode=atomic -p 1 scroll-tech/coordinator/...
-                        go test -v -race -tags="mock_prover mock_verifier" -coverprofile=coverage.integration.txt -covermode=atomic -p 1 scroll-tech/integration-test/...
-                        sh build/post-test-report-coverage.sh
-                    '''
-                    script {
-                        for (i in ['bridge', 'coordinator', 'database']) {
-                            sh "cd $i && go test -v -race -coverprofile=coverage.txt -covermode=atomic \$(go list ./... | grep -v 'database\\|l2\\|l1\\|common\\|coordinator')"
-                        }
->>>>>>> 23bc381f
                     }
-               }
-            }
-        }
-        stage('Coverage') {
-            when {
-                anyOf {
-                    changeset "Jenkinsfile"
-                    changeset "build/**"
-                    changeset "go.work**"
-                    changeset "bridge/**"
-                    changeset "coordinator/**"
-                    changeset "common/**"
-                    changeset "database/**"
-                    changeset "tests/**"
-                }
-            }
-            steps { 
-                script {
-                    currentBuild.result = 'SUCCESS'
                 }
                 stage('Race test coordinator package') {
                     steps {
