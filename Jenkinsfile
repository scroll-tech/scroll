imagePrefix = 'scrolltech'
credentialDocker = 'dockerhub'

pipeline {
    agent any
    options {
        timeout (20)
    }
    tools {
        go 'go-1.18'
        nodejs "nodejs"
    }
    environment {
        GO111MODULE = 'on'
        PATH="/home/ubuntu/.cargo/bin:$PATH"
        // LOG_DOCKER = 'true'
    }
    stages {
        stage('Build') {
            when {
                anyOf {
                    changeset "Jenkinsfile"
                    changeset "build/**"
                    changeset "go.work**"
                    changeset "bridge/**"
                    changeset "coordinator/**"
                    changeset "common/**"
                    changeset "database/**"
                }
            }
            parallel {
                stage('Build Prerequisite') {
                    steps {
                        sh 'make dev_docker'
                        sh 'make -C bridge mock_abi'
                    }
                }
                stage('Check Bridge Compilation') {
                    steps {
                        sh 'make -C bridge bridge'
                    }
                }
                stage('Check Coordinator Compilation') {
                    steps {
                        sh 'export PATH=/home/ubuntu/go/bin:$PATH'
                        sh 'make -C coordinator coordinator'
                    }
                }
                stage('Check Database Compilation') {
                    steps {
                        sh 'make -C database db_cli'
                    }
                }
                stage('Check Bridge Docker Build') {
                    steps {
                        sh 'make -C bridge docker'
                    }
                }
                stage('Check Coordinator Docker Build') {
                    steps {
                        sh 'make -C coordinator docker'
                    }
                }
                stage('Check Database Docker Build') {
                    steps {
                        sh 'make -C database docker'
                    }
                }
            }
        }
        stage('Test') {
            when {
                anyOf {
                    changeset "Jenkinsfile"
                    changeset "build/**"
                    changeset "go.work**"
                    changeset "bridge/**"
                    changeset "coordinator/**"
                    changeset "common/**"
                    changeset "database/**"
                }
            }
<<<<<<< HEAD
            // catchError(buildResult: 'FAILURE', stageResult: 'FAILURE') {
                parallel{
                    stage('Test bridge package') {
                        steps {
                            sh 'go test -v -race -coverprofile=coverage.txt -covermode=atomic -p 1 scroll-tech/bridge/...'
=======
            steps {
                catchError(buildResult: 'FAILURE', stageResult: 'FAILURE') {
                    sh '''#!/bin/bash
                        go test -v -race -coverprofile=coverage.db.txt -covermode=atomic -p 1 scroll-tech/database/...
                        go test -v -race -coverprofile=coverage.bridge.txt -covermode=atomic -p 1 scroll-tech/bridge/...
                        go test -v -race -coverprofile=coverage.common.txt -covermode=atomic -p 1 scroll-tech/common/...
                        go test -v -race -coverprofile=coverage.coordinator.txt -covermode=atomic -p 1 scroll-tech/coordinator/...
                        sh build/post-test-report-coverage.sh
                        '''
                    script {
                        for (i in ['bridge', 'coordinator', 'database']) {
                            sh "cd $i && go test -v -race -coverprofile=coverage.txt -covermode=atomic \$(go list ./... | grep -v 'database\\|l2\\|l1\\|common\\|coordinator')"
>>>>>>> c360cf52
                        }
                        currentBuild.result = 'SUCCESS'
                    }
<<<<<<< HEAD
                    stage('Test common package') {
                        steps {
                            sh 'go test -v -race -coverprofile=coverage.txt -covermode=atomic -p 1 scroll-tech/common/...'
                        }
                    }
                    stage('Test coordinator package') {
                        steps {
                            sh 'go test -v -race -coverprofile=coverage.txt -covermode=atomic -p 1 scroll-tech/coordinator/...'
                        }
                    }
                    stage('Test database package') {
                        steps {
                            sh 'go test -v -race -coverprofile=coverage.txt -covermode=atomic -p 1 scroll-tech/database/...'
                        }
                    }
                    stage('Race test bridge package') {
                        steps {
                            sh "cd bridge && go test -v -race -coverprofile=coverage.txt -covermode=atomic \$(go list ./... | grep -v 'database\\|common\\|l1\\|l2\\|coordinator')"
                        }
                    }
                    stage('Race test coordinator package') {
                        steps {
                            sh "cd coordinator && go test -v -race -coverprofile=coverage.txt -covermode=atomic \$(go list ./... | grep -v 'database\\|common\\|l1\\|l2\\|coordinator')"
                        }
                    }
                    stage('Race test database package') {
                        steps {
                            sh "cd database && go test -v -race -coverprofile=coverage.txt -covermode=atomic \$(go list ./... | grep -v 'database\\|common\\|l1\\|l2\\|coordinator')"
                        }
                    }
                }
           // }
=======
                }
                step([$class: 'CompareCoverageAction', publishResultAs: 'statusCheck', scmVars: [GIT_URL: env.GIT_URL]])
            }
>>>>>>> c360cf52
        }
    }
    post {
        always {
            publishCoverage adapters: [coberturaReportAdapter(path: 'cobertura.xml', thresholds: [[thresholdTarget: 'Aggregated Report']])], checksName: '', sourceFileResolver: sourceFiles('NEVER_STORE') 
            cleanWs() 
            slackSend(message: "${JOB_BASE_NAME} ${GIT_COMMIT} #${BUILD_NUMBER} deploy ${currentBuild.result}")
        }
    }
}<|MERGE_RESOLUTION|>--- conflicted
+++ resolved
@@ -80,43 +80,25 @@
                     changeset "database/**"
                 }
             }
-<<<<<<< HEAD
-            // catchError(buildResult: 'FAILURE', stageResult: 'FAILURE') {
                 parallel{
                     stage('Test bridge package') {
                         steps {
-                            sh 'go test -v -race -coverprofile=coverage.txt -covermode=atomic -p 1 scroll-tech/bridge/...'
-=======
-            steps {
-                catchError(buildResult: 'FAILURE', stageResult: 'FAILURE') {
-                    sh '''#!/bin/bash
-                        go test -v -race -coverprofile=coverage.db.txt -covermode=atomic -p 1 scroll-tech/database/...
-                        go test -v -race -coverprofile=coverage.bridge.txt -covermode=atomic -p 1 scroll-tech/bridge/...
-                        go test -v -race -coverprofile=coverage.common.txt -covermode=atomic -p 1 scroll-tech/common/...
-                        go test -v -race -coverprofile=coverage.coordinator.txt -covermode=atomic -p 1 scroll-tech/coordinator/...
-                        sh build/post-test-report-coverage.sh
-                        '''
-                    script {
-                        for (i in ['bridge', 'coordinator', 'database']) {
-                            sh "cd $i && go test -v -race -coverprofile=coverage.txt -covermode=atomic \$(go list ./... | grep -v 'database\\|l2\\|l1\\|common\\|coordinator')"
->>>>>>> c360cf52
+                            sh 'go test -v -race -coverprofile=coverage.bridge.txt -covermode=atomic -p 1 scroll-tech/bridge/...'
                         }
-                        currentBuild.result = 'SUCCESS'
                     }
-<<<<<<< HEAD
                     stage('Test common package') {
                         steps {
-                            sh 'go test -v -race -coverprofile=coverage.txt -covermode=atomic -p 1 scroll-tech/common/...'
+                            sh 'go test -v -race -coverprofile=coverage.common.txt -covermode=atomic -p 1 scroll-tech/common/...'
                         }
                     }
                     stage('Test coordinator package') {
                         steps {
-                            sh 'go test -v -race -coverprofile=coverage.txt -covermode=atomic -p 1 scroll-tech/coordinator/...'
+                            sh 'go test -v -race -coverprofile=coverage.coordinator.txt -covermode=atomic -p 1 scroll-tech/coordinator/...'
                         }
                     }
                     stage('Test database package') {
                         steps {
-                            sh 'go test -v -race -coverprofile=coverage.txt -covermode=atomic -p 1 scroll-tech/database/...'
+                            sh 'go test -v -race -coverprofile=coverage.db.txt -covermode=atomic -p 1 scroll-tech/database/...'
                         }
                     }
                     stage('Race test bridge package') {
@@ -135,12 +117,8 @@
                         }
                     }
                 }
-           // }
-=======
-                }
                 step([$class: 'CompareCoverageAction', publishResultAs: 'statusCheck', scmVars: [GIT_URL: env.GIT_URL]])
             }
->>>>>>> c360cf52
         }
     }
     post {
