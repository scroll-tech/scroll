imagePrefix = 'scrolltech'
credentialDocker = 'dockerhub'

pipeline {
    agent any
    options {
        timeout (20)
    }
    tools {
<<<<<<< HEAD
        go 'go-1.19'
=======
>>>>>>> e7dc6285
        nodejs "nodejs"
        go 'go-1.18'
    }
    environment {
        GOBIN = '/home/ubuntu/go/bin/'
        GO111MODULE = 'on'
        PATH="/home/ubuntu/.cargo/bin:$PATH"
        LD_LIBRARY_PATH="$LD_LIBRARY_PATH:./coordinator/verifier/lib"
        CHAIN_ID='534353'
        // LOG_DOCKER = 'true'
    }
    stages {
        stage('Build') {
            parallel {
                stage('Build Prerequisite') {
                    steps {
                        sh 'make dev_docker'
                        sh 'make -C bridge mock_abi'
                        sh 'make -C common/bytecode all'
                    }
                }
                stage('Check Bridge Compilation') {
                    steps {
                        sh 'make -C bridge bridge_bins'
                    }
                }
                stage('Check Coordinator Compilation') {
                    steps {
                        sh 'export PATH=/home/ubuntu/go/bin:$PATH'
                        sh 'make -C coordinator coordinator'
                    }
                }
                stage('Check Database Compilation') {
                    steps {
                        sh 'make -C database db_cli'
                    }
                }
                stage('Check Database Docker Build') {
                    steps {
                        sh 'make -C database docker'
                    }
                }
            }
        }
        stage('Parallel Test') {
            parallel{
                stage('Race test common package') {
                    steps {
                        sh 'go test -v -race -coverprofile=coverage.common.txt -covermode=atomic scroll-tech/common/...'
                    }
                }
                stage('Race test bridge package') {
                    steps {
                        sh "cd ./bridge && ../build/run_tests.sh bridge"
                    }
                }
                stage('Race test coordinator package') {
                    steps {
                        sh 'cd ./coordinator && go test -exec "env LD_LIBRARY_PATH=${PWD}/verifier/lib" -v -race -gcflags="-l" -ldflags="-s=false" -coverpkg="scroll-tech/coordinator" -coverprofile=../coverage.coordinator.txt -covermode=atomic ./...'
                    }
                }
                stage('Race test database package') {
                    steps {
                        sh 'go test -v -race -coverprofile=coverage.db.txt -covermode=atomic scroll-tech/database/...'
                    }
                }
                stage('Integration test') {
                    steps {
                        sh 'go test -v -tags="mock_prover mock_verifier" -p 1 scroll-tech/integration-test/...'
                    }
                }
            }
        }
        stage('Compare Coverage') {
            steps {
                sh './build/post-test-report-coverage.sh'
                script {
                    currentBuild.result = 'SUCCESS'
                }
                step([$class: 'CompareCoverageAction', publishResultAs: 'Comment', scmVars: [GIT_URL: env.GIT_URL]])
            }
        }
    }
    post {
        always {
            publishCoverage adapters: [coberturaReportAdapter(path: 'cobertura.xml', thresholds: [[thresholdTarget: 'Aggregated Report', unhealthyThreshold: 40.0]])], checksName: '', sourceFileResolver: sourceFiles('NEVER_STORE') 
            cleanWs() 
            slackSend(message: "${JOB_BASE_NAME} ${GIT_COMMIT} #${BUILD_NUMBER} deploy ${currentBuild.result}")
        }
    }
}<|MERGE_RESOLUTION|>--- conflicted
+++ resolved
@@ -7,12 +7,8 @@
         timeout (20)
     }
     tools {
-<<<<<<< HEAD
+        nodejs "nodejs"
         go 'go-1.19'
-=======
->>>>>>> e7dc6285
-        nodejs "nodejs"
-        go 'go-1.18'
     }
     environment {
         GOBIN = '/home/ubuntu/go/bin/'
