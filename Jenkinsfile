--- conflicted
+++ resolved
@@ -81,7 +81,6 @@
                 }
             }
             steps {
-<<<<<<< HEAD
                 sh "echo ${env.GIT_URL}"
                 sh "docker ps -aq | xargs -r docker stop"
                 sh "docker container prune -f"
@@ -99,17 +98,12 @@
                         ${GOROOT}/bin/bin/gocover-cobertura < coverage.common.txt > coverage.common.xml
                         ${GOROOT}/bin/bin/gocover-cobertura < coverage.coordinator.txt > coverage.coordinator.xml
                         npx cobertura-merge -o cobertura.xml package1=coverage.bridge.xml package2=coverage.db.xml package3=coverage.common.xml package4=coverage.coordinator.xml
-=======
-               catchError(buildResult: 'FAILURE', stageResult: 'FAILURE') {
-                    sh '''
-                        go test -v -race -coverprofile=coverage.txt -covermode=atomic -p 1 scroll-tech/database/...
-                        go test -v -race -coverprofile=coverage.txt -covermode=atomic -p 1 scroll-tech/bridge/...
-                        go test -v -race -coverprofile=coverage.txt -covermode=atomic -p 1 scroll-tech/common/...
-                        go test -v -race -coverprofile=coverage.txt -covermode=atomic -p 1 scroll-tech/coordinator/...
-                        cd ..
->>>>>>> 479a061e
-                    '''
-                    script { test_result = true }
+                    '''                    
+                    script {
+                        for (i in ['bridge', 'coordinator', 'database']) {
+                            sh "cd $i && go test -v -race -coverprofile=coverage.txt -covermode=atomic \$(go list ./... | grep -v 'database\\|l2\\|l1\\|common\\|coordinator')"
+                        }
+                    }
                }
                 script {
                     currentBuild.result = 'SUCCESS'
