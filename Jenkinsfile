--- conflicted
+++ resolved
@@ -81,26 +81,15 @@
                 }
             }
             steps {
-<<<<<<< HEAD
-               catchError(buildResult: 'FAILURE', stageResult: 'FAILURE') {
-                    sh '''
-                        go test -v -race -coverprofile=coverage.txt -covermode=atomic -p 1 scroll-tech/database/...
-                        go test -v -race -coverprofile=coverage.txt -covermode=atomic -p 1 scroll-tech/bridge/...
-                        go test -v -race -coverprofile=coverage.txt -covermode=atomic -p 1 scroll-tech/common/...
-                        go test -v -race -coverprofile=coverage.txt -covermode=atomic -p 1 scroll-tech/coordinator/...
-                        go test -v -race -tags="mock_prover mock_verifier" -coverprofile=coverage.txt -covermode=atomic -p 1 scroll-tech/integration-test/...
-                        cd ..
-                    '''
-=======
                 catchError(buildResult: 'FAILURE', stageResult: 'FAILURE') {
                     sh '''#!/bin/bash
                         go test -v -race -coverprofile=coverage.db.txt -covermode=atomic -p 1 scroll-tech/database/...
                         go test -v -race -coverprofile=coverage.bridge.txt -covermode=atomic -p 1 scroll-tech/bridge/...
                         go test -v -race -coverprofile=coverage.common.txt -covermode=atomic -p 1 scroll-tech/common/...
                         go test -v -race -coverprofile=coverage.coordinator.txt -covermode=atomic -p 1 scroll-tech/coordinator/...
+                        go test -v -race -tags="mock_prover mock_verifier" -coverprofile=coverage.txt -covermode=atomic -p 1 scroll-tech/integration-test/...
                         sh build/post-test-report-coverage.sh
                         '''
->>>>>>> af77c9fa
                     script {
                         for (i in ['bridge', 'coordinator', 'database']) {
                             sh "cd $i && go test -v -race -coverprofile=coverage.txt -covermode=atomic \$(go list ./... | grep -v 'database\\|l2\\|l1\\|common\\|coordinator')"
