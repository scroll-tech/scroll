imagePrefix = 'scrolltech'
credentialDocker = 'dockerhub'

def boolean test_result = false

pipeline {
    agent any
    options {
        timeout (20)
    }
    tools {
        go 'go-1.18'
    }
    environment {
        GO111MODULE = 'on'
    }
    stages {
        stage('Build') {
            when {
                anyOf {
                    changeset "Jenkinsfile"
                    changeset "build/**"
                    changeset "go.work**"
                    changeset "bridge/**"
                    changeset "coordinator/**"
                    changeset "common/**"
                    changeset "database/**"
                }
            }
            steps { 
                //start to build project
                sh '''#!/bin/bash
                    export PATH=/home/ubuntu/go/bin:$PATH
                    make dev_docker
                    make -C bridge mock_abi
                    make -C bridge bridge
                    make -C bridge docker
                    make -C coordinator coordinator
                    make -C coordinator docker
                    '''
            }
        }
        stage('Test') {
            when {
                anyOf {
                    changeset "Jenkinsfile"
                    changeset "build/**"
                    changeset "go.work**"
                    changeset "bridge/**"
                    changeset "coordinator/**"
                    changeset "common/**"
                    changeset "database/**"
                }
            }
            steps {
               sh "docker ps -aq | xargs -r docker stop"
               sh "docker container prune -f"
               catchError(buildResult: 'FAILURE', stageResult: 'FAILURE') {
                    sh '''
<<<<<<< HEAD
                        go test -v -race -coverprofile=coverage.txt -covermode=atomic -p 1 scroll-tech/database
                        go test -v -race -coverprofile=coverage.txt -covermode=atomic -p 1 scroll-tech/database/migrate
                        go test -v -race -coverprofile=coverage.txt -covermode=atomic -p 1 scroll-tech/database/docker
                        go test -v -race -coverprofile=coverage.txt -covermode=atomic -p 1 scroll-tech/common/docker
                        go test -v -race -coverprofile=coverage.txt -covermode=atomic -p 1 scroll-tech/coordinator
                        go test -v -race -coverprofile=coverage.txt -covermode=atomic -p 1 scroll-tech/coordinator/verifier
                        go test -v -race -coverprofile=coverage.txt -covermode=atomic -p 1 scroll-tech/bridge/sender
                        go test -v -race -coverprofile=coverage.txt -covermode=atomic -p 1 scroll-tech/bridge/abi
                        go test -v -race -coverprofile=coverage.txt -covermode=atomic -p 1 scroll-tech/bridge/l1
                        go test -v -race -coverprofile=coverage.txt -covermode=atomic -p 1 scroll-tech/bridge/l2
                        go test -v -race -coverprofile=coverage.txt -covermode=atomic $(cd bridge && go list ./... | grep -v 'l1\\|l2\\|sender')
=======
                        go test -v -race -coverprofile=coverage.txt -covermode=atomic -p 1 scroll-tech/database/...
                        go test -v -race -coverprofile=coverage.txt -covermode=atomic -p 1 scroll-tech/bridge/...
                        go test -v -race -coverprofile=coverage.txt -covermode=atomic -p 1 scroll-tech/common/...
                        go test -v -race -coverprofile=coverage.txt -covermode=atomic -p 1 scroll-tech/coordinator/...
                        cd ..
>>>>>>> 8b1a3aa9
                    '''

                    script { test_result = true }
               }
            }
        }
        stage('Docker') {
            when {
                anyOf {
                    changeset "Jenkinsfile"
                    changeset "build/**"
                    changeset "go.work**"
                    changeset "bridge/**"
                    changeset "coordinator/**"
                    changeset "common/**"
                    changeset "database/**"
                }
            }
            steps {
                withCredentials([usernamePassword(credentialsId: "${credentialDocker}", passwordVariable: 'dockerPassword', usernameVariable: 'dockerUser')]) {
                    script {
                        if (test_result == true) {
                            sh 'docker login --username=${dockerUser} --password=${dockerPassword}'
                            for (i in ['bridge', 'coordinator']) {
                                sh "docker build -t ${imagePrefix}/$i:${GIT_COMMIT} -f build/dockerfiles/${i}.Dockerfile ."
                                sh "docker push ${imagePrefix}/$i:${GIT_COMMIT}"
                                sh "docker rmi ${imagePrefix}/$i:${GIT_COMMIT}"
                            }
                        }
                    }
                }
            }
        }
    }
    post { 
        always { 
            cleanWs() 
            slackSend(message: "${JOB_BASE_NAME} ${GIT_COMMIT} #${BUILD_NUMBER} deploy ${currentBuild.result}")
        }
    }
}<|MERGE_RESOLUTION|>--- conflicted
+++ resolved
@@ -57,25 +57,11 @@
                sh "docker container prune -f"
                catchError(buildResult: 'FAILURE', stageResult: 'FAILURE') {
                     sh '''
-<<<<<<< HEAD
-                        go test -v -race -coverprofile=coverage.txt -covermode=atomic -p 1 scroll-tech/database
-                        go test -v -race -coverprofile=coverage.txt -covermode=atomic -p 1 scroll-tech/database/migrate
-                        go test -v -race -coverprofile=coverage.txt -covermode=atomic -p 1 scroll-tech/database/docker
-                        go test -v -race -coverprofile=coverage.txt -covermode=atomic -p 1 scroll-tech/common/docker
-                        go test -v -race -coverprofile=coverage.txt -covermode=atomic -p 1 scroll-tech/coordinator
-                        go test -v -race -coverprofile=coverage.txt -covermode=atomic -p 1 scroll-tech/coordinator/verifier
-                        go test -v -race -coverprofile=coverage.txt -covermode=atomic -p 1 scroll-tech/bridge/sender
-                        go test -v -race -coverprofile=coverage.txt -covermode=atomic -p 1 scroll-tech/bridge/abi
-                        go test -v -race -coverprofile=coverage.txt -covermode=atomic -p 1 scroll-tech/bridge/l1
-                        go test -v -race -coverprofile=coverage.txt -covermode=atomic -p 1 scroll-tech/bridge/l2
-                        go test -v -race -coverprofile=coverage.txt -covermode=atomic $(cd bridge && go list ./... | grep -v 'l1\\|l2\\|sender')
-=======
                         go test -v -race -coverprofile=coverage.txt -covermode=atomic -p 1 scroll-tech/database/...
                         go test -v -race -coverprofile=coverage.txt -covermode=atomic -p 1 scroll-tech/bridge/...
                         go test -v -race -coverprofile=coverage.txt -covermode=atomic -p 1 scroll-tech/common/...
                         go test -v -race -coverprofile=coverage.txt -covermode=atomic -p 1 scroll-tech/coordinator/...
                         cd ..
->>>>>>> 8b1a3aa9
                     '''
 
                     script { test_result = true }
