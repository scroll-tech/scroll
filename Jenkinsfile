--- conflicted
+++ resolved
@@ -83,26 +83,7 @@
                 }
                 stage('Integration test') {
                     steps {
-<<<<<<< HEAD
-                        sh 'go test -v -tags mock_zkp -coverprofile=coverage.integration.txt -covermode=atomic -p 1 scroll-tech/integration-test/...'
-                    }
-                }
-                stage('Race test bridge package') {
-                    steps {
-                        sh 'go test -v -race -coverprofile=coverage.txt -covermode=atomic scroll-tech/bridge/...'
-                    }
-                }
-                stage('Race test coordinator package') {
-                    steps {
-                        sh 'go test -v -race -coverprofile=coverage.txt -covermode=atomic scroll-tech/coordinator/...'
-                    }
-                }
-                stage('Race test database package') {
-                    steps {
-                        sh 'go test -v -race -coverprofile=coverage.txt -covermode=atomic scroll-tech/database/...'
-=======
-                        sh 'go test -v -tags="mock_prover mock_verifier" -p 1 scroll-tech/integration-test/...'
->>>>>>> 071a7772
+                        sh 'go test -v -tags mock_zkp -p 1 scroll-tech/integration-test/...'
                     }
                 }
             }
