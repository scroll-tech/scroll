--- conflicted
+++ resolved
@@ -83,11 +83,7 @@
                 }
                 stage('Integration test') {
                     steps {
-<<<<<<< HEAD
-                        sh 'go test -v -race -tags mock -coverprofile=coverage.integration.txt -covermode=atomic -p 1 scroll-tech/integration-test/...'
-=======
                         sh 'go test -v -tags="mock_prover mock_verifier" -coverprofile=coverage.integration.txt -covermode=atomic -p 1 scroll-tech/integration-test/...'
->>>>>>> 0b607507
                     }
                 }
                 stage('Race test bridge package') {
