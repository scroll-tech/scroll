package config

import (
	"fmt"
	"strings"

	"github.com/scroll-tech/go-ethereum/common"
	"github.com/scroll-tech/go-ethereum/rpc"
)

const (
	FIXED       ExchangeRateMode = "fixed"
	BINANCE_API ExchangeRateMode = "binance_api"
	OKX_API     ExchangeRateMode = "okx_api"
	UNISWAP     ExchangeRateMode = "uniswap"
)

// ExchangeRateMode the mode to retrieve exchange rate
type ExchangeRateMode string

func (m *ExchangeRateMode) UnmarshalText(data []byte) error {
	candidates := []string{
		string(FIXED),
		string(BINANCE_API),
		// string(OKX_API), not supported yet
		// string(UNISWAP), not supported yet
	}
	for _, i := range candidates {
		if string(data) == i {
			*m = ExchangeRateMode(i)
			return nil
		}
	}
	return fmt.Errorf("invalid mode: %s, must be one of %s", string(data), strings.Join(candidates, ","))
}

// SenderConfig The config for transaction sender
type SenderConfig struct {
	// The RPC endpoint of the ethereum or scroll public node.
	Endpoint string `json:"endpoint"`
	// The time to trigger check pending txs in sender.
	CheckPendingTime uint64 `json:"check_pending_time"`
	// The number of blocks to wait to escalate increase gas price of the transaction.
	EscalateBlocks uint64 `json:"escalate_blocks"`
	// The gap number between a block be confirmed and the latest block.
	Confirmations rpc.BlockNumber `json:"confirmations"`
	// The numerator of gas price escalate multiple.
	EscalateMultipleNum uint64 `json:"escalate_multiple_num"`
	// The denominator of gas price escalate multiple.
	EscalateMultipleDen uint64 `json:"escalate_multiple_den"`
	// The maximum gas price can be used to send transaction.
	MaxGasPrice uint64 `json:"max_gas_price"`
	// The minimum gas tip can be used to send transaction.
	MinGasTip uint64 `json:"min_gas_tip"`
	// The maximum blob gas price can be used to send transaction.
	MaxBlobGasPrice uint64 `json:"max_blob_gas_price"`
	// The transaction type to use: LegacyTx, DynamicFeeTx, BlobTx
	TxType string `json:"tx_type"`
	// The maximum number of pending blob-carrying transactions
	MaxPendingBlobTxs int64 `json:"max_pending_blob_txs"`
}

// ChainMonitor this config is used to get batch status from chain_monitor API.
type ChainMonitor struct {
	Enabled  bool   `json:"enabled"`
	TimeOut  int    `json:"timeout"`
	TryTimes int    `json:"try_times"`
	BaseURL  string `json:"base_url"`
}

// RelayerConfig loads relayer configuration items.
// What we need to pay attention to is that
type RelayerConfig struct {
	// RollupContractAddress store the rollup contract address.
	RollupContractAddress common.Address `json:"rollup_contract_address,omitempty"`
	// GasPriceOracleContractAddress store the scroll messenger contract address.
	GasPriceOracleContractAddress common.Address `json:"gas_price_oracle_contract_address"`
	// sender config
	SenderConfig *SenderConfig `json:"sender_config"`
	// gas oracle config
	GasOracleConfig *GasOracleConfig `json:"gas_oracle_config"`
	// ChainMonitor config of monitoring service
	ChainMonitor *ChainMonitor `json:"chain_monitor"`
	// L1CommitGasLimitMultiplier multiplier for fallback gas limit in commitBatch txs
	L1CommitGasLimitMultiplier float64 `json:"l1_commit_gas_limit_multiplier,omitempty"`

	// Configs of transaction signers (GasOracle, Commit, Finalize)
	GasOracleSenderSignerConfig *SignerConfig `json:"gas_oracle_sender_signer_config"`
	CommitSenderSignerConfig    *SignerConfig `json:"commit_sender_signer_config"`
	FinalizeSenderSignerConfig  *SignerConfig `json:"finalize_sender_signer_config"`

	// Indicates if bypass features specific to testing environments are enabled.
	EnableTestEnvBypassFeatures bool `json:"enable_test_env_bypass_features"`
	// The timeout in seconds for finalizing a batch without proof, only used when EnableTestEnvBypassFeatures is true.
	FinalizeBatchWithoutProofTimeoutSec uint64 `json:"finalize_batch_without_proof_timeout_sec"`
	// The timeout in seconds for finalizing a bundle without proof, only used when EnableTestEnvBypassFeatures is true.
	FinalizeBundleWithoutProofTimeoutSec uint64 `json:"finalize_bundle_without_proof_timeout_sec"`
}

// AlternativeGasTokenConfig The config to help handling token exchange rate when updating gas price oracle.
type AlternativeGasTokenConfig struct {
	Enabled           bool             `json:"enabled"`
	Mode              ExchangeRateMode `json:"mode"`
	FixedExchangeRate float64          `json:"fixed_exchange_rate"`
	ApiEndpoint       string           `json:"api_endpoint"`
}

// GasOracleConfig The config for updating gas price oracle.
type GasOracleConfig struct {
	// MinGasPrice store the minimum gas price to set.
	MinGasPrice uint64 `json:"min_gas_price"`
	// GasPriceDiff is the minimum percentage of gas price difference to update gas oracle.
	GasPriceDiff uint64 `json:"gas_price_diff"`

	// The following configs are only for updating L1 gas price, used for sender in L2.
	// The weight for L1 base fee.
	L1BaseFeeWeight float64 `json:"l1_base_fee_weight"`
	// The weight for L1 blob base fee.
	L1BlobBaseFeeWeight float64 `json:"l1_blob_base_fee_weight"`
	// CheckCommittedBatchesWindowMinutes the time frame to check if we committed batches to decide to update gas oracle or not in minutes
<<<<<<< HEAD
	CheckCommittedBatchesWindowMinutes int                        `json:"check_committed_batches_window_minutes"`
	L1BaseFeeDefault                   uint64                     `json:"l1_base_fee_default"`
	L1BlobBaseFeeDefault               uint64                     `json:"l1_blob_base_fee_default"`
	AlternativeGasTokenConfig          *AlternativeGasTokenConfig `json:"alternative_gas_token_config"`
=======
	CheckCommittedBatchesWindowMinutes int    `json:"check_committed_batches_window_minutes"`
	L1BaseFeeDefault                   uint64 `json:"l1_base_fee_default"`
	L1BlobBaseFeeDefault               uint64 `json:"l1_blob_base_fee_default"`
}

// SignerConfig - config of signer, contains type and config corresponding to type
type SignerConfig struct {
	SignerType             string                  `json:"signer_type"` // type of signer can be PrivateKey or RemoteSigner
	PrivateKeySignerConfig *PrivateKeySignerConfig `json:"private_key_signer_config"`
	RemoteSignerConfig     *RemoteSignerConfig     `json:"remote_signer_config"`
}

// PrivateKeySignerConfig - config of private signer, contains private key
type PrivateKeySignerConfig struct {
	PrivateKey string `json:"private_key"` // private key of signer in case of PrivateKey signerType
}

// RemoteSignerConfig - config of private signer, contains address and remote URL
type RemoteSignerConfig struct {
	RemoteSignerUrl string `json:"remote_signer_url"` // remote signer url (web3signer) in case of RemoteSigner signerType
	SignerAddress   string `json:"signer_address"`    // address of signer
>>>>>>> e3c87e65
}<|MERGE_RESOLUTION|>--- conflicted
+++ resolved
@@ -97,7 +97,7 @@
 	FinalizeBundleWithoutProofTimeoutSec uint64 `json:"finalize_bundle_without_proof_timeout_sec"`
 }
 
-// AlternativeGasTokenConfig The config to help handling token exchange rate when updating gas price oracle.
+// AlternativeGasTokenConfig The configuration for handling token exchange rates when updating the gas price oracle.
 type AlternativeGasTokenConfig struct {
 	Enabled           bool             `json:"enabled"`
 	Mode              ExchangeRateMode `json:"mode"`
@@ -111,6 +111,8 @@
 	MinGasPrice uint64 `json:"min_gas_price"`
 	// GasPriceDiff is the minimum percentage of gas price difference to update gas oracle.
 	GasPriceDiff uint64 `json:"gas_price_diff"`
+  // AlternativeGasTokenConfig The configuration for handling token exchange rates when updating the gas price oracle.
+  AlternativeGasTokenConfig          *AlternativeGasTokenConfig `json:"alternative_gas_token_config"`
 
 	// The following configs are only for updating L1 gas price, used for sender in L2.
 	// The weight for L1 base fee.
@@ -118,15 +120,9 @@
 	// The weight for L1 blob base fee.
 	L1BlobBaseFeeWeight float64 `json:"l1_blob_base_fee_weight"`
 	// CheckCommittedBatchesWindowMinutes the time frame to check if we committed batches to decide to update gas oracle or not in minutes
-<<<<<<< HEAD
 	CheckCommittedBatchesWindowMinutes int                        `json:"check_committed_batches_window_minutes"`
 	L1BaseFeeDefault                   uint64                     `json:"l1_base_fee_default"`
 	L1BlobBaseFeeDefault               uint64                     `json:"l1_blob_base_fee_default"`
-	AlternativeGasTokenConfig          *AlternativeGasTokenConfig `json:"alternative_gas_token_config"`
-=======
-	CheckCommittedBatchesWindowMinutes int    `json:"check_committed_batches_window_minutes"`
-	L1BaseFeeDefault                   uint64 `json:"l1_base_fee_default"`
-	L1BlobBaseFeeDefault               uint64 `json:"l1_blob_base_fee_default"`
 }
 
 // SignerConfig - config of signer, contains type and config corresponding to type
@@ -145,5 +141,4 @@
 type RemoteSignerConfig struct {
 	RemoteSignerUrl string `json:"remote_signer_url"` // remote signer url (web3signer) in case of RemoteSigner signerType
 	SignerAddress   string `json:"signer_address"`    // address of signer
->>>>>>> e3c87e65
 }