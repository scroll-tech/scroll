package orm

import (
	"context"
	"encoding/json"
	"errors"
	"fmt"
	"time"

	"github.com/scroll-tech/da-codec/encoding"
	"github.com/scroll-tech/go-ethereum/log"
	"gorm.io/gorm"

	"scroll-tech/common/types"
	"scroll-tech/common/types/message"
	"scroll-tech/common/utils"

	rutils "scroll-tech/rollup/internal/utils"
)

// Batch represents a batch of chunks.
type Batch struct {
	db *gorm.DB `gorm:"column:-"`

	// batch
	Index           uint64 `json:"index" gorm:"column:index"`
	Hash            string `json:"hash" gorm:"column:hash"`
	DataHash        string `json:"data_hash" gorm:"column:data_hash"`
	StartChunkIndex uint64 `json:"start_chunk_index" gorm:"column:start_chunk_index"`
	StartChunkHash  string `json:"start_chunk_hash" gorm:"column:start_chunk_hash"`
	EndChunkIndex   uint64 `json:"end_chunk_index" gorm:"column:end_chunk_index"`
	EndChunkHash    string `json:"end_chunk_hash" gorm:"column:end_chunk_hash"`
	StateRoot       string `json:"state_root" gorm:"column:state_root"`
	WithdrawRoot    string `json:"withdraw_root" gorm:"column:withdraw_root"`
	ParentBatchHash string `json:"parent_batch_hash" gorm:"column:parent_batch_hash"`
	BatchHeader     []byte `json:"batch_header" gorm:"column:batch_header"`
	CodecVersion    int16  `json:"codec_version" gorm:"column:codec_version"`
	EnableCompress  bool   `json:"enable_compress" gorm:"column:enable_compress"`
	BlobBytes       []byte `json:"blob_bytes" gorm:"column:blob_bytes"`

	// proof
	ChunkProofsStatus int16      `json:"chunk_proofs_status" gorm:"column:chunk_proofs_status;default:1"`
	ProvingStatus     int16      `json:"proving_status" gorm:"column:proving_status;default:1"`
	Proof             []byte     `json:"proof" gorm:"column:proof;default:NULL"`
	ProverAssignedAt  *time.Time `json:"prover_assigned_at" gorm:"column:prover_assigned_at;default:NULL"`
	ProvedAt          *time.Time `json:"proved_at" gorm:"column:proved_at;default:NULL"`
	ProofTimeSec      int32      `json:"proof_time_sec" gorm:"column:proof_time_sec;default:NULL"`

	// rollup
	RollupStatus   int16      `json:"rollup_status" gorm:"column:rollup_status;default:1"`
	CommitTxHash   string     `json:"commit_tx_hash" gorm:"column:commit_tx_hash;default:NULL"`
	CommittedAt    *time.Time `json:"committed_at" gorm:"column:committed_at;default:NULL"`
	FinalizeTxHash string     `json:"finalize_tx_hash" gorm:"column:finalize_tx_hash;default:NULL"`
	FinalizedAt    *time.Time `json:"finalized_at" gorm:"column:finalized_at;default:NULL"`

	// gas oracle
	OracleStatus int16  `json:"oracle_status" gorm:"column:oracle_status;default:1"`
	OracleTxHash string `json:"oracle_tx_hash" gorm:"column:oracle_tx_hash;default:NULL"`

	// blob
	BlobDataProof []byte `json:"blob_data_proof" gorm:"column:blob_data_proof"`
	BlobSize      uint64 `json:"blob_size" gorm:"column:blob_size"`

	// bundle
	BundleHash string `json:"bundle_hash" gorm:"column:bundle_hash"`

	// metadata
	TotalL1CommitGas          uint64         `json:"total_l1_commit_gas" gorm:"column:total_l1_commit_gas;default:0"`
	TotalL1CommitCalldataSize uint64         `json:"total_l1_commit_calldata_size" gorm:"column:total_l1_commit_calldata_size;default:0"`
	CreatedAt                 time.Time      `json:"created_at" gorm:"column:created_at"`
	UpdatedAt                 time.Time      `json:"updated_at" gorm:"column:updated_at"`
	DeletedAt                 gorm.DeletedAt `json:"deleted_at" gorm:"column:deleted_at;default:NULL"`
}

// NewBatch creates a new Batch database instance.
func NewBatch(db *gorm.DB) *Batch {
	return &Batch{db: db}
}

// TableName returns the table name for the Batch model.
func (*Batch) TableName() string {
	return "batch"
}

// GetBatches retrieves selected batches from the database.
// The returned batches are sorted in ascending order by their index.
func (o *Batch) GetBatches(ctx context.Context, fields map[string]interface{}, orderByList []string, limit int) ([]*Batch, error) {
	db := o.db.WithContext(ctx)
	db = db.Model(&Batch{})

	for key, value := range fields {
		db = db.Where(key, value)
	}

	for _, orderBy := range orderByList {
		db = db.Order(orderBy)
	}

	if limit > 0 {
		db = db.Limit(limit)
	}

	db = db.Order("index ASC")

	var batches []*Batch
	if err := db.Find(&batches).Error; err != nil {
		return nil, fmt.Errorf("Batch.GetBatches error: %w, fields: %v, orderByList: %v", err, fields, orderByList)
	}
	return batches, nil
}

// GetBatchCount retrieves the total number of batches in the database.
func (o *Batch) GetBatchCount(ctx context.Context) (uint64, error) {
	db := o.db.WithContext(ctx)
	db = db.Model(&Batch{})

	var count int64
	if err := db.Count(&count).Error; err != nil {
		return 0, fmt.Errorf("Batch.GetBatchCount error: %w", err)
	}
	return uint64(count), nil
}

// GetVerifiedProofByHash retrieves the verified aggregate proof for a batch with the given hash.
func (o *Batch) GetVerifiedProofByHash(ctx context.Context, hash string) (*message.BatchProof, error) {
	db := o.db.WithContext(ctx)
	db = db.Model(&Batch{})
	db = db.Select("proof")
	db = db.Where("hash = ? AND proving_status = ?", hash, types.ProvingTaskVerified)

	var batch Batch
	if err := db.Find(&batch).Error; err != nil {
		return nil, fmt.Errorf("Batch.GetVerifiedProofByHash error: %w, batch hash: %v", err, hash)
	}

	var proof message.BatchProof
	if err := json.Unmarshal(batch.Proof, &proof); err != nil {
		return nil, fmt.Errorf("Batch.GetVerifiedProofByHash error: %w, batch hash: %v", err, hash)
	}
	return &proof, nil
}

// GetLatestBatch retrieves the latest batch from the database.
func (o *Batch) GetLatestBatch(ctx context.Context) (*Batch, error) {
	db := o.db.WithContext(ctx)
	db = db.Model(&Batch{})
	db = db.Order("index desc")

	var latestBatch Batch
	if err := db.First(&latestBatch).Error; err != nil {
		return nil, fmt.Errorf("Batch.GetLatestBatch error: %w", err)
	}
	return &latestBatch, nil
}

// GetFirstUnbatchedChunkIndex retrieves the first unbatched chunk index.
func (o *Batch) GetFirstUnbatchedChunkIndex(ctx context.Context) (uint64, error) {
	// Get the latest batch
	latestBatch, err := o.GetLatestBatch(ctx)
	if err != nil {
		return 0, fmt.Errorf("Batch.GetFirstUnbatchedChunkIndex error: %w", err)
	}
	return latestBatch.EndChunkIndex + 1, nil
}

// GetBatchesGEIndexGECodecVersion retrieves batches that have a batch index greater than or equal to the given index and codec version.
// The returned batches are sorted in ascending order by their index.
func (o *Batch) GetBatchesGEIndexGECodecVersion(ctx context.Context, index uint64, codecv encoding.CodecVersion, limit int) ([]*Batch, error) {
	db := o.db.WithContext(ctx)
	db = db.Model(&Batch{})
	db = db.Where("index >= ?", index)
	db = db.Where("codec_version >= ?", codecv)
	db = db.Order("index ASC")

	if limit > 0 {
		db = db.Limit(limit)
	}

	var batches []*Batch
	if err := db.Find(&batches).Error; err != nil {
		return nil, fmt.Errorf("Batch.GetBatchesGEIndexGECodecVersion error: %w", err)
	}
	return batches, nil
}

// GetRollupStatusByHashList retrieves the rollup statuses for a list of batch hashes.
func (o *Batch) GetRollupStatusByHashList(ctx context.Context, hashes []string) ([]types.RollupStatus, error) {
	if len(hashes) == 0 {
		return nil, nil
	}

	db := o.db.WithContext(ctx)
	db = db.Model(&Batch{})
	db = db.Select("hash, rollup_status")
	db = db.Where("hash IN ?", hashes)

	var batches []Batch
	if err := db.Find(&batches).Error; err != nil {
		return nil, fmt.Errorf("Batch.GetRollupStatusByHashList error: %w, hashes: %v", err, hashes)
	}

	hashToStatusMap := make(map[string]types.RollupStatus)
	for _, batch := range batches {
		hashToStatusMap[batch.Hash] = types.RollupStatus(batch.RollupStatus)
	}

	var statuses []types.RollupStatus
	for _, hash := range hashes {
		status, ok := hashToStatusMap[hash]
		if !ok {
			return nil, fmt.Errorf("Batch.GetRollupStatusByHashList: hash not found in database: %s", hash)
		}
		statuses = append(statuses, status)
	}

	return statuses, nil
}

// GetFailedAndPendingBatches retrieves batches with failed or pending status up to the specified limit.
// The returned batches are sorted in ascending order by their index.
func (o *Batch) GetFailedAndPendingBatches(ctx context.Context, limit int) ([]*Batch, error) {
	if limit <= 0 {
		return nil, errors.New("limit must be greater than zero")
	}

	db := o.db.WithContext(ctx)
	db = db.Model(&Batch{})
	db = db.Where("rollup_status = ? OR rollup_status = ?", types.RollupCommitFailed, types.RollupPending)
	db = db.Order("index ASC")
	db = db.Limit(limit)

	var batches []*Batch
	if err := db.Find(&batches).Error; err != nil {
		return nil, fmt.Errorf("Batch.GetFailedAndPendingBatches error: %w", err)
	}
	return batches, nil
}

// GetBatchByIndex retrieves the batch by the given index.
func (o *Batch) GetBatchByIndex(ctx context.Context, index uint64) (*Batch, error) {
	db := o.db.WithContext(ctx)
	db = db.Model(&Batch{})
	db = db.Where("index = ?", index)

	var batch Batch
	if err := db.First(&batch).Error; err != nil {
		return nil, fmt.Errorf("Batch.GetBatchByIndex error: %w, index: %v", err, index)
	}
	return &batch, nil
}

// InsertBatch inserts a new batch into the database.
func (o *Batch) InsertBatch(ctx context.Context, batch *encoding.Batch, codecConfig rutils.CodecConfig, metrics rutils.BatchMetrics, dbTX ...*gorm.DB) (*Batch, error) {
	if batch == nil {
		return nil, errors.New("invalid args: batch is nil")
	}

	numChunks := uint64(len(batch.Chunks))
	if numChunks == 0 {
		return nil, errors.New("invalid args: batch contains 0 chunk")
	}

	var startChunkIndex uint64
	if batch.Index > 0 {
		parentBatch, getErr := o.GetBatchByIndex(ctx, batch.Index-1)
		if getErr != nil {
			log.Error("failed to get batch by index", "index", batch.Index, "total l1 message popped before", batch.TotalL1MessagePoppedBefore,
				"parent hash", batch.ParentBatchHash, "number of chunks", numChunks, "err", getErr)
			return nil, fmt.Errorf("Batch.InsertBatch error: %w", getErr)
		}
		startChunkIndex = parentBatch.EndChunkIndex + 1
	}

	batchMeta, err := rutils.GetBatchMetadata(batch, codecConfig)
	if err != nil {
		log.Error("failed to get batch metadata", "index", batch.Index, "total l1 message popped before", batch.TotalL1MessagePoppedBefore,
			"parent hash", batch.ParentBatchHash, "number of chunks", numChunks, "err", err)
		return nil, fmt.Errorf("Batch.InsertBatch error: %w", err)
	}

	newBatch := Batch{
		Index:                     batch.Index,
		Hash:                      batchMeta.BatchHash.Hex(),
		DataHash:                  batchMeta.BatchDataHash.Hex(),
		StartChunkHash:            batchMeta.StartChunkHash.Hex(),
		StartChunkIndex:           startChunkIndex,
		EndChunkHash:              batchMeta.EndChunkHash.Hex(),
		EndChunkIndex:             startChunkIndex + numChunks - 1,
		StateRoot:                 batch.StateRoot().Hex(),
		WithdrawRoot:              batch.WithdrawRoot().Hex(),
		ParentBatchHash:           batch.ParentBatchHash.Hex(),
		BatchHeader:               batchMeta.BatchBytes,
<<<<<<< HEAD
		CodecVersion:              int16(codecVersion),
		EnableCompress:            enableCompress,
		BlobBytes:                 batchMeta.BlobBytes,
=======
		CodecVersion:              int16(codecConfig.Version),
		EnableCompress:            codecConfig.EnableCompress,
>>>>>>> c5bc79db
		ChunkProofsStatus:         int16(types.ChunkProofsStatusPending),
		ProvingStatus:             int16(types.ProvingTaskUnassigned),
		RollupStatus:              int16(types.RollupPending),
		OracleStatus:              int16(types.GasOraclePending),
		TotalL1CommitGas:          metrics.L1CommitGas,
		TotalL1CommitCalldataSize: metrics.L1CommitCalldataSize,
		BlobDataProof:             batchMeta.BatchBlobDataProof,
		BlobSize:                  metrics.L1CommitBlobSize,
	}

	db := o.db
	if len(dbTX) > 0 && dbTX[0] != nil {
		db = dbTX[0]
	}
	db.WithContext(ctx)
	db = db.Model(&Batch{})

	if err := db.Create(&newBatch).Error; err != nil {
		log.Error("failed to insert batch", "batch", newBatch, "err", err)
		return nil, fmt.Errorf("Batch.InsertBatch error: %w", err)
	}
	return &newBatch, nil
}

// UpdateL2GasOracleStatusAndOracleTxHash updates the L2 gas oracle status and transaction hash for a batch.
func (o *Batch) UpdateL2GasOracleStatusAndOracleTxHash(ctx context.Context, hash string, status types.GasOracleStatus, txHash string) error {
	updateFields := make(map[string]interface{})
	updateFields["oracle_status"] = int(status)
	updateFields["oracle_tx_hash"] = txHash

	db := o.db.WithContext(ctx)
	db = db.Model(&Batch{})
	db = db.Where("hash", hash)

	if err := db.Updates(updateFields).Error; err != nil {
		return fmt.Errorf("Batch.UpdateL2GasOracleStatusAndOracleTxHash error: %w, batch hash: %v, status: %v, txHash: %v", err, hash, status.String(), txHash)
	}
	return nil
}

// UpdateProvingStatus updates the proving status of a batch.
func (o *Batch) UpdateProvingStatus(ctx context.Context, hash string, status types.ProvingStatus, dbTX ...*gorm.DB) error {
	updateFields := make(map[string]interface{})
	updateFields["proving_status"] = int(status)

	switch status {
	case types.ProvingTaskAssigned:
		updateFields["prover_assigned_at"] = time.Now()
	case types.ProvingTaskUnassigned:
		updateFields["prover_assigned_at"] = nil
	case types.ProvingTaskVerified:
		updateFields["proved_at"] = time.Now()
	}

	db := o.db
	if len(dbTX) > 0 && dbTX[0] != nil {
		db = dbTX[0]
	}
	db = db.WithContext(ctx)
	db = db.Model(&Batch{})
	db = db.Where("hash", hash)

	if err := db.Updates(updateFields).Error; err != nil {
		return fmt.Errorf("Batch.UpdateProvingStatus error: %w, batch hash: %v, status: %v", err, hash, status.String())
	}
	return nil
}

// UpdateRollupStatus updates the rollup status of a batch.
func (o *Batch) UpdateRollupStatus(ctx context.Context, hash string, status types.RollupStatus, dbTX ...*gorm.DB) error {
	updateFields := make(map[string]interface{})
	updateFields["rollup_status"] = int(status)

	switch status {
	case types.RollupCommitted:
		updateFields["committed_at"] = utils.NowUTC()
	case types.RollupFinalized:
		updateFields["finalized_at"] = utils.NowUTC()
	}

	db := o.db
	if len(dbTX) > 0 && dbTX[0] != nil {
		db = dbTX[0]
	}
	db = db.WithContext(ctx)
	db = db.Model(&Batch{})
	db = db.Where("hash", hash)

	if err := db.Updates(updateFields).Error; err != nil {
		return fmt.Errorf("Batch.UpdateRollupStatus error: %w, batch hash: %v, status: %v", err, hash, status.String())
	}
	return nil
}

// UpdateCommitTxHashAndRollupStatus updates the commit transaction hash and rollup status for a batch.
func (o *Batch) UpdateCommitTxHashAndRollupStatus(ctx context.Context, hash string, commitTxHash string, status types.RollupStatus) error {
	updateFields := make(map[string]interface{})
	updateFields["commit_tx_hash"] = commitTxHash
	updateFields["rollup_status"] = int(status)
	if status == types.RollupCommitted {
		updateFields["committed_at"] = utils.NowUTC()
	}

	db := o.db.WithContext(ctx)
	db = db.Model(&Batch{})
	db = db.Where("hash", hash)

	if err := db.Updates(updateFields).Error; err != nil {
		return fmt.Errorf("Batch.UpdateCommitTxHashAndRollupStatus error: %w, batch hash: %v, status: %v, commitTxHash: %v", err, hash, status.String(), commitTxHash)
	}
	return nil
}

// UpdateFinalizeTxHashAndRollupStatus updates the finalize transaction hash and rollup status for a batch.
func (o *Batch) UpdateFinalizeTxHashAndRollupStatus(ctx context.Context, hash string, finalizeTxHash string, status types.RollupStatus) error {
	updateFields := make(map[string]interface{})
	updateFields["finalize_tx_hash"] = finalizeTxHash
	updateFields["rollup_status"] = int(status)
	if status == types.RollupFinalized {
		updateFields["finalized_at"] = time.Now()
	}

	db := o.db.WithContext(ctx)
	db = db.Model(&Batch{})
	db = db.Where("hash", hash)

	if err := db.Updates(updateFields).Error; err != nil {
		return fmt.Errorf("Batch.UpdateFinalizeTxHashAndRollupStatus error: %w, batch hash: %v, status: %v, finalizeTxHash: %v", err, hash, status.String(), finalizeTxHash)
	}
	return nil
}

// UpdateProofByHash updates the batch proof by hash.
// for unit test.
func (o *Batch) UpdateProofByHash(ctx context.Context, hash string, proof *message.BatchProof, proofTimeSec uint64) error {
	proofBytes, err := json.Marshal(proof)
	if err != nil {
		return fmt.Errorf("Batch.UpdateProofByHash error: %w, batch hash: %v", err, hash)
	}

	updateFields := make(map[string]interface{})
	updateFields["proof"] = proofBytes
	updateFields["proof_time_sec"] = proofTimeSec

	db := o.db.WithContext(ctx)
	db = db.Model(&Batch{})
	db = db.Where("hash", hash)

	if err = db.Updates(updateFields).Error; err != nil {
		return fmt.Errorf("Batch.UpdateProofByHash error: %w, batch hash: %v", err, hash)
	}
	return nil
}

// UpdateBundleHashInRange updates the bundle_hash for bundles within the specified range (inclusive).
// The range is closed, i.e., it includes both start and end indices.
func (o *Batch) UpdateBundleHashInRange(ctx context.Context, startIndex uint64, endIndex uint64, bundleHash string, dbTX ...*gorm.DB) error {
	db := o.db
	if len(dbTX) > 0 && dbTX[0] != nil {
		db = dbTX[0]
	}
	db = db.WithContext(ctx)
	db = db.Model(&Batch{})
	db = db.Where("index >= ? AND index <= ?", startIndex, endIndex)

	if err := db.Update("bundle_hash", bundleHash).Error; err != nil {
		return fmt.Errorf("Batch.UpdateBundleHashInRange error: %w, start index: %v, end index: %v, batch hash: %v", err, startIndex, endIndex, bundleHash)
	}
	return nil
}

// UpdateProvingStatusByBundleHash updates the proving_status for batches within the specified bundle_hash
func (o *Batch) UpdateProvingStatusByBundleHash(ctx context.Context, bundleHash string, status types.ProvingStatus, dbTX ...*gorm.DB) error {
	updateFields := make(map[string]interface{})
	updateFields["proving_status"] = int(status)

	switch status {
	case types.ProvingTaskAssigned:
		updateFields["prover_assigned_at"] = time.Now()
	case types.ProvingTaskUnassigned:
		updateFields["prover_assigned_at"] = nil
	case types.ProvingTaskVerified:
		updateFields["proved_at"] = time.Now()
	}

	db := o.db
	if len(dbTX) > 0 && dbTX[0] != nil {
		db = dbTX[0]
	}
	db = db.WithContext(ctx)
	db = db.Model(&Batch{})
	db = db.Where("bundle_hash = ?", bundleHash)

	if err := db.Updates(updateFields).Error; err != nil {
		return fmt.Errorf("Batch.UpdateProvingStatusByBundleHash error: %w, bundle hash: %v, status: %v", err, bundleHash, status.String())
	}
	return nil
}

// UpdateFinalizeTxHashAndRollupStatusByBundleHash updates the finalize transaction hash and rollup status for batches with the specified bundle_hash
func (o *Batch) UpdateFinalizeTxHashAndRollupStatusByBundleHash(ctx context.Context, bundleHash string, finalizeTxHash string, status types.RollupStatus, dbTX ...*gorm.DB) error {
	updateFields := make(map[string]interface{})
	updateFields["finalize_tx_hash"] = finalizeTxHash
	updateFields["rollup_status"] = int(status)

	switch status {
	case types.RollupFinalized:
		updateFields["finalized_at"] = utils.NowUTC()
	}

	db := o.db
	if len(dbTX) > 0 && dbTX[0] != nil {
		db = dbTX[0]
	}
	db = db.WithContext(ctx)
	db = db.Model(&Batch{})
	db = db.Where("bundle_hash = ?", bundleHash)

	if err := db.Updates(updateFields).Error; err != nil {
		return fmt.Errorf("Batch.UpdateFinalizeTxHashAndRollupStatusByBundleHash error: %w, bundle hash: %v, status: %v", err, bundleHash, status.String())
	}
	return nil
}<|MERGE_RESOLUTION|>--- conflicted
+++ resolved
@@ -290,14 +290,9 @@
 		WithdrawRoot:              batch.WithdrawRoot().Hex(),
 		ParentBatchHash:           batch.ParentBatchHash.Hex(),
 		BatchHeader:               batchMeta.BatchBytes,
-<<<<<<< HEAD
-		CodecVersion:              int16(codecVersion),
-		EnableCompress:            enableCompress,
-		BlobBytes:                 batchMeta.BlobBytes,
-=======
 		CodecVersion:              int16(codecConfig.Version),
 		EnableCompress:            codecConfig.EnableCompress,
->>>>>>> c5bc79db
+    BlobBytes:                 batchMeta.BlobBytes,
 		ChunkProofsStatus:         int16(types.ChunkProofsStatusPending),
 		ProvingStatus:             int16(types.ProvingTaskUnassigned),
 		RollupStatus:              int16(types.RollupPending),
