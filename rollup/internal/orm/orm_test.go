package orm

import (
	"context"
	"encoding/json"
	"math/big"
	"os"
<<<<<<< HEAD
=======
	"testing"

	"github.com/scroll-tech/go-ethereum/common"
	gethTypes "github.com/scroll-tech/go-ethereum/core/types"
	"github.com/stretchr/testify/assert"
	"gorm.io/gorm"

	"scroll-tech/database/migrate"

>>>>>>> d203033e
	"scroll-tech/common/database"
	"scroll-tech/common/testcontainers"
	tc "scroll-tech/common/testcontainers"
	"scroll-tech/common/types"
	"scroll-tech/common/types/encoding"
	"scroll-tech/common/types/encoding/codecv0"
	"scroll-tech/common/types/encoding/codecv1"
<<<<<<< HEAD
	"scroll-tech/database/migrate"
	"testing"

	"github.com/scroll-tech/go-ethereum/common"
	gethTypes "github.com/scroll-tech/go-ethereum/core/types"
	"github.com/stretchr/testify/assert"
	"gorm.io/gorm"
=======
>>>>>>> d203033e
)

var (
	//base *docker.App
	testApps *testcontainers.TestcontainerApps

	db                    *gorm.DB
	l2BlockOrm            *L2Block
	chunkOrm              *Chunk
	batchOrm              *Batch
	pendingTransactionOrm *PendingTransaction

	block1 *encoding.Block
	block2 *encoding.Block
)

func TestMain(m *testing.M) {
	t := &testing.T{}
	defer func() {
		if testApps != nil {
			testApps.Free(context.Background())
		}
		tearDownEnv(t)
	}()
	setupEnv(t)
	m.Run()
}

func setupEnv(t *testing.T) {
	var err error

	testApps = tc.NewTestcontainerApps()
	assert.NoError(t, testApps.StartPostgresContainer())

	dsn, err := testApps.GetDBEndPoint()
	assert.NoError(t, err)
	db, err = database.InitDB(
		&database.Config{
			DSN:        dsn,
			DriverName: "postgres",
			MaxOpenNum: 200,
			MaxIdleNum: 20,
		},
	)
	assert.NoError(t, err)
	sqlDB, err := db.DB()
	assert.NoError(t, err)
	assert.NoError(t, migrate.ResetDB(sqlDB))

	batchOrm = NewBatch(db)
	chunkOrm = NewChunk(db)
	l2BlockOrm = NewL2Block(db)
	pendingTransactionOrm = NewPendingTransaction(db)

	templateBlockTrace, err := os.ReadFile("../../../common/testdata/blockTrace_02.json")
	assert.NoError(t, err)
	block1 = &encoding.Block{}
	err = json.Unmarshal(templateBlockTrace, block1)
	assert.NoError(t, err)

	templateBlockTrace, err = os.ReadFile("../../../common/testdata/blockTrace_03.json")
	assert.NoError(t, err)
	block2 = &encoding.Block{}
	err = json.Unmarshal(templateBlockTrace, block2)
	assert.NoError(t, err)
}

func tearDownEnv(t *testing.T) {
	sqlDB, err := db.DB()
	assert.NoError(t, err)
	sqlDB.Close()
}

func TestL1BlockOrm(t *testing.T) {
	sqlDB, err := db.DB()
	assert.NoError(t, err)
	assert.NoError(t, migrate.ResetDB(sqlDB))

	l1BlockOrm := NewL1Block(db)

	// mock blocks
	block1 := L1Block{Number: 1, Hash: "hash1"}
	block2 := L1Block{Number: 2, Hash: "hash2"}
	block3 := L1Block{Number: 3, Hash: "hash3"}
	block2AfterReorg := L1Block{Number: 2, Hash: "hash2-reorg"}

	err = l1BlockOrm.InsertL1Blocks(context.Background(), []L1Block{block1, block2, block3})
	assert.NoError(t, err)

	height, err := l1BlockOrm.GetLatestL1BlockHeight(context.Background())
	assert.NoError(t, err)
	assert.Equal(t, uint64(3), height)

	blocks, err := l1BlockOrm.GetL1Blocks(context.Background(), map[string]interface{}{})
	assert.NoError(t, err)
	assert.Len(t, blocks, 3)
	assert.Equal(t, "hash1", blocks[0].Hash)
	assert.Equal(t, "hash2", blocks[1].Hash)
	assert.Equal(t, "hash3", blocks[2].Hash)

	// reorg handling: insert another block with same height and different hash
	err = l1BlockOrm.InsertL1Blocks(context.Background(), []L1Block{block2AfterReorg})
	assert.NoError(t, err)

	blocks, err = l1BlockOrm.GetL1Blocks(context.Background(), map[string]interface{}{})
	assert.NoError(t, err)
	assert.Len(t, blocks, 2)
	assert.Equal(t, "hash1", blocks[0].Hash)
	assert.Equal(t, "hash2-reorg", blocks[1].Hash)

	err = l1BlockOrm.UpdateL1GasOracleStatusAndOracleTxHash(context.Background(), "hash1", types.GasOracleImported, "txhash1")
	assert.NoError(t, err)

	updatedBlocks, err := l1BlockOrm.GetL1Blocks(context.Background(), map[string]interface{}{})
	assert.NoError(t, err)
	assert.Len(t, updatedBlocks, 2)
	assert.Equal(t, types.GasOracleImported, types.GasOracleStatus(updatedBlocks[0].GasOracleStatus))
	assert.Equal(t, "txhash1", updatedBlocks[0].OracleTxHash)
}

func TestL2BlockOrm(t *testing.T) {
	sqlDB, err := db.DB()
	assert.NoError(t, err)
	assert.NoError(t, migrate.ResetDB(sqlDB))

	err = l2BlockOrm.InsertL2Blocks(context.Background(), []*encoding.Block{block1, block2})
	assert.NoError(t, err)

	height, err := l2BlockOrm.GetL2BlocksLatestHeight(context.Background())
	assert.NoError(t, err)
	assert.Equal(t, uint64(3), height)

	chunkHashes, err := l2BlockOrm.GetChunkHashes(context.Background(), 0)
	assert.NoError(t, err)
	assert.Len(t, chunkHashes, 2)
	assert.Equal(t, "", chunkHashes[0])
	assert.Equal(t, "", chunkHashes[1])

	blocks, err := l2BlockOrm.GetL2BlocksInRange(context.Background(), 2, 3)
	assert.NoError(t, err)
	assert.Len(t, blocks, 2)
	assert.Equal(t, block1, blocks[0])
	assert.Equal(t, block2, blocks[1])

	err = l2BlockOrm.UpdateChunkHashInRange(context.Background(), 2, 2, "test hash")
	assert.NoError(t, err)

	chunkHashes, err = l2BlockOrm.GetChunkHashes(context.Background(), 0)
	assert.NoError(t, err)
	assert.Len(t, chunkHashes, 2)
	assert.Equal(t, "test hash", chunkHashes[0])
	assert.Equal(t, "", chunkHashes[1])
}

func TestChunkOrm(t *testing.T) {
	codecVersions := []encoding.CodecVersion{encoding.CodecV0, encoding.CodecV1}
	chunk1 := &encoding.Chunk{Blocks: []*encoding.Block{block1}}
	chunk2 := &encoding.Chunk{Blocks: []*encoding.Block{block2}}
	for _, codecVersion := range codecVersions {
		sqlDB, err := db.DB()
		assert.NoError(t, err)
		assert.NoError(t, migrate.ResetDB(sqlDB))
		var chunkHash1 common.Hash
		var chunkHash2 common.Hash
		if codecVersion == encoding.CodecV0 {
			daChunk1, createErr := codecv0.NewDAChunk(chunk1, 0)
			assert.NoError(t, createErr)
			chunkHash1, err = daChunk1.Hash()
			assert.NoError(t, err)

			daChunk2, createErr := codecv0.NewDAChunk(chunk2, chunk1.NumL1Messages(0))
			assert.NoError(t, createErr)
			chunkHash2, err = daChunk2.Hash()
			assert.NoError(t, err)
		} else {
			daChunk1, createErr := codecv1.NewDAChunk(chunk1, 0)
			assert.NoError(t, createErr)
			chunkHash1, err = daChunk1.Hash()
			assert.NoError(t, err)

			daChunk2, createErr := codecv1.NewDAChunk(chunk2, chunk1.NumL1Messages(0))
			assert.NoError(t, createErr)
			chunkHash2, err = daChunk2.Hash()
			assert.NoError(t, err)
		}

		dbChunk1, err := chunkOrm.InsertChunk(context.Background(), chunk1, codecVersion)
		assert.NoError(t, err)
		assert.Equal(t, dbChunk1.Hash, chunkHash1.Hex())

		dbChunk2, err := chunkOrm.InsertChunk(context.Background(), chunk2, codecVersion)
		assert.NoError(t, err)
		assert.Equal(t, dbChunk2.Hash, chunkHash2.Hex())

		chunks, err := chunkOrm.GetChunksGEIndex(context.Background(), 0, 0)
		assert.NoError(t, err)
		assert.Len(t, chunks, 2)
		assert.Equal(t, chunkHash1.Hex(), chunks[0].Hash)
		assert.Equal(t, chunkHash2.Hex(), chunks[1].Hash)
		assert.Equal(t, "", chunks[0].BatchHash)
		assert.Equal(t, "", chunks[1].BatchHash)

		err = chunkOrm.UpdateProvingStatus(context.Background(), chunkHash1.Hex(), types.ProvingTaskVerified)
		assert.NoError(t, err)
		err = chunkOrm.UpdateProvingStatus(context.Background(), chunkHash2.Hex(), types.ProvingTaskAssigned)
		assert.NoError(t, err)

		chunks, err = chunkOrm.GetChunksInRange(context.Background(), 0, 1)
		assert.NoError(t, err)
		assert.Len(t, chunks, 2)
		assert.Equal(t, chunkHash1.Hex(), chunks[0].Hash)
		assert.Equal(t, chunkHash2.Hex(), chunks[1].Hash)
		assert.Equal(t, types.ProvingTaskVerified, types.ProvingStatus(chunks[0].ProvingStatus))
		assert.Equal(t, types.ProvingTaskAssigned, types.ProvingStatus(chunks[1].ProvingStatus))

		err = chunkOrm.UpdateBatchHashInRange(context.Background(), 0, 0, "test hash")
		assert.NoError(t, err)
		chunks, err = chunkOrm.GetChunksGEIndex(context.Background(), 0, 0)
		assert.NoError(t, err)
		assert.Len(t, chunks, 2)
		assert.Equal(t, chunkHash1.Hex(), chunks[0].Hash)
		assert.Equal(t, chunkHash2.Hex(), chunks[1].Hash)
		assert.Equal(t, "test hash", chunks[0].BatchHash)
		assert.Equal(t, "", chunks[1].BatchHash)
	}
}

func TestBatchOrm(t *testing.T) {
	codecVersions := []encoding.CodecVersion{encoding.CodecV0, encoding.CodecV1}
	chunk1 := &encoding.Chunk{Blocks: []*encoding.Block{block1}}
	chunk2 := &encoding.Chunk{Blocks: []*encoding.Block{block2}}
	for _, codecVersion := range codecVersions {
		sqlDB, err := db.DB()
		assert.NoError(t, err)
		assert.NoError(t, migrate.ResetDB(sqlDB))

		batch := &encoding.Batch{
			Index:                      0,
			TotalL1MessagePoppedBefore: 0,
			ParentBatchHash:            common.Hash{},
			Chunks:                     []*encoding.Chunk{chunk1},
		}
		batch1, err := batchOrm.InsertBatch(context.Background(), batch, codecVersion)
		assert.NoError(t, err)
		hash1 := batch1.Hash

		batch1, err = batchOrm.GetBatchByIndex(context.Background(), 0)
		assert.NoError(t, err)

		var batchHash1 string
		if codecVersion == encoding.CodecV0 {
			daBatch1, createErr := codecv0.NewDABatchFromBytes(batch1.BatchHeader)
			assert.NoError(t, createErr)
			batchHash1 = daBatch1.Hash().Hex()
		} else {
			daBatch1, createErr := codecv1.NewDABatchFromBytes(batch1.BatchHeader)
			assert.NoError(t, createErr)
			batchHash1 = daBatch1.Hash().Hex()
		}
		assert.Equal(t, hash1, batchHash1)

		batch = &encoding.Batch{
			Index:                      1,
			TotalL1MessagePoppedBefore: 0,
			ParentBatchHash:            common.Hash{},
			Chunks:                     []*encoding.Chunk{chunk2},
		}
		batch2, err := batchOrm.InsertBatch(context.Background(), batch, codecVersion)
		assert.NoError(t, err)
		hash2 := batch2.Hash

		batch2, err = batchOrm.GetBatchByIndex(context.Background(), 1)
		assert.NoError(t, err)

		var batchHash2 string
		if codecVersion == encoding.CodecV0 {
			daBatch2, createErr := codecv0.NewDABatchFromBytes(batch2.BatchHeader)
			assert.NoError(t, createErr)
			batchHash2 = daBatch2.Hash().Hex()
		} else {
			daBatch2, createErr := codecv1.NewDABatchFromBytes(batch2.BatchHeader)
			assert.NoError(t, createErr)
			batchHash2 = daBatch2.Hash().Hex()
		}
		assert.Equal(t, hash2, batchHash2)

		count, err := batchOrm.GetBatchCount(context.Background())
		assert.NoError(t, err)
		assert.Equal(t, uint64(2), count)

		err = batchOrm.UpdateRollupStatus(context.Background(), batchHash1, types.RollupCommitFailed)
		assert.NoError(t, err)

		pendingBatches, err := batchOrm.GetFailedAndPendingBatches(context.Background(), 100)
		assert.NoError(t, err)
		assert.Equal(t, 2, len(pendingBatches))

		rollupStatus, err := batchOrm.GetRollupStatusByHashList(context.Background(), []string{batchHash1, batchHash2})
		assert.NoError(t, err)
		assert.Equal(t, 2, len(rollupStatus))
		assert.Equal(t, types.RollupCommitFailed, rollupStatus[0])
		assert.Equal(t, types.RollupPending, rollupStatus[1])

		err = batchOrm.UpdateProvingStatus(context.Background(), batchHash2, types.ProvingTaskVerified)
		assert.NoError(t, err)

		dbProof, err := batchOrm.GetVerifiedProofByHash(context.Background(), batchHash1)
		assert.Error(t, err)
		assert.Nil(t, dbProof)

		err = batchOrm.UpdateProvingStatus(context.Background(), batchHash2, types.ProvingTaskVerified)
		assert.NoError(t, err)
		err = batchOrm.UpdateRollupStatus(context.Background(), batchHash2, types.RollupFinalized)
		assert.NoError(t, err)
		err = batchOrm.UpdateL2GasOracleStatusAndOracleTxHash(context.Background(), batchHash2, types.GasOracleImported, "oracleTxHash")
		assert.NoError(t, err)

		updatedBatch, err := batchOrm.GetLatestBatch(context.Background())
		assert.NoError(t, err)
		assert.NotNil(t, updatedBatch)
		assert.Equal(t, types.ProvingTaskVerified, types.ProvingStatus(updatedBatch.ProvingStatus))
		assert.Equal(t, types.RollupFinalized, types.RollupStatus(updatedBatch.RollupStatus))
		assert.Equal(t, types.GasOracleImported, types.GasOracleStatus(updatedBatch.OracleStatus))
		assert.Equal(t, "oracleTxHash", updatedBatch.OracleTxHash)

		err = batchOrm.UpdateCommitTxHashAndRollupStatus(context.Background(), batchHash2, "commitTxHash", types.RollupCommitted)
		assert.NoError(t, err)
		updatedBatch, err = batchOrm.GetLatestBatch(context.Background())
		assert.NoError(t, err)
		assert.NotNil(t, updatedBatch)
		assert.Equal(t, "commitTxHash", updatedBatch.CommitTxHash)
		assert.Equal(t, types.RollupCommitted, types.RollupStatus(updatedBatch.RollupStatus))

		err = batchOrm.UpdateFinalizeTxHashAndRollupStatus(context.Background(), batchHash2, "finalizeTxHash", types.RollupFinalizeFailed)
		assert.NoError(t, err)

		updatedBatch, err = batchOrm.GetLatestBatch(context.Background())
		assert.NoError(t, err)
		assert.NotNil(t, updatedBatch)
		assert.Equal(t, "finalizeTxHash", updatedBatch.FinalizeTxHash)
		assert.Equal(t, types.RollupFinalizeFailed, types.RollupStatus(updatedBatch.RollupStatus))
	}
}

func TestPendingTransactionOrm(t *testing.T) {
	sqlDB, err := db.DB()
	assert.NoError(t, err)
	assert.NoError(t, migrate.ResetDB(sqlDB))

	tx0 := gethTypes.NewTx(&gethTypes.DynamicFeeTx{
		Nonce:      0,
		To:         &common.Address{},
		Data:       []byte{},
		Gas:        21000,
		AccessList: gethTypes.AccessList{},
		Value:      big.NewInt(0),
		ChainID:    big.NewInt(1),
		GasTipCap:  big.NewInt(0),
		GasFeeCap:  big.NewInt(1),
		V:          big.NewInt(0),
		R:          big.NewInt(0),
		S:          big.NewInt(0),
	})
	tx1 := gethTypes.NewTx(&gethTypes.DynamicFeeTx{
		Nonce:      0,
		To:         &common.Address{},
		Data:       []byte{},
		Gas:        42000,
		AccessList: gethTypes.AccessList{},
		Value:      big.NewInt(0),
		ChainID:    big.NewInt(1),
		GasTipCap:  big.NewInt(1),
		GasFeeCap:  big.NewInt(2),
		V:          big.NewInt(0),
		R:          big.NewInt(0),
		S:          big.NewInt(0),
	})
	senderMeta := &SenderMeta{
		Name:    "testName",
		Service: "testService",
		Address: common.HexToAddress("0x1"),
		Type:    types.SenderTypeCommitBatch,
	}

	err = pendingTransactionOrm.InsertPendingTransaction(context.Background(), "test", senderMeta, tx0, 0)
	assert.NoError(t, err)

	err = pendingTransactionOrm.InsertPendingTransaction(context.Background(), "test", senderMeta, tx1, 0)
	assert.NoError(t, err)

	err = pendingTransactionOrm.UpdatePendingTransactionStatusByTxHash(context.Background(), tx0.Hash(), types.TxStatusReplaced)
	assert.NoError(t, err)

	txs, err := pendingTransactionOrm.GetPendingOrReplacedTransactionsBySenderType(context.Background(), senderMeta.Type, 2)
	assert.NoError(t, err)
	assert.Len(t, txs, 2)
	assert.Equal(t, tx1.Type(), txs[1].Type)
	assert.Equal(t, tx1.Nonce(), txs[1].Nonce)
	assert.Equal(t, tx1.Gas(), txs[1].GasLimit)
	assert.Equal(t, tx1.GasTipCap().Uint64(), txs[1].GasTipCap)
	assert.Equal(t, tx1.GasFeeCap().Uint64(), txs[1].GasFeeCap)
	assert.Equal(t, tx1.ChainId().Uint64(), txs[1].ChainID)
	assert.Equal(t, senderMeta.Name, txs[1].SenderName)
	assert.Equal(t, senderMeta.Service, txs[1].SenderService)
	assert.Equal(t, senderMeta.Address.String(), txs[1].SenderAddress)
	assert.Equal(t, senderMeta.Type, txs[1].SenderType)

	err = pendingTransactionOrm.UpdatePendingTransactionStatusByTxHash(context.Background(), tx1.Hash(), types.TxStatusConfirmed)
	assert.NoError(t, err)

	txs, err = pendingTransactionOrm.GetPendingOrReplacedTransactionsBySenderType(context.Background(), senderMeta.Type, 2)
	assert.NoError(t, err)
	assert.Len(t, txs, 1)

	err = pendingTransactionOrm.UpdateOtherTransactionsAsFailedByNonce(context.Background(), senderMeta.Address.String(), tx1.Nonce(), tx1.Hash())
	assert.NoError(t, err)

	txs, err = pendingTransactionOrm.GetPendingOrReplacedTransactionsBySenderType(context.Background(), senderMeta.Type, 2)
	assert.NoError(t, err)
	assert.Len(t, txs, 0)

	status, err := pendingTransactionOrm.GetTxStatusByTxHash(context.Background(), tx0.Hash())
	assert.NoError(t, err)
	assert.Equal(t, types.TxStatusConfirmedFailed, status)
}<|MERGE_RESOLUTION|>--- conflicted
+++ resolved
@@ -5,18 +5,6 @@
 	"encoding/json"
 	"math/big"
 	"os"
-<<<<<<< HEAD
-=======
-	"testing"
-
-	"github.com/scroll-tech/go-ethereum/common"
-	gethTypes "github.com/scroll-tech/go-ethereum/core/types"
-	"github.com/stretchr/testify/assert"
-	"gorm.io/gorm"
-
-	"scroll-tech/database/migrate"
-
->>>>>>> d203033e
 	"scroll-tech/common/database"
 	"scroll-tech/common/testcontainers"
 	tc "scroll-tech/common/testcontainers"
@@ -24,7 +12,6 @@
 	"scroll-tech/common/types/encoding"
 	"scroll-tech/common/types/encoding/codecv0"
 	"scroll-tech/common/types/encoding/codecv1"
-<<<<<<< HEAD
 	"scroll-tech/database/migrate"
 	"testing"
 
@@ -32,8 +19,6 @@
 	gethTypes "github.com/scroll-tech/go-ethereum/core/types"
 	"github.com/stretchr/testify/assert"
 	"gorm.io/gorm"
-=======
->>>>>>> d203033e
 )
 
 var (
@@ -54,7 +39,7 @@
 	t := &testing.T{}
 	defer func() {
 		if testApps != nil {
-			testApps.Free(context.Background())
+			testApps.Free()
 		}
 		tearDownEnv(t)
 	}()
