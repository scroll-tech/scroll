package watcher

import (
	"context"
	"math/big"
	"testing"

	"github.com/scroll-tech/da-codec/encoding"
	"github.com/scroll-tech/go-ethereum/common/math"
	"github.com/scroll-tech/go-ethereum/params"
	"github.com/stretchr/testify/assert"

	"scroll-tech/common/database"

	"scroll-tech/rollup/internal/config"
	"scroll-tech/rollup/internal/orm"
)

func testChunkProposerCodecv0Limits(t *testing.T) {
	tests := []struct {
		name                       string
		maxBlockNum                uint64
		maxTxNum                   uint64
		maxL1CommitGas             uint64
		maxL1CommitCalldataSize    uint64
		maxRowConsumption          uint64
		chunkTimeoutSec            uint64
		forkBlock                  *big.Int
		expectedChunksLen          int
		expectedBlocksInFirstChunk int // only be checked when expectedChunksLen > 0
	}{
		{
			name:                    "NoLimitReached",
			maxBlockNum:             100,
			maxTxNum:                10000,
			maxL1CommitGas:          50000000000,
			maxL1CommitCalldataSize: 1000000,
			maxRowConsumption:       1000000,
			chunkTimeoutSec:         1000000000000,
			expectedChunksLen:       0,
		},
		{
			name:                       "Timeout",
			maxBlockNum:                100,
			maxTxNum:                   10000,
			maxL1CommitGas:             50000000000,
			maxL1CommitCalldataSize:    1000000,
			maxRowConsumption:          1000000,
			chunkTimeoutSec:            0,
			expectedChunksLen:          1,
			expectedBlocksInFirstChunk: 2,
		},
		{
			name:                    "MaxTxNumPerChunkIs0",
			maxBlockNum:             10,
			maxTxNum:                0,
			maxL1CommitGas:          50000000000,
			maxL1CommitCalldataSize: 1000000,
			maxRowConsumption:       1000000,
			chunkTimeoutSec:         1000000000000,
			expectedChunksLen:       0,
		},
		{
			name:                    "MaxL1CommitGasPerChunkIs0",
			maxBlockNum:             10,
			maxTxNum:                10000,
			maxL1CommitGas:          0,
			maxL1CommitCalldataSize: 1000000,
			maxRowConsumption:       1000000,
			chunkTimeoutSec:         1000000000000,
			expectedChunksLen:       0,
		},
		{
			name:                    "MaxL1CommitCalldataSizePerChunkIs0",
			maxBlockNum:             10,
			maxTxNum:                10000,
			maxL1CommitGas:          50000000000,
			maxL1CommitCalldataSize: 0,
			maxRowConsumption:       1000000,
			chunkTimeoutSec:         1000000000000,
			expectedChunksLen:       0,
		},
		{
			name:                    "MaxRowConsumptionPerChunkIs0",
			maxBlockNum:             100,
			maxTxNum:                10000,
			maxL1CommitGas:          50000000000,
			maxL1CommitCalldataSize: 1000000,
			maxRowConsumption:       0,
			chunkTimeoutSec:         1000000000000,
			expectedChunksLen:       0,
		},
		{
			name:                       "MaxBlockNumPerChunkIs1",
			maxBlockNum:                1,
			maxTxNum:                   10000,
			maxL1CommitGas:             50000000000,
			maxL1CommitCalldataSize:    1000000,
			maxRowConsumption:          1000000,
			chunkTimeoutSec:            1000000000000,
			expectedChunksLen:          1,
			expectedBlocksInFirstChunk: 1,
		},
		{
			name:                       "MaxTxNumPerChunkIsFirstBlock",
			maxBlockNum:                10,
			maxTxNum:                   2,
			maxL1CommitGas:             50000000000,
			maxL1CommitCalldataSize:    1000000,
			maxRowConsumption:          1000000,
			chunkTimeoutSec:            1000000000000,
			expectedChunksLen:          1,
			expectedBlocksInFirstChunk: 1,
		},
		{
			name:                       "MaxL1CommitGasPerChunkIsFirstBlock",
			maxBlockNum:                10,
			maxTxNum:                   10000,
			maxL1CommitGas:             7250,
			maxL1CommitCalldataSize:    1000000,
			maxRowConsumption:          1000000,
			chunkTimeoutSec:            1000000000000,
			expectedChunksLen:          1,
			expectedBlocksInFirstChunk: 1,
		},
		{
			name:                       "MaxL1CommitCalldataSizePerChunkIsFirstBlock",
			maxBlockNum:                10,
			maxTxNum:                   10000,
			maxL1CommitGas:             50000000000,
			maxL1CommitCalldataSize:    298,
			maxRowConsumption:          1000000,
			chunkTimeoutSec:            1000000000000,
			expectedChunksLen:          1,
			expectedBlocksInFirstChunk: 1,
		},
		{
			name:                       "MaxRowConsumptionPerChunkIs1",
			maxBlockNum:                10,
			maxTxNum:                   10000,
			maxL1CommitGas:             50000000000,
			maxL1CommitCalldataSize:    1000000,
			maxRowConsumption:          1,
			chunkTimeoutSec:            1000000000000,
			expectedChunksLen:          1,
			expectedBlocksInFirstChunk: 1,
		},
		{
			name:                       "ForkBlockReached",
			maxBlockNum:                100,
			maxTxNum:                   10000,
			maxL1CommitGas:             50000000000,
			maxL1CommitCalldataSize:    1000000,
			maxRowConsumption:          1000000,
			chunkTimeoutSec:            1000000000000,
			expectedChunksLen:          1,
			expectedBlocksInFirstChunk: 1,
			forkBlock:                  big.NewInt(2),
		},
	}

	for _, tt := range tests {
		t.Run(tt.name, func(t *testing.T) {
			db := setupDB(t)
			defer database.CloseDB(db)

			l2BlockOrm := orm.NewL2Block(db)
			err := l2BlockOrm.InsertL2Blocks(context.Background(), []*encoding.Block{block1, block2})
			assert.NoError(t, err)

			cp := NewChunkProposer(context.Background(), &config.ChunkProposerConfig{
				MaxBlockNumPerChunk:             tt.maxBlockNum,
				MaxTxNumPerChunk:                tt.maxTxNum,
				MaxL1CommitGasPerChunk:          tt.maxL1CommitGas,
				MaxL1CommitCalldataSizePerChunk: tt.maxL1CommitCalldataSize,
				MaxRowConsumptionPerChunk:       tt.maxRowConsumption,
				ChunkTimeoutSec:                 tt.chunkTimeoutSec,
				GasCostIncreaseMultiplier:       1.2,
			}, &params.ChainConfig{
				HomesteadBlock: tt.forkBlock,
			}, db, nil)
			cp.TryProposeChunk()

			chunkOrm := orm.NewChunk(db)
			chunks, err := chunkOrm.GetChunksGEIndex(context.Background(), 0, 0)
			assert.NoError(t, err)
			assert.Len(t, chunks, tt.expectedChunksLen)

			if len(chunks) > 0 {
				blockOrm := orm.NewL2Block(db)
				chunkHashes, err := blockOrm.GetChunkHashes(context.Background(), tt.expectedBlocksInFirstChunk)
				assert.NoError(t, err)
				assert.Len(t, chunkHashes, tt.expectedBlocksInFirstChunk)
				firstChunkHash := chunks[0].Hash
				for _, chunkHash := range chunkHashes {
					assert.Equal(t, firstChunkHash, chunkHash)
				}
			}
		})
	}
}

func testChunkProposerCodecv1Limits(t *testing.T) {
	tests := []struct {
		name                       string
		maxBlockNum                uint64
		maxTxNum                   uint64
		maxL1CommitGas             uint64
		maxL1CommitCalldataSize    uint64
		maxRowConsumption          uint64
		chunkTimeoutSec            uint64
		forkBlock                  *big.Int
		expectedChunksLen          int
		expectedBlocksInFirstChunk int // only be checked when expectedChunksLen > 0
	}{
		{
			name:                    "NoLimitReached",
			maxBlockNum:             100,
			maxTxNum:                10000,
			maxL1CommitGas:          50000000000,
			maxL1CommitCalldataSize: 1000000,
			maxRowConsumption:       1000000,
			chunkTimeoutSec:         1000000000000,
			expectedChunksLen:       0,
		},
		{
			name:                       "Timeout",
			maxBlockNum:                100,
			maxTxNum:                   10000,
			maxL1CommitGas:             50000000000,
			maxL1CommitCalldataSize:    1000000,
			maxRowConsumption:          1000000,
			chunkTimeoutSec:            0,
			expectedChunksLen:          1,
			expectedBlocksInFirstChunk: 2,
		},
		{
			name:                    "MaxTxNumPerChunkIs0",
			maxBlockNum:             10,
			maxTxNum:                0,
			maxL1CommitGas:          50000000000,
			maxL1CommitCalldataSize: 1000000,
			maxRowConsumption:       1000000,
			chunkTimeoutSec:         1000000000000,
			expectedChunksLen:       0,
		},
		{
			name:                    "MaxL1CommitGasPerChunkIs0",
			maxBlockNum:             10,
			maxTxNum:                10000,
			maxL1CommitGas:          0,
			maxL1CommitCalldataSize: 1000000,
			maxRowConsumption:       1000000,
			chunkTimeoutSec:         1000000000000,
			expectedChunksLen:       0,
		},
		{
			name:                    "MaxL1CommitCalldataSizePerChunkIs0",
			maxBlockNum:             10,
			maxTxNum:                10000,
			maxL1CommitGas:          50000000000,
			maxL1CommitCalldataSize: 0,
			maxRowConsumption:       1000000,
			chunkTimeoutSec:         1000000000000,
			expectedChunksLen:       0,
		},
		{
			name:                    "MaxRowConsumptionPerChunkIs0",
			maxBlockNum:             100,
			maxTxNum:                10000,
			maxL1CommitGas:          50000000000,
			maxL1CommitCalldataSize: 1000000,
			maxRowConsumption:       0,
			chunkTimeoutSec:         1000000000000,
			expectedChunksLen:       0,
		},
		{
			name:                       "MaxBlockNumPerChunkIs1",
			maxBlockNum:                1,
			maxTxNum:                   10000,
			maxL1CommitGas:             50000000000,
			maxL1CommitCalldataSize:    1000000,
			maxRowConsumption:          1000000,
			chunkTimeoutSec:            1000000000000,
			expectedChunksLen:          1,
			expectedBlocksInFirstChunk: 1,
		},
		{
			name:                       "MaxTxNumPerChunkIsFirstBlock",
			maxBlockNum:                10,
			maxTxNum:                   2,
			maxL1CommitGas:             50000000000,
			maxL1CommitCalldataSize:    1000000,
			maxRowConsumption:          1000000,
			chunkTimeoutSec:            1000000000000,
			expectedChunksLen:          1,
			expectedBlocksInFirstChunk: 1,
		},
		{
			name:                       "MaxL1CommitGasPerChunkIsFirstBlock",
			maxBlockNum:                10,
			maxTxNum:                   10000,
			maxL1CommitGas:             2500,
			maxL1CommitCalldataSize:    1000000,
			maxRowConsumption:          1000000,
			chunkTimeoutSec:            1000000000000,
			expectedChunksLen:          1,
			expectedBlocksInFirstChunk: 1,
		},
		{
			name:                       "MaxL1CommitCalldataSizePerChunkIsFirstBlock",
			maxBlockNum:                10,
			maxTxNum:                   10000,
			maxL1CommitGas:             50000000000,
			maxL1CommitCalldataSize:    60,
			maxRowConsumption:          1000000,
			chunkTimeoutSec:            1000000000000,
			expectedChunksLen:          1,
			expectedBlocksInFirstChunk: 1,
		},
		{
			name:                       "MaxRowConsumptionPerChunkIs1",
			maxBlockNum:                10,
			maxTxNum:                   10000,
			maxL1CommitGas:             50000000000,
			maxL1CommitCalldataSize:    1000000,
			maxRowConsumption:          1,
			chunkTimeoutSec:            1000000000000,
			expectedChunksLen:          1,
			expectedBlocksInFirstChunk: 1,
		},
		{
			name:                       "ForkBlockReached",
			maxBlockNum:                100,
			maxTxNum:                   10000,
			maxL1CommitGas:             50000000000,
			maxL1CommitCalldataSize:    1000000,
			maxRowConsumption:          1000000,
			chunkTimeoutSec:            1000000000000,
			expectedChunksLen:          1,
			expectedBlocksInFirstChunk: 1,
			forkBlock:                  big.NewInt(2),
		},
	}

	for _, tt := range tests {
		t.Run(tt.name, func(t *testing.T) {
			db := setupDB(t)
			defer database.CloseDB(db)

			l2BlockOrm := orm.NewL2Block(db)
			err := l2BlockOrm.InsertL2Blocks(context.Background(), []*encoding.Block{block1, block2})
			assert.NoError(t, err)

			cp := NewChunkProposer(context.Background(), &config.ChunkProposerConfig{
				MaxBlockNumPerChunk:             tt.maxBlockNum,
				MaxTxNumPerChunk:                tt.maxTxNum,
				MaxL1CommitGasPerChunk:          tt.maxL1CommitGas,
				MaxL1CommitCalldataSizePerChunk: tt.maxL1CommitCalldataSize,
				MaxRowConsumptionPerChunk:       tt.maxRowConsumption,
				ChunkTimeoutSec:                 tt.chunkTimeoutSec,
				GasCostIncreaseMultiplier:       1.2,
			}, &params.ChainConfig{
				BernoulliBlock: big.NewInt(0), HomesteadBlock: tt.forkBlock,
			}, db, nil)
			cp.TryProposeChunk()

			chunkOrm := orm.NewChunk(db)
			chunks, err := chunkOrm.GetChunksGEIndex(context.Background(), 0, 0)
			assert.NoError(t, err)
			assert.Len(t, chunks, tt.expectedChunksLen)

			if len(chunks) > 0 {
				blockOrm := orm.NewL2Block(db)
				chunkHashes, err := blockOrm.GetChunkHashes(context.Background(), tt.expectedBlocksInFirstChunk)
				assert.NoError(t, err)
				assert.Len(t, chunkHashes, tt.expectedBlocksInFirstChunk)
				firstChunkHash := chunks[0].Hash
				for _, chunkHash := range chunkHashes {
					assert.Equal(t, firstChunkHash, chunkHash)
				}
			}
		})
	}
}

func testChunkProposerCodecv2Limits(t *testing.T) {
	tests := []struct {
		name                       string
		maxBlockNum                uint64
		maxTxNum                   uint64
		maxL1CommitGas             uint64
		maxL1CommitCalldataSize    uint64
		maxRowConsumption          uint64
		chunkTimeoutSec            uint64
		forkBlock                  *big.Int
		expectedChunksLen          int
		expectedBlocksInFirstChunk int // only be checked when expectedChunksLen > 0
	}{
		{
			name:                    "NoLimitReached",
			maxBlockNum:             100,
			maxTxNum:                10000,
			maxL1CommitGas:          50000000000,
			maxL1CommitCalldataSize: 1000000,
			maxRowConsumption:       1000000,
			chunkTimeoutSec:         1000000000000,
			expectedChunksLen:       0,
		},
		{
			name:                       "Timeout",
			maxBlockNum:                100,
			maxTxNum:                   10000,
			maxL1CommitGas:             50000000000,
			maxL1CommitCalldataSize:    1000000,
			maxRowConsumption:          1000000,
			chunkTimeoutSec:            0,
			expectedChunksLen:          1,
			expectedBlocksInFirstChunk: 2,
		},
		{
			name:                    "MaxTxNumPerChunkIs0",
			maxBlockNum:             10,
			maxTxNum:                0,
			maxL1CommitGas:          50000000000,
			maxL1CommitCalldataSize: 1000000,
			maxRowConsumption:       1000000,
			chunkTimeoutSec:         1000000000000,
			expectedChunksLen:       0,
		},
		{
			name:                    "MaxL1CommitGasPerChunkIs0",
			maxBlockNum:             10,
			maxTxNum:                10000,
			maxL1CommitGas:          0,
			maxL1CommitCalldataSize: 1000000,
			maxRowConsumption:       1000000,
			chunkTimeoutSec:         1000000000000,
			expectedChunksLen:       0,
		},
		{
			name:                    "MaxL1CommitCalldataSizePerChunkIs0",
			maxBlockNum:             10,
			maxTxNum:                10000,
			maxL1CommitGas:          50000000000,
			maxL1CommitCalldataSize: 0,
			maxRowConsumption:       1000000,
			chunkTimeoutSec:         1000000000000,
			expectedChunksLen:       0,
		},
		{
			name:                    "MaxRowConsumptionPerChunkIs0",
			maxBlockNum:             100,
			maxTxNum:                10000,
			maxL1CommitGas:          50000000000,
			maxL1CommitCalldataSize: 1000000,
			maxRowConsumption:       0,
			chunkTimeoutSec:         1000000000000,
			expectedChunksLen:       0,
		},
		{
			name:                       "MaxBlockNumPerChunkIs1",
			maxBlockNum:                1,
			maxTxNum:                   10000,
			maxL1CommitGas:             50000000000,
			maxL1CommitCalldataSize:    1000000,
			maxRowConsumption:          1000000,
			chunkTimeoutSec:            1000000000000,
			expectedChunksLen:          1,
			expectedBlocksInFirstChunk: 1,
		},
		{
			name:                       "MaxTxNumPerChunkIsFirstBlock",
			maxBlockNum:                10,
			maxTxNum:                   2,
			maxL1CommitGas:             50000000000,
			maxL1CommitCalldataSize:    1000000,
			maxRowConsumption:          1000000,
			chunkTimeoutSec:            1000000000000,
			expectedChunksLen:          1,
			expectedBlocksInFirstChunk: 1,
		},
		{
			name:                       "MaxL1CommitGasPerChunkIsFirstBlock",
			maxBlockNum:                10,
			maxTxNum:                   10000,
			maxL1CommitGas:             2500,
			maxL1CommitCalldataSize:    1000000,
			maxRowConsumption:          1000000,
			chunkTimeoutSec:            1000000000000,
			expectedChunksLen:          1,
			expectedBlocksInFirstChunk: 1,
		},
		{
			name:                       "MaxL1CommitCalldataSizePerChunkIsFirstBlock",
			maxBlockNum:                10,
			maxTxNum:                   10000,
			maxL1CommitGas:             50000000000,
			maxL1CommitCalldataSize:    60,
			maxRowConsumption:          1000000,
			chunkTimeoutSec:            1000000000000,
			expectedChunksLen:          1,
			expectedBlocksInFirstChunk: 1,
		},
		{
			name:                       "MaxRowConsumptionPerChunkIs1",
			maxBlockNum:                10,
			maxTxNum:                   10000,
			maxL1CommitGas:             50000000000,
			maxL1CommitCalldataSize:    1000000,
			maxRowConsumption:          1,
			chunkTimeoutSec:            1000000000000,
			expectedChunksLen:          1,
			expectedBlocksInFirstChunk: 1,
		},
		{
			name:                       "ForkBlockReached",
			maxBlockNum:                100,
			maxTxNum:                   10000,
			maxL1CommitGas:             50000000000,
			maxL1CommitCalldataSize:    1000000,
			maxRowConsumption:          1000000,
			chunkTimeoutSec:            1000000000000,
			expectedChunksLen:          1,
			expectedBlocksInFirstChunk: 1,
			forkBlock:                  big.NewInt(2),
		},
<<<<<<< HEAD
	}

	for _, tt := range tests {
		t.Run(tt.name, func(t *testing.T) {
			db := setupDB(t)
			defer database.CloseDB(db)

			l2BlockOrm := orm.NewL2Block(db)
			err := l2BlockOrm.InsertL2Blocks(context.Background(), []*encoding.Block{block1, block2})
			assert.NoError(t, err)

			cp := NewChunkProposer(context.Background(), &config.ChunkProposerConfig{
				MaxBlockNumPerChunk:             tt.maxBlockNum,
				MaxTxNumPerChunk:                tt.maxTxNum,
				MaxL1CommitGasPerChunk:          tt.maxL1CommitGas,
				MaxL1CommitCalldataSizePerChunk: tt.maxL1CommitCalldataSize,
				MaxRowConsumptionPerChunk:       tt.maxRowConsumption,
				ChunkTimeoutSec:                 tt.chunkTimeoutSec,
				GasCostIncreaseMultiplier:       1.2,
				MaxUncompressedBatchBytesSize:   math.MaxUint64,
			}, &params.ChainConfig{BernoulliBlock: big.NewInt(0), CurieBlock: big.NewInt(0), HomesteadBlock: tt.forkBlock}, db, nil)
			cp.TryProposeChunk()

			chunkOrm := orm.NewChunk(db)
			chunks, err := chunkOrm.GetChunksGEIndex(context.Background(), 0, 0)
			assert.NoError(t, err)
			assert.Len(t, chunks, tt.expectedChunksLen)

			if len(chunks) > 0 {
				blockOrm := orm.NewL2Block(db)
				chunkHashes, err := blockOrm.GetChunkHashes(context.Background(), tt.expectedBlocksInFirstChunk)
				assert.NoError(t, err)
				assert.Len(t, chunkHashes, tt.expectedBlocksInFirstChunk)
				firstChunkHash := chunks[0].Hash
				for _, chunkHash := range chunkHashes {
					assert.Equal(t, firstChunkHash, chunkHash)
				}
			}
		})
=======
	}

	for _, tt := range tests {
		t.Run(tt.name, func(t *testing.T) {
			db := setupDB(t)
			defer database.CloseDB(db)

			l2BlockOrm := orm.NewL2Block(db)
			err := l2BlockOrm.InsertL2Blocks(context.Background(), []*encoding.Block{block1, block2})
			assert.NoError(t, err)

			cp := NewChunkProposer(context.Background(), &config.ChunkProposerConfig{
				MaxBlockNumPerChunk:             tt.maxBlockNum,
				MaxTxNumPerChunk:                tt.maxTxNum,
				MaxL1CommitGasPerChunk:          tt.maxL1CommitGas,
				MaxL1CommitCalldataSizePerChunk: tt.maxL1CommitCalldataSize,
				MaxRowConsumptionPerChunk:       tt.maxRowConsumption,
				ChunkTimeoutSec:                 tt.chunkTimeoutSec,
				GasCostIncreaseMultiplier:       1.2,
				MaxUncompressedBatchBytesSize:   math.MaxUint64,
			}, &params.ChainConfig{BernoulliBlock: big.NewInt(0), CurieBlock: big.NewInt(0), HomesteadBlock: tt.forkBlock}, db, nil)
			cp.TryProposeChunk()

			chunkOrm := orm.NewChunk(db)
			chunks, err := chunkOrm.GetChunksGEIndex(context.Background(), 0, 0)
			assert.NoError(t, err)
			assert.Len(t, chunks, tt.expectedChunksLen)

			if len(chunks) > 0 {
				blockOrm := orm.NewL2Block(db)
				chunkHashes, err := blockOrm.GetChunkHashes(context.Background(), tt.expectedBlocksInFirstChunk)
				assert.NoError(t, err)
				assert.Len(t, chunkHashes, tt.expectedBlocksInFirstChunk)
				firstChunkHash := chunks[0].Hash
				for _, chunkHash := range chunkHashes {
					assert.Equal(t, firstChunkHash, chunkHash)
				}
			}
		})
	}
}

func testChunkProposerBlobSizeLimit(t *testing.T) {
	compressionTests := []bool{false, true} // false for uncompressed, true for compressed
	for _, compressed := range compressionTests {
		db := setupDB(t)
		block := readBlockFromJSON(t, "../../../testdata/blockTrace_02.json")
		for i := int64(0); i < 2000; i++ {
			l2BlockOrm := orm.NewL2Block(db)
			block.Header.Number = big.NewInt(i + 1)
			err := l2BlockOrm.InsertL2Blocks(context.Background(), []*encoding.Block{block})
			assert.NoError(t, err)
		}

		var chainConfig *params.ChainConfig
		if compressed {
			chainConfig = &params.ChainConfig{BernoulliBlock: big.NewInt(0), CurieBlock: big.NewInt(0)}
		} else {
			chainConfig = &params.ChainConfig{BernoulliBlock: big.NewInt(0)}
		}

		cp := NewChunkProposer(context.Background(), &config.ChunkProposerConfig{
			MaxBlockNumPerChunk:             math.MaxUint64,
			MaxTxNumPerChunk:                math.MaxUint64,
			MaxL1CommitGasPerChunk:          math.MaxUint64,
			MaxL1CommitCalldataSizePerChunk: math.MaxUint64,
			MaxRowConsumptionPerChunk:       math.MaxUint64,
			ChunkTimeoutSec:                 math.MaxUint64,
			GasCostIncreaseMultiplier:       1,
			MaxUncompressedBatchBytesSize:   math.MaxUint64,
		}, chainConfig, db, nil)

		for i := 0; i < 10; i++ {
			cp.TryProposeChunk()
		}

		chunkOrm := orm.NewChunk(db)
		chunks, err := chunkOrm.GetChunksGEIndex(context.Background(), 0, 0)
		assert.NoError(t, err)

		var expectedNumChunks int
		var numBlocksMultiplier uint64
		if compressed {
			expectedNumChunks = 1
			numBlocksMultiplier = 2000
		} else {
			expectedNumChunks = 4
			numBlocksMultiplier = 551
		}
		assert.Len(t, chunks, expectedNumChunks)

		for i, chunk := range chunks {
			expected := numBlocksMultiplier * (uint64(i) + 1)
			if expected > 2000 {
				expected = 2000
			}
			assert.Equal(t, expected, chunk.EndBlockNumber)
		}
		database.CloseDB(db)
	}
}

func testChunkProposerIncludeCurieBlockInOneChunk(t *testing.T) {
	db := setupDB(t)
	block := readBlockFromJSON(t, "../../../testdata/blockTrace_02.json")
	for i := int64(0); i < 10; i++ {
		l2BlockOrm := orm.NewL2Block(db)
		block.Header.Number = big.NewInt(i)
		err := l2BlockOrm.InsertL2Blocks(context.Background(), []*encoding.Block{block})
		assert.NoError(t, err)
	}

	cp := NewChunkProposer(context.Background(), &config.ChunkProposerConfig{
		MaxBlockNumPerChunk:             math.MaxUint64,
		MaxTxNumPerChunk:                math.MaxUint64,
		MaxL1CommitGasPerChunk:          math.MaxUint64,
		MaxL1CommitCalldataSizePerChunk: math.MaxUint64,
		MaxRowConsumptionPerChunk:       math.MaxUint64,
		ChunkTimeoutSec:                 math.MaxUint64,
		GasCostIncreaseMultiplier:       1,
		MaxUncompressedBatchBytesSize:   math.MaxUint64,
	}, &params.ChainConfig{BernoulliBlock: big.NewInt(1), CurieBlock: big.NewInt(2)}, db, nil)

	for i := 0; i < 2; i++ {
		cp.TryProposeChunk()
>>>>>>> ba77a747
	}
}

func testChunkProposerBlobSizeLimit(t *testing.T) {
	compressionTests := []bool{false, true} // false for uncompressed, true for compressed
	for _, compressed := range compressionTests {
		db := setupDB(t)
		block := readBlockFromJSON(t, "../../../testdata/blockTrace_02.json")
		for i := int64(0); i < 2000; i++ {
			l2BlockOrm := orm.NewL2Block(db)
			block.Header.Number = big.NewInt(i + 1)
			err := l2BlockOrm.InsertL2Blocks(context.Background(), []*encoding.Block{block})
			assert.NoError(t, err)
		}

<<<<<<< HEAD
		var chainConfig *params.ChainConfig
		if compressed {
			chainConfig = &params.ChainConfig{BernoulliBlock: big.NewInt(0), CurieBlock: big.NewInt(0)}
		} else {
			chainConfig = &params.ChainConfig{BernoulliBlock: big.NewInt(0)}
		}

		cp := NewChunkProposer(context.Background(), &config.ChunkProposerConfig{
			MaxBlockNumPerChunk:             math.MaxUint64,
			MaxTxNumPerChunk:                math.MaxUint64,
			MaxL1CommitGasPerChunk:          math.MaxUint64,
			MaxL1CommitCalldataSizePerChunk: math.MaxUint64,
			MaxRowConsumptionPerChunk:       math.MaxUint64,
			ChunkTimeoutSec:                 math.MaxUint64,
			GasCostIncreaseMultiplier:       1,
			MaxUncompressedBatchBytesSize:   math.MaxUint64,
		}, chainConfig, db, nil)

		for i := 0; i < 10; i++ {
			cp.TryProposeChunk()
		}

		chunkOrm := orm.NewChunk(db)
		chunks, err := chunkOrm.GetChunksGEIndex(context.Background(), 0, 0)
		assert.NoError(t, err)

		var expectedNumChunks int
		var numBlocksMultiplier uint64
		if compressed {
			expectedNumChunks = 1
			numBlocksMultiplier = 2000
		} else {
			expectedNumChunks = 4
			numBlocksMultiplier = 551
		}
		assert.Len(t, chunks, expectedNumChunks)

		for i, chunk := range chunks {
			expected := numBlocksMultiplier * (uint64(i) + 1)
			if expected > 2000 {
				expected = 2000
			}
			assert.Equal(t, expected, chunk.EndBlockNumber)
		}
		database.CloseDB(db)
=======
	chunkOrm := orm.NewChunk(db)
	chunks, err := chunkOrm.GetChunksGEIndex(context.Background(), 0, 0)
	assert.NoError(t, err)

	assert.Len(t, chunks, 2)
	for i, chunk := range chunks {
		assert.Equal(t, uint64(i+1), chunk.EndBlockNumber)
>>>>>>> ba77a747
	}
	database.CloseDB(db)
}<|MERGE_RESOLUTION|>--- conflicted
+++ resolved
@@ -525,7 +525,6 @@
 			expectedBlocksInFirstChunk: 1,
 			forkBlock:                  big.NewInt(2),
 		},
-<<<<<<< HEAD
 	}
 
 	for _, tt := range tests {
@@ -565,7 +564,6 @@
 				}
 			}
 		})
-=======
 	}
 
 	for _, tt := range tests {
@@ -691,7 +689,6 @@
 
 	for i := 0; i < 2; i++ {
 		cp.TryProposeChunk()
->>>>>>> ba77a747
 	}
 }
 
@@ -707,7 +704,6 @@
 			assert.NoError(t, err)
 		}
 
-<<<<<<< HEAD
 		var chainConfig *params.ChainConfig
 		if compressed {
 			chainConfig = &params.ChainConfig{BernoulliBlock: big.NewInt(0), CurieBlock: big.NewInt(0)}
@@ -753,7 +749,6 @@
 			assert.Equal(t, expected, chunk.EndBlockNumber)
 		}
 		database.CloseDB(db)
-=======
 	chunkOrm := orm.NewChunk(db)
 	chunks, err := chunkOrm.GetChunksGEIndex(context.Background(), 0, 0)
 	assert.NoError(t, err)
@@ -761,7 +756,6 @@
 	assert.Len(t, chunks, 2)
 	for i, chunk := range chunks {
 		assert.Equal(t, uint64(i+1), chunk.EndBlockNumber)
->>>>>>> ba77a747
 	}
 	database.CloseDB(db)
 }