--- conflicted
+++ resolved
@@ -216,8 +216,6 @@
 		codecVersion = encoding.CodecV1
 	} else {
 		codecVersion = encoding.CodecV2
-<<<<<<< HEAD
-=======
 	}
 
 	// Including Curie block in a sole chunk.
@@ -229,7 +227,6 @@
 		}
 		p.recordTimerChunkMetrics(metrics)
 		return p.updateDBChunkInfo(&chunk, codecVersion, *metrics)
->>>>>>> ba77a747
 	}
 
 	var chunk encoding.Chunk
