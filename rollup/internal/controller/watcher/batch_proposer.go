package watcher

import (
	"context"
	"fmt"
	"math/big"
	"time"

	"github.com/prometheus/client_golang/prometheus"
	"github.com/prometheus/client_golang/prometheus/promauto"
	"github.com/scroll-tech/da-codec/encoding"
	"github.com/scroll-tech/go-ethereum/common"
	"github.com/scroll-tech/go-ethereum/log"
	"github.com/scroll-tech/go-ethereum/params"
	"gorm.io/gorm"

	"scroll-tech/common/forks"
<<<<<<< HEAD
	"scroll-tech/common/types"
=======
>>>>>>> ba77a747

	"scroll-tech/rollup/internal/config"
	"scroll-tech/rollup/internal/orm"
	"scroll-tech/rollup/internal/utils"
)

// BatchProposer proposes batches based on available unbatched chunks.
type BatchProposer struct {
	ctx context.Context
	db  *gorm.DB

	batchOrm   *orm.Batch
	chunkOrm   *orm.Chunk
	l2BlockOrm *orm.L2Block

	maxL1CommitGasPerBatch          uint64
	maxL1CommitCalldataSizePerBatch uint64
	batchTimeoutSec                 uint64
	gasCostIncreaseMultiplier       float64
	maxUncompressedBatchBytesSize   uint64
	forkMap                         map[uint64]bool

	enableTestEnvSamplingFeature bool
	samplingPercentage           uint64

	chainCfg *params.ChainConfig

	batchProposerCircleTotal           prometheus.Counter
	proposeBatchFailureTotal           prometheus.Counter
	proposeBatchUpdateInfoTotal        prometheus.Counter
	proposeBatchUpdateInfoFailureTotal prometheus.Counter
	totalL1CommitGas                   prometheus.Gauge
	totalL1CommitCalldataSize          prometheus.Gauge
	totalL1CommitBlobSize              prometheus.Gauge
	batchChunksNum                     prometheus.Gauge
	batchFirstBlockTimeoutReached      prometheus.Counter
	batchChunksProposeNotEnoughTotal   prometheus.Counter
	batchEstimateGasTime               prometheus.Gauge
	batchEstimateCalldataSizeTime      prometheus.Gauge
	batchEstimateBlobSizeTime          prometheus.Gauge
}

// NewBatchProposer creates a new BatchProposer instance.
func NewBatchProposer(ctx context.Context, cfg *config.BatchProposerConfig, chainCfg *params.ChainConfig, db *gorm.DB, reg prometheus.Registerer) *BatchProposer {
	forkHeights, forkMap, _ := forks.CollectSortedForkHeights(chainCfg)
	log.Debug("new batch proposer",
		"maxL1CommitGasPerBatch", cfg.MaxL1CommitGasPerBatch,
		"maxL1CommitCalldataSizePerBatch", cfg.MaxL1CommitCalldataSizePerBatch,
		"batchTimeoutSec", cfg.BatchTimeoutSec,
		"gasCostIncreaseMultiplier", cfg.GasCostIncreaseMultiplier,
		"maxUncompressedBatchBytesSize", cfg.MaxUncompressedBatchBytesSize,
		"forkHeights", forkHeights)

	p := &BatchProposer{
		ctx:                             ctx,
		db:                              db,
		batchOrm:                        orm.NewBatch(db),
		chunkOrm:                        orm.NewChunk(db),
		l2BlockOrm:                      orm.NewL2Block(db),
		maxL1CommitGasPerBatch:          cfg.MaxL1CommitGasPerBatch,
		maxL1CommitCalldataSizePerBatch: cfg.MaxL1CommitCalldataSizePerBatch,
		batchTimeoutSec:                 cfg.BatchTimeoutSec,
		gasCostIncreaseMultiplier:       cfg.GasCostIncreaseMultiplier,
		maxUncompressedBatchBytesSize:   cfg.MaxUncompressedBatchBytesSize,
		forkMap:                         forkMap,
		enableTestEnvSamplingFeature:    cfg.EnableTestEnvSamplingFeature,
		samplingPercentage:              cfg.SamplingPercentage,
		chainCfg:                        chainCfg,

		batchProposerCircleTotal: promauto.With(reg).NewCounter(prometheus.CounterOpts{
			Name: "rollup_propose_batch_circle_total",
			Help: "Total number of propose batch total.",
		}),
		proposeBatchFailureTotal: promauto.With(reg).NewCounter(prometheus.CounterOpts{
			Name: "rollup_propose_batch_failure_circle_total",
			Help: "Total number of propose batch total.",
		}),
		proposeBatchUpdateInfoTotal: promauto.With(reg).NewCounter(prometheus.CounterOpts{
			Name: "rollup_propose_batch_update_info_total",
			Help: "Total number of propose batch update info total.",
		}),
		proposeBatchUpdateInfoFailureTotal: promauto.With(reg).NewCounter(prometheus.CounterOpts{
			Name: "rollup_propose_batch_update_info_failure_total",
			Help: "Total number of propose batch update info failure total.",
		}),
		totalL1CommitGas: promauto.With(reg).NewGauge(prometheus.GaugeOpts{
			Name: "rollup_propose_batch_total_l1_commit_gas",
			Help: "The total l1 commit gas",
		}),
		totalL1CommitCalldataSize: promauto.With(reg).NewGauge(prometheus.GaugeOpts{
			Name: "rollup_propose_batch_total_l1_call_data_size",
			Help: "The total l1 call data size",
		}),
		totalL1CommitBlobSize: promauto.With(reg).NewGauge(prometheus.GaugeOpts{
			Name: "rollup_propose_batch_total_l1_commit_blob_size",
			Help: "The total l1 commit blob size",
		}),
		batchChunksNum: promauto.With(reg).NewGauge(prometheus.GaugeOpts{
			Name: "rollup_propose_batch_chunks_number",
			Help: "The number of chunks in the batch",
		}),
		batchFirstBlockTimeoutReached: promauto.With(reg).NewCounter(prometheus.CounterOpts{
			Name: "rollup_propose_batch_first_block_timeout_reached_total",
			Help: "Total times of batch's first block timeout reached",
		}),
		batchChunksProposeNotEnoughTotal: promauto.With(reg).NewCounter(prometheus.CounterOpts{
			Name: "rollup_propose_batch_chunks_propose_not_enough_total",
			Help: "Total number of batch chunk propose not enough",
		}),
		batchEstimateGasTime: promauto.With(reg).NewGauge(prometheus.GaugeOpts{
			Name: "rollup_propose_batch_estimate_gas_time",
			Help: "Time taken to estimate gas for the chunk.",
		}),
		batchEstimateCalldataSizeTime: promauto.With(reg).NewGauge(prometheus.GaugeOpts{
			Name: "rollup_propose_batch_estimate_calldata_size_time",
			Help: "Time taken to estimate calldata size for the chunk.",
		}),
		batchEstimateBlobSizeTime: promauto.With(reg).NewGauge(prometheus.GaugeOpts{
			Name: "rollup_propose_batch_estimate_blob_size_time",
			Help: "Time taken to estimate blob size for the chunk.",
		}),
	}

	return p
}

// TryProposeBatch tries to propose a new batches.
func (p *BatchProposer) TryProposeBatch() {
	p.batchProposerCircleTotal.Inc()
	if err := p.proposeBatch(); err != nil {
		p.proposeBatchFailureTotal.Inc()
		log.Error("proposeBatchChunks failed", "err", err)
		return
	}
}

func (p *BatchProposer) updateDBBatchInfo(batch *encoding.Batch, codecVersion encoding.CodecVersion, metrics utils.BatchMetrics) error {
	err := p.db.Transaction(func(dbTX *gorm.DB) error {
		dbBatch, dbErr := p.batchOrm.InsertBatch(p.ctx, batch, codecVersion, metrics, dbTX)
		if dbErr != nil {
			log.Warn("BatchProposer.updateBatchInfoInDB insert batch failure", "index", batch.Index, "parent hash", batch.ParentBatchHash.Hex(), "error", dbErr)
			return dbErr
		}
		if dbErr = p.chunkOrm.UpdateBatchHashInRange(p.ctx, dbBatch.StartChunkIndex, dbBatch.EndChunkIndex, dbBatch.Hash, dbTX); dbErr != nil {
			log.Warn("BatchProposer.UpdateBatchHashInRange update the chunk's batch hash failure", "hash", dbBatch.Hash, "error", dbErr)
			return dbErr
		}
		skipProof := false
		if p.enableTestEnvSamplingFeature && ((batch.Index % 100) >= p.samplingPercentage) {
			skipProof = true
		}
		if skipProof {
			dbErr = p.batchOrm.UpdateProvingStatus(p.ctx, dbBatch.Hash, types.ProvingTaskVerified, dbTX)
			if dbErr != nil {
				log.Warn("BatchProposer.updateBatchInfoInDB update batch proving_status failure",
					"batch hash", dbBatch.Hash, "error", dbErr)
				return dbErr
			}
			dbErr = p.chunkOrm.UpdateProvingStatusInRange(p.ctx, dbBatch.StartChunkIndex, dbBatch.EndChunkIndex, types.ProvingTaskVerified, dbTX)
			if dbErr != nil {
				log.Warn("BatchProposer.updateBatchInfoInDB update chunk proving_status failure",
					"start chunk index", dbBatch.StartChunkIndex, "end chunk index", dbBatch.EndChunkIndex,
					"batch hash", dbBatch.Hash, "error", dbErr)
				return dbErr
			}
		}
		return nil
	})
	if err != nil {
		p.proposeBatchUpdateInfoFailureTotal.Inc()
		log.Error("update batch info in db failed", "err", err)
	}
	return nil
}

func (p *BatchProposer) proposeBatch() error {
	firstUnbatchedChunkIndex, err := p.batchOrm.GetFirstUnbatchedChunkIndex(p.ctx)
	if err != nil {
		return err
	}

	firstUnbatchedChunk, err := p.chunkOrm.GetChunkByIndex(p.ctx, firstUnbatchedChunkIndex)
	if err != nil || firstUnbatchedChunk == nil {
		return err
	}

	startBlockNum := new(big.Int).SetUint64(firstUnbatchedChunk.StartBlockNumber)

	var codecVersion encoding.CodecVersion
	var maxChunksThisBatch uint64
	if !p.chainCfg.IsBernoulli(startBlockNum) {
		codecVersion = encoding.CodecV0
		maxChunksThisBatch = 15
	} else if !p.chainCfg.IsCurie(startBlockNum) {
		codecVersion = encoding.CodecV1
		maxChunksThisBatch = 15
	} else {
		codecVersion = encoding.CodecV2
<<<<<<< HEAD
		maxChunksThisBatch = 15
=======
		maxChunksThisBatch = 45
>>>>>>> ba77a747
	}

	// select at most maxChunkNumPerBatch chunks
	dbChunks, err := p.chunkOrm.GetChunksGEIndex(p.ctx, firstUnbatchedChunkIndex, int(maxChunksThisBatch))
	if err != nil {
		return err
	}

	if len(dbChunks) == 0 {
		return nil
	}

	for i, chunk := range dbChunks {
		// if a chunk is starting at a fork boundary, only consider earlier chunks
		if i != 0 && p.forkMap[chunk.StartBlockNumber] {
			dbChunks = dbChunks[:i]
			if uint64(len(dbChunks)) < maxChunksThisBatch {
				maxChunksThisBatch = uint64(len(dbChunks))
			}
			break
		}
	}

	daChunks, err := p.getDAChunks(dbChunks)
	if err != nil {
		return err
	}

	dbParentBatch, err := p.batchOrm.GetLatestBatch(p.ctx)
	if err != nil {
		return err
	}

	var batch encoding.Batch
	batch.Index = dbParentBatch.Index + 1
	batch.ParentBatchHash = common.HexToHash(dbParentBatch.Hash)
	batch.TotalL1MessagePoppedBefore = firstUnbatchedChunk.TotalL1MessagesPoppedBefore

	for i, chunk := range daChunks {
		batch.Chunks = append(batch.Chunks, chunk)
		metrics, calcErr := utils.CalculateBatchMetrics(&batch, codecVersion)
		if calcErr != nil {
			return fmt.Errorf("failed to calculate batch metrics: %w", calcErr)
		}

		p.recordTimerBatchMetrics(metrics)

		totalOverEstimateL1CommitGas := uint64(p.gasCostIncreaseMultiplier * float64(metrics.L1CommitGas))
		if metrics.L1CommitCalldataSize > p.maxL1CommitCalldataSizePerBatch || totalOverEstimateL1CommitGas > p.maxL1CommitGasPerBatch ||
			metrics.L1CommitBlobSize > maxBlobSize || metrics.L1CommitUncompressedBatchBytesSize > p.maxUncompressedBatchBytesSize {
			if i == 0 {
				// The first chunk exceeds hard limits, which indicates a bug in the chunk-proposer, manual fix is needed.
				return fmt.Errorf("the first chunk exceeds limits; start block number: %v, end block number: %v, limits: %+v, maxChunkNum: %v, maxL1CommitCalldataSize: %v, maxL1CommitGas: %v, maxBlobSize: %v, maxUncompressedBatchBytesSize: %v",
					dbChunks[0].StartBlockNumber, dbChunks[0].EndBlockNumber, metrics, maxChunksThisBatch, p.maxL1CommitCalldataSizePerBatch, p.maxL1CommitGasPerBatch, maxBlobSize, p.maxUncompressedBatchBytesSize)
			}

			log.Debug("breaking limit condition in batching",
				"l1CommitCalldataSize", metrics.L1CommitCalldataSize,
				"maxL1CommitCalldataSize", p.maxL1CommitCalldataSizePerBatch,
				"l1CommitGas", metrics.L1CommitGas,
				"overEstimateL1CommitGas", totalOverEstimateL1CommitGas,
				"maxL1CommitGas", p.maxL1CommitGasPerBatch,
				"l1CommitBlobSize", metrics.L1CommitBlobSize,
				"maxBlobSize", maxBlobSize,
				"L1CommitUncompressedBatchBytesSize", metrics.L1CommitUncompressedBatchBytesSize,
				"maxUncompressedBatchBytesSize", p.maxUncompressedBatchBytesSize)

			batch.Chunks = batch.Chunks[:len(batch.Chunks)-1]

			metrics, err := utils.CalculateBatchMetrics(&batch, codecVersion)
			if err != nil {
				return fmt.Errorf("failed to calculate batch metrics: %w", err)
			}

			p.recordAllBatchMetrics(metrics)
			return p.updateDBBatchInfo(&batch, codecVersion, *metrics)
		}
	}

	metrics, calcErr := utils.CalculateBatchMetrics(&batch, codecVersion)
	if calcErr != nil {
		return fmt.Errorf("failed to calculate batch metrics: %w", calcErr)
	}
	currentTimeSec := uint64(time.Now().Unix())
	if metrics.FirstBlockTimestamp+p.batchTimeoutSec < currentTimeSec || metrics.NumChunks == maxChunksThisBatch {
		log.Info("reached maximum number of chunks in batch or first block timeout",
			"chunk count", metrics.NumChunks,
			"start block number", dbChunks[0].StartBlockNumber,
			"start block timestamp", dbChunks[0].StartBlockTime,
			"current time", currentTimeSec)

		p.batchFirstBlockTimeoutReached.Inc()
		p.recordAllBatchMetrics(metrics)
		return p.updateDBBatchInfo(&batch, codecVersion, *metrics)
	}

	log.Debug("pending chunks do not reach one of the constraints or contain a timeout block")
	p.recordTimerBatchMetrics(metrics)
	p.batchChunksProposeNotEnoughTotal.Inc()
	return nil
}

func (p *BatchProposer) getDAChunks(dbChunks []*orm.Chunk) ([]*encoding.Chunk, error) {
	chunks := make([]*encoding.Chunk, len(dbChunks))
	for i, c := range dbChunks {
		blocks, err := p.l2BlockOrm.GetL2BlocksInRange(p.ctx, c.StartBlockNumber, c.EndBlockNumber)
		if err != nil {
			log.Error("Failed to fetch blocks", "start number", c.StartBlockNumber, "end number", c.EndBlockNumber, "error", err)
			return nil, err
		}
		chunks[i] = &encoding.Chunk{
			Blocks: blocks,
		}
	}
	return chunks, nil
}

func (p *BatchProposer) recordAllBatchMetrics(metrics *utils.BatchMetrics) {
	p.totalL1CommitGas.Set(float64(metrics.L1CommitGas))
	p.totalL1CommitCalldataSize.Set(float64(metrics.L1CommitCalldataSize))
	p.batchChunksNum.Set(float64(metrics.NumChunks))
	p.totalL1CommitBlobSize.Set(float64(metrics.L1CommitBlobSize))
	p.batchEstimateGasTime.Set(float64(metrics.EstimateGasTime))
	p.batchEstimateCalldataSizeTime.Set(float64(metrics.EstimateCalldataSizeTime))
	p.batchEstimateBlobSizeTime.Set(float64(metrics.EstimateBlobSizeTime))
}

func (p *BatchProposer) recordTimerBatchMetrics(metrics *utils.BatchMetrics) {
	p.batchEstimateGasTime.Set(float64(metrics.EstimateGasTime))
	p.batchEstimateCalldataSizeTime.Set(float64(metrics.EstimateCalldataSizeTime))
	p.batchEstimateBlobSizeTime.Set(float64(metrics.EstimateBlobSizeTime))
}<|MERGE_RESOLUTION|>--- conflicted
+++ resolved
@@ -15,10 +15,7 @@
 	"gorm.io/gorm"
 
 	"scroll-tech/common/forks"
-<<<<<<< HEAD
 	"scroll-tech/common/types"
-=======
->>>>>>> ba77a747
 
 	"scroll-tech/rollup/internal/config"
 	"scroll-tech/rollup/internal/orm"
@@ -217,11 +214,7 @@
 		maxChunksThisBatch = 15
 	} else {
 		codecVersion = encoding.CodecV2
-<<<<<<< HEAD
-		maxChunksThisBatch = 15
-=======
 		maxChunksThisBatch = 45
->>>>>>> ba77a747
 	}
 
 	// select at most maxChunkNumPerBatch chunks
