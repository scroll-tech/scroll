--- conflicted
+++ resolved
@@ -10,27 +10,16 @@
 	"github.com/scroll-tech/go-ethereum/log"
 )
 
-<<<<<<< HEAD
 func (s *Sender) estimateLegacyGas(to *common.Address, value *big.Int, data []byte, fallbackGasLimit uint64) (*FeeData, error) {
-=======
-func (s *Sender) estimateLegacyGas(contract *common.Address, value *big.Int, data []byte, fallbackGasLimit uint64) (*FeeData, error) {
->>>>>>> 44c5f1c8
 	gasPrice, err := s.client.SuggestGasPrice(s.ctx)
 	if err != nil {
 		log.Error("estimateLegacyGas SuggestGasPrice failure", "error", err)
 		return nil, err
 	}
-<<<<<<< HEAD
 	gasLimit, _, err := s.estimateGasLimit(to, data, gasPrice, nil, nil, value, false)
 	if err != nil {
 		log.Error("estimateLegacyGas estimateGasLimit failure", "gas price", gasPrice, "from", s.auth.From.String(),
-			"nonce", s.auth.Nonce.Uint64(), "contract address", to.String(), "fallback gas limit", fallbackGasLimit, "error", err)
-=======
-	gasLimit, _, err := s.estimateGasLimit(contract, data, gasPrice, nil, nil, value, false)
-	if err != nil {
-		log.Error("estimateLegacyGas estimateGasLimit failure", "gas price", gasPrice, "from", s.auth.From.Hex(),
-			"nonce", s.auth.Nonce.Uint64(), "contract address", contract.Hex(), "fallback gas limit", fallbackGasLimit, "error", err)
->>>>>>> 44c5f1c8
+			"nonce", s.auth.Nonce.Uint64(), "to address", to.String(), "fallback gas limit", fallbackGasLimit, "error", err)
 		if fallbackGasLimit == 0 {
 			return nil, err
 		}
@@ -44,37 +33,18 @@
 	}, nil
 }
 
-<<<<<<< HEAD
 func (s *Sender) estimateDynamicGas(to *common.Address, value *big.Int, input []byte, fallbackGasLimit uint64, baseFee uint64) (*FeeData, error) {
-=======
-func (s *Sender) estimateDynamicGas(contract *common.Address, value *big.Int, data []byte, fallbackGasLimit uint64) (*FeeData, error) {
->>>>>>> 44c5f1c8
 	gasTipCap, err := s.client.SuggestGasTipCap(s.ctx)
 	if err != nil {
 		log.Error("estimateDynamicGas SuggestGasTipCap failure", "error", err)
 		return nil, err
 	}
 
-<<<<<<< HEAD
 	gasFeeCap := new(big.Int).Add(gasTipCap, new(big.Int).Mul(new(big.Int).SetUint64(baseFee), big.NewInt(2)))
 	gasLimit, accessList, err := s.estimateGasLimit(to, input, nil, gasTipCap, gasFeeCap, value, true)
 	if err != nil {
 		log.Error("estimateDynamicGas estimateGasLimit failure",
 			"from", s.auth.From.String(), "nonce", s.auth.Nonce.Uint64(), "to address", to.String(),
-=======
-	baseFee := big.NewInt(0)
-	if feeGas := atomic.LoadUint64(&s.baseFeePerGas); feeGas != 0 {
-		baseFee.SetUint64(feeGas)
-	}
-	gasFeeCap := new(big.Int).Add(
-		gasTipCap,
-		new(big.Int).Mul(baseFee, big.NewInt(2)),
-	)
-	gasLimit, accessList, err := s.estimateGasLimit(contract, data, nil, gasTipCap, gasFeeCap, value, true)
-	if err != nil {
-		log.Error("estimateDynamicGas estimateGasLimit failure",
-			"from", s.auth.From.Hex(), "nonce", s.auth.Nonce.Uint64(), "contract address", contract.Hex(),
->>>>>>> 44c5f1c8
 			"fallback gas limit", fallbackGasLimit, "error", err)
 		if fallbackGasLimit == 0 {
 			return nil, err
@@ -94,17 +64,10 @@
 	return feeData, nil
 }
 
-<<<<<<< HEAD
 func (s *Sender) estimateGasLimit(to *common.Address, data []byte, gasPrice, gasTipCap, gasFeeCap, value *big.Int, useAccessList bool) (uint64, *types.AccessList, error) {
 	msg := ethereum.CallMsg{
 		From:      s.auth.From,
 		To:        to,
-=======
-func (s *Sender) estimateGasLimit(contract *common.Address, data []byte, gasPrice, gasTipCap, gasFeeCap, value *big.Int, useAccessList bool) (uint64, *types.AccessList, error) {
-	msg := ethereum.CallMsg{
-		From:      s.auth.From,
-		To:        contract,
->>>>>>> 44c5f1c8
 		GasPrice:  gasPrice,
 		GasTipCap: gasTipCap,
 		GasFeeCap: gasFeeCap,
@@ -131,15 +94,11 @@
 		return gasLimitWithoutAccessList, nil, fmt.Errorf(errStr)
 	}
 
-<<<<<<< HEAD
-	log.Info("gas comparison", "senderName", s.name, "senderService", s.service, "gasLimitWithAccessList", gasLimitWithAccessList, "gasLimitWithoutAccessList", gasLimitWithoutAccessList, "accessList", accessList)
-=======
 	// Fine-tune accessList because 'to' address is automatically included in the access list by the Ethereum protocol: https://github.com/ethereum/go-ethereum/blob/v1.13.10/core/state/statedb.go#L1322
 	// This function returns a gas estimation because GO SDK does not support access list: https://github.com/ethereum/go-ethereum/blob/v1.13.10/ethclient/ethclient.go#L642
 	accessList, gasLimitWithAccessList = finetuneAccessList(accessList, gasLimitWithAccessList, msg.To)
 
 	log.Info("gas", "senderName", s.name, "senderService", s.service, "gasLimitWithAccessList", gasLimitWithAccessList, "gasLimitWithoutAccessList", gasLimitWithoutAccessList, "accessList", accessList)
->>>>>>> 44c5f1c8
 
 	if gasLimitWithAccessList < gasLimitWithoutAccessList {
 		return gasLimitWithAccessList, accessList, nil
