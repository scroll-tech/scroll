--- conflicted
+++ resolved
@@ -41,20 +41,8 @@
 		return nil, err
 	}
 
-<<<<<<< HEAD
 	gasFeeCap := new(big.Int).Add(gasTipCap, new(big.Int).Mul(new(big.Int).SetUint64(baseFee), big.NewInt(2)))
-	gasLimit, err := s.estimateGasLimit(auth, contract, input, nil, gasTipCap, gasFeeCap, value)
-=======
-	baseFee := big.NewInt(0)
-	if feeGas := atomic.LoadUint64(&s.baseFeePerGas); feeGas != 0 {
-		baseFee.SetUint64(feeGas)
-	}
-	gasFeeCap := new(big.Int).Add(
-		gasTipCap,
-		new(big.Int).Mul(baseFee, big.NewInt(2)),
-	)
 	gasLimit, accessList, err := s.estimateGasLimit(auth, contract, input, nil, gasTipCap, gasFeeCap, value, true)
->>>>>>> 352aea4e
 	if err != nil {
 		log.Error("estimateDynamicGas estimateGasLimit failure",
 			"from", auth.From.Hex(), "nonce", auth.Nonce.Uint64(), "contract address", contract.Hex(),
