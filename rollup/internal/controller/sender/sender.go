--- conflicted
+++ resolved
@@ -17,14 +17,11 @@
 	"github.com/scroll-tech/go-ethereum/ethclient"
 	"github.com/scroll-tech/go-ethereum/ethclient/gethclient"
 	"github.com/scroll-tech/go-ethereum/log"
-<<<<<<< HEAD
 	"github.com/scroll-tech/go-ethereum/rlp"
+	"github.com/scroll-tech/go-ethereum/rpc"
 	"gorm.io/gorm"
 
 	"scroll-tech/common/types"
-=======
-	"github.com/scroll-tech/go-ethereum/rpc"
->>>>>>> 352aea4e
 
 	"scroll-tech/rollup/internal/config"
 	"scroll-tech/rollup/internal/orm"
@@ -56,7 +53,7 @@
 	gasTipCap *big.Int
 	gasPrice  *big.Int
 
-	accessList types.AccessList
+	accessList gethTypes.AccessList
 
 	gasLimit uint64
 }
@@ -64,19 +61,13 @@
 // Sender Transaction sender to send transaction to l1/l2 geth
 type Sender struct {
 	config     *config.SenderConfig
-<<<<<<< HEAD
-=======
 	gethClient *gethclient.Client
->>>>>>> 352aea4e
 	client     *ethclient.Client // The client to retrieve on chain data or send transaction.
 	chainID    *big.Int          // The chain id of the endpoint
 	ctx        context.Context
 	service    string
 	name       string
-<<<<<<< HEAD
 	senderType types.SenderType
-=======
->>>>>>> 352aea4e
 
 	auth *bind.TransactOpts
 
@@ -91,17 +82,12 @@
 
 // NewSender returns a new instance of transaction sender
 // txConfirmationCh is used to notify confirmed transaction
-<<<<<<< HEAD
 func NewSender(ctx context.Context, config *config.SenderConfig, priv *ecdsa.PrivateKey, service, name string, senderType types.SenderType, db *gorm.DB, reg prometheus.Registerer) (*Sender, error) {
 	if config.EscalateMultipleNum <= config.EscalateMultipleDen {
 		return nil, fmt.Errorf("invalid params, EscalateMultipleNum; %v, EscalateMultipleDen: %v", config.EscalateMultipleNum, config.EscalateMultipleDen)
 	}
 
-	client, err := ethclient.Dial(config.Endpoint)
-=======
-func NewSender(ctx context.Context, config *config.SenderConfig, priv *ecdsa.PrivateKey, service, name string, reg prometheus.Registerer) (*Sender, error) {
 	rpcClient, err := rpc.Dial(config.Endpoint)
->>>>>>> 352aea4e
 	if err != nil {
 		return nil, fmt.Errorf("failed to dial eth client, err: %w", err)
 	}
@@ -125,7 +111,6 @@
 	auth.Nonce = big.NewInt(int64(nonce))
 
 	sender := &Sender{
-<<<<<<< HEAD
 		ctx:                   ctx,
 		config:                config,
 		client:                client,
@@ -138,22 +123,6 @@
 		name:                  name,
 		service:               service,
 		senderType:            senderType,
-=======
-		ctx:           ctx,
-		config:        config,
-		gethClient:    gethclient.New(rpcClient),
-		client:        client,
-		chainID:       chainID,
-		auth:          auth,
-		minBalance:    config.MinBalance,
-		confirmCh:     make(chan *Confirmation, 128),
-		blockNumber:   header.Number.Uint64(),
-		baseFeePerGas: baseFeePerGas,
-		pendingTxs:    cmapV2.New[*PendingTransaction](),
-		stopCh:        make(chan struct{}),
-		name:          name,
-		service:       service,
->>>>>>> 352aea4e
 	}
 	sender.metrics = initSenderMetrics(reg)
 
@@ -259,11 +228,7 @@
 			To:         target,
 			Value:      new(big.Int).Set(value),
 			Data:       common.CopyBytes(data),
-<<<<<<< HEAD
-			AccessList: make(gethTypes.AccessList, 0),
-=======
 			AccessList: feeData.accessList,
->>>>>>> 352aea4e
 			V:          new(big.Int),
 			R:          new(big.Int),
 			S:          new(big.Int),
@@ -274,11 +239,7 @@
 			To:         target,
 			Data:       common.CopyBytes(data),
 			Gas:        feeData.gasLimit,
-<<<<<<< HEAD
-			AccessList: make(gethTypes.AccessList, 0),
-=======
 			AccessList: feeData.accessList,
->>>>>>> 352aea4e
 			Value:      new(big.Int).Set(value),
 			ChainID:    s.chainID,
 			GasTipCap:  feeData.gasTipCap,
