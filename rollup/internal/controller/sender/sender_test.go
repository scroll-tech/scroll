package sender

import (
	"context"
	"crypto/ecdsa"
	"crypto/rand"
	"errors"
	"fmt"
	"math/big"
	"os"
	"scroll-tech/common/database"
	dockercompose "scroll-tech/common/docker-compose/l1"
	"scroll-tech/common/testcontainers"
	tc "scroll-tech/common/testcontainers"
	"scroll-tech/common/types"
	"scroll-tech/database/migrate"
	bridgeAbi "scroll-tech/rollup/abi"
	"scroll-tech/rollup/internal/config"
	"scroll-tech/rollup/internal/orm"
	"scroll-tech/rollup/mock_bridge"
	"testing"
	"time"

	"github.com/agiledragon/gomonkey/v2"
	"github.com/consensys/gnark-crypto/ecc/bls12-381/fr"
	gokzg4844 "github.com/crate-crypto/go-kzg-4844"
	"github.com/holiman/uint256"
	"github.com/scroll-tech/go-ethereum/accounts/abi/bind"
	"github.com/scroll-tech/go-ethereum/common"
	gethTypes "github.com/scroll-tech/go-ethereum/core/types"
	"github.com/scroll-tech/go-ethereum/crypto"
	"github.com/scroll-tech/go-ethereum/crypto/kzg4844"
	"github.com/scroll-tech/go-ethereum/ethclient"
	"github.com/scroll-tech/go-ethereum/log"
	"github.com/scroll-tech/go-ethereum/rpc"
	"github.com/stretchr/testify/assert"
	"gorm.io/gorm"
<<<<<<< HEAD
=======

	"scroll-tech/database/migrate"

	"scroll-tech/common/database"
	"scroll-tech/common/docker"
	dockercompose "scroll-tech/common/docker-compose/l1"
	"scroll-tech/common/types"

	bridgeAbi "scroll-tech/rollup/abi"
	"scroll-tech/rollup/internal/config"
	"scroll-tech/rollup/internal/orm"
	"scroll-tech/rollup/mock_bridge"
>>>>>>> d203033e
)

const TXBatch = 50

var (
	privateKey           *ecdsa.PrivateKey
	cfg                  *config.Config
	testApps             *testcontainers.TestcontainerApps
	posL1TestEnv         *dockercompose.PoSL1TestEnv
	txTypes              = []string{"LegacyTx", "DynamicFeeTx", "DynamicFeeTx"}
	txBlob               = []*kzg4844.Blob{nil, nil, randBlob()}
	txUint8Types         = []uint8{0, 2, 3}
	db                   *gorm.DB
	testContractsAddress common.Address
)

func TestMain(m *testing.M) {
	defer func() {
		if testApps != nil {
			testApps.Free(context.Background())
		}
		if posL1TestEnv != nil {
			posL1TestEnv.Stop()
		}
	}()
	m.Run()
}

func setupEnv(t *testing.T) {
	glogger := log.NewGlogHandler(log.StreamHandler(os.Stderr, log.LogfmtFormat()))
	glogger.Verbosity(log.LvlInfo)
	log.Root().SetHandler(glogger)

	var err error
	cfg, err = config.NewConfig("../../../conf/config.json")
	assert.NoError(t, err)
	priv, err := crypto.HexToECDSA("1212121212121212121212121212121212121212121212121212121212121212")
	assert.NoError(t, err)
	privateKey = priv

	posL1TestEnv, err = dockercompose.NewPoSL1TestEnv()
	assert.NoError(t, err, "failed to create PoS L1 test environment")
	assert.NoError(t, posL1TestEnv.Start(), "failed to start PoS L1 test environment")

	testApps = tc.NewTestcontainerApps()
	assert.NoError(t, testApps.StartPostgresContainer())
	assert.NoError(t, testApps.StartL1GethContainer())
	assert.NoError(t, testApps.StartL2GethContainer())

	cfg.L2Config.RelayerConfig.SenderConfig.Endpoint = posL1TestEnv.Endpoint()

	dsn, err := testApps.GetDBEndPoint()
	assert.NoError(t, err)
	db, err = database.InitDB(
		&database.Config{
			DSN:        dsn,
			DriverName: "postgres",
			MaxOpenNum: 200,
			MaxIdleNum: 20,
		},
	)
	assert.NoError(t, err)
	sqlDB, err := db.DB()
	assert.NoError(t, err)
	assert.NoError(t, migrate.ResetDB(sqlDB))

	l1Client, err := posL1TestEnv.L1Client()
	assert.NoError(t, err)

	chainID, err := l1Client.ChainID(context.Background())
	assert.NoError(t, err)

	auth, err := bind.NewKeyedTransactorWithChainID(privateKey, chainID)
	assert.NoError(t, err)

	nonce, err := l1Client.PendingNonceAt(context.Background(), auth.From)
	assert.NoError(t, err)

	testContractsAddress = crypto.CreateAddress(auth.From, nonce)

	tx := gethTypes.NewContractCreation(nonce, big.NewInt(0), 10000000, big.NewInt(10000000000), common.FromHex(mock_bridge.MockBridgeMetaData.Bin))
	signedTx, err := auth.Signer(auth.From, tx)
	assert.NoError(t, err)
	err = l1Client.SendTransaction(context.Background(), signedTx)
	assert.NoError(t, err)

	assert.Eventually(t, func() bool {
		_, isPending, err := l1Client.TransactionByHash(context.Background(), signedTx.Hash())
		return err == nil && !isPending
	}, 30*time.Second, time.Second)

	assert.Eventually(t, func() bool {
		receipt, err := l1Client.TransactionReceipt(context.Background(), signedTx.Hash())
		return err == nil && receipt.Status == gethTypes.ReceiptStatusSuccessful
	}, 30*time.Second, time.Second)

	assert.Eventually(t, func() bool {
		code, err := l1Client.CodeAt(context.Background(), testContractsAddress, nil)
		return err == nil && len(code) > 0
	}, 30*time.Second, time.Second)
}

func TestSender(t *testing.T) {
	setupEnv(t)

	t.Run("test new sender", testNewSender)
	t.Run("test send and retrieve transaction", testSendAndRetrieveTransaction)
	t.Run("test fallback gas limit", testFallbackGasLimit)
	t.Run("test access list transaction gas limit", testAccessListTransactionGasLimit)
	t.Run("test resubmit zero gas price transaction", testResubmitZeroGasPriceTransaction)
	t.Run("test resubmit non-zero gas price transaction", testResubmitNonZeroGasPriceTransaction)
	t.Run("test resubmit under priced transaction", testResubmitUnderpricedTransaction)
	t.Run("test resubmit dynamic fee transaction with rising base fee", testResubmitDynamicFeeTransactionWithRisingBaseFee)
	t.Run("test resubmit blob transaction with rising base fee and blob base fee", testResubmitBlobTransactionWithRisingBaseFeeAndBlobBaseFee)
	t.Run("test check pending transaction tx confirmed", testCheckPendingTransactionTxConfirmed)
	t.Run("test check pending transaction resubmit tx confirmed", testCheckPendingTransactionResubmitTxConfirmed)
	t.Run("test check pending transaction replaced tx confirmed", testCheckPendingTransactionReplacedTxConfirmed)
	t.Run("test check pending transaction multiple times with only one transaction pending", testCheckPendingTransactionTxMultipleTimesWithOnlyOneTxPending)
	t.Run("test blob transaction with blobhash op contract call", testBlobTransactionWithBlobhashOpContractCall)
}

func testNewSender(t *testing.T) {
	for _, txType := range txTypes {
		sqlDB, err := db.DB()
		assert.NoError(t, err)
		assert.NoError(t, migrate.ResetDB(sqlDB))

		// exit by Stop()
		cfgCopy1 := *cfg.L2Config.RelayerConfig.SenderConfig
		cfgCopy1.TxType = txType
		newSender1, err := NewSender(context.Background(), &cfgCopy1, privateKey, "test", "test", types.SenderTypeUnknown, db, nil)
		assert.NoError(t, err)
		newSender1.Stop()

		// exit by ctx.Done()
		cfgCopy2 := *cfg.L2Config.RelayerConfig.SenderConfig
		cfgCopy2.TxType = txType
		subCtx, cancel := context.WithCancel(context.Background())
		_, err = NewSender(subCtx, &cfgCopy2, privateKey, "test", "test", types.SenderTypeUnknown, db, nil)
		assert.NoError(t, err)
		cancel()
	}
}

func testSendAndRetrieveTransaction(t *testing.T) {
	for i, txType := range txTypes {
		sqlDB, err := db.DB()
		assert.NoError(t, err)
		assert.NoError(t, migrate.ResetDB(sqlDB))

		cfgCopy := *cfg.L2Config.RelayerConfig.SenderConfig
		cfgCopy.TxType = txType
		s, err := NewSender(context.Background(), &cfgCopy, privateKey, "test", "test", types.SenderTypeUnknown, db, nil)
		assert.NoError(t, err)

		hash, err := s.SendTransaction("0", &common.Address{}, nil, txBlob[i], 0)
		assert.NoError(t, err)
		txs, err := s.pendingTransactionOrm.GetPendingOrReplacedTransactionsBySenderType(context.Background(), s.senderType, 1)
		assert.NoError(t, err)
		assert.Len(t, txs, 1)
		assert.Equal(t, "0", txs[0].ContextID)
		assert.Equal(t, hash.String(), txs[0].Hash)
		assert.Equal(t, txUint8Types[i], txs[0].Type)
		assert.Equal(t, types.TxStatusPending, txs[0].Status)
		assert.Equal(t, "0x1C5A77d9FA7eF466951B2F01F724BCa3A5820b63", txs[0].SenderAddress)
		assert.Equal(t, types.SenderTypeUnknown, txs[0].SenderType)
		assert.Equal(t, "test", txs[0].SenderService)
		assert.Equal(t, "test", txs[0].SenderName)

		assert.Eventually(t, func() bool {
			txs, err = s.pendingTransactionOrm.GetPendingOrReplacedTransactionsBySenderType(context.Background(), s.senderType, 100)
			assert.NoError(t, err)
			return len(txs) == 0
		}, 30*time.Second, time.Second)

		s.Stop()
	}
}

func testFallbackGasLimit(t *testing.T) {
	for i, txType := range txTypes {
		sqlDB, err := db.DB()
		assert.NoError(t, err)
		assert.NoError(t, migrate.ResetDB(sqlDB))

		cfgCopy := *cfg.L2Config.RelayerConfig.SenderConfig
		cfgCopy.TxType = txType
		cfgCopy.Confirmations = rpc.LatestBlockNumber
		s, err := NewSender(context.Background(), &cfgCopy, privateKey, "test", "test", types.SenderTypeUnknown, db, nil)
		assert.NoError(t, err)

		client, err := ethclient.Dial(cfgCopy.Endpoint)
		assert.NoError(t, err)

		// FallbackGasLimit = 0
		txHash0, err := s.SendTransaction("0", &common.Address{}, nil, txBlob[i], 0)
		assert.NoError(t, err)
		tx0, _, err := client.TransactionByHash(context.Background(), txHash0)
		assert.NoError(t, err)
		assert.Greater(t, tx0.Gas(), uint64(0))

		assert.Eventually(t, func() bool {
			var txs []orm.PendingTransaction
			txs, err = s.pendingTransactionOrm.GetPendingOrReplacedTransactionsBySenderType(context.Background(), s.senderType, 100)
			assert.NoError(t, err)
			return len(txs) == 0
		}, 30*time.Second, time.Second)

		// FallbackGasLimit = 100000
		patchGuard := gomonkey.ApplyPrivateMethod(s, "estimateGasLimit",
			func(contract *common.Address, data []byte, sidecar *gethTypes.BlobTxSidecar, gasPrice, gasTipCap, gasFeeCap, blobGasFeeCap *big.Int) (uint64, *gethTypes.AccessList, error) {
				return 0, nil, errors.New("estimateGasLimit error")
			},
		)

		txHash1, err := s.SendTransaction("1", &common.Address{}, nil, txBlob[i], 100000)
		assert.NoError(t, err)
		tx1, _, err := client.TransactionByHash(context.Background(), txHash1)
		assert.NoError(t, err)
		assert.Equal(t, uint64(100000), tx1.Gas())

		assert.Eventually(t, func() bool {
			txs, err := s.pendingTransactionOrm.GetPendingOrReplacedTransactionsBySenderType(context.Background(), s.senderType, 100)
			assert.NoError(t, err)
			return len(txs) == 0
		}, 30*time.Second, time.Second)

		s.Stop()
		patchGuard.Reset()
	}
}

func testResubmitZeroGasPriceTransaction(t *testing.T) {
	for i, txType := range txTypes {
		if txBlob[i] != nil {
			continue
		}

		sqlDB, err := db.DB()
		assert.NoError(t, err)
		assert.NoError(t, migrate.ResetDB(sqlDB))

		cfgCopy := *cfg.L2Config.RelayerConfig.SenderConfig
		cfgCopy.TxType = txType
		s, err := NewSender(context.Background(), &cfgCopy, privateKey, "test", "test", types.SenderTypeUnknown, db, nil)
		assert.NoError(t, err)
		feeData := &FeeData{
			gasPrice:  big.NewInt(0),
			gasTipCap: big.NewInt(0),
			gasFeeCap: big.NewInt(0),
			gasLimit:  50000,
		}
		tx, err := s.createAndSendTx(feeData, &common.Address{}, nil, nil, nil)
		assert.NoError(t, err)
		assert.NotNil(t, tx)
		// Increase at least 1 wei in gas price, gas tip cap and gas fee cap.
		// Bumping the fees enough times to let the transaction be included in a block.
		for i := 0; i < 30; i++ {
			tx, err = s.resubmitTransaction(tx, 0, 0)
			assert.NoError(t, err)
		}

		assert.Eventually(t, func() bool {
			_, isPending, err := s.client.TransactionByHash(context.Background(), tx.Hash())
			return err == nil && !isPending
		}, 30*time.Second, time.Second)

		assert.Eventually(t, func() bool {
			receipt, err := s.client.TransactionReceipt(context.Background(), tx.Hash())
			return err == nil && receipt != nil
		}, 30*time.Second, time.Second)

		s.Stop()
	}
}

func testAccessListTransactionGasLimit(t *testing.T) {
	for i, txType := range txTypes {
		sqlDB, err := db.DB()
		assert.NoError(t, err)
		assert.NoError(t, migrate.ResetDB(sqlDB))

		cfgCopy := *cfg.L2Config.RelayerConfig.SenderConfig
		cfgCopy.TxType = txType
		s, err := NewSender(context.Background(), &cfgCopy, privateKey, "test", "test", types.SenderTypeUnknown, db, nil)
		assert.NoError(t, err)

		l2GasOracleABI, err := bridgeAbi.L2GasPriceOracleMetaData.GetAbi()
		assert.NoError(t, err)

		data, err := l2GasOracleABI.Pack("setL2BaseFee", big.NewInt(int64(i+1)))
		assert.NoError(t, err)

		var sidecar *gethTypes.BlobTxSidecar
		if txBlob[i] != nil {
			sidecar, err = makeSidecar(txBlob[i])
			assert.NoError(t, err)
		}

		gasLimit, accessList, err := s.estimateGasLimit(&testContractsAddress, data, sidecar, nil, big.NewInt(1000000000), big.NewInt(1000000000), big.NewInt(1000000000))
		assert.NoError(t, err)

		if txType == LegacyTxType { // Legacy transactions can not have an access list.
			assert.Equal(t, uint64(43956), gasLimit)
			assert.Nil(t, accessList)
		} else { // Dynamic fee and blob transactions can have an access list.
			assert.Equal(t, uint64(43479), gasLimit)
			assert.NotNil(t, accessList)
		}

		s.Stop()
	}
}

func testResubmitNonZeroGasPriceTransaction(t *testing.T) {
	for i, txType := range txTypes {
		sqlDB, err := db.DB()
		assert.NoError(t, err)
		assert.NoError(t, migrate.ResetDB(sqlDB))

		cfgCopy := *cfg.L2Config.RelayerConfig.SenderConfig
		// Bump gas price, gas tip cap and gas fee cap just touch the minimum threshold of 10% (default config of geth).
		cfgCopy.EscalateMultipleNum = 110
		cfgCopy.EscalateMultipleDen = 100
		cfgCopy.TxType = txType
		s, err := NewSender(context.Background(), &cfgCopy, privateKey, "test", "test", types.SenderTypeUnknown, db, nil)
		assert.NoError(t, err)
		feeData := &FeeData{
			gasPrice:      big.NewInt(1000000000),
			gasTipCap:     big.NewInt(1000000000),
			gasFeeCap:     big.NewInt(1000000000),
			blobGasFeeCap: big.NewInt(1000000000),
			gasLimit:      50000,
		}
		var sidecar *gethTypes.BlobTxSidecar
		if txBlob[i] != nil {
			sidecar, err = makeSidecar(txBlob[i])
			assert.NoError(t, err)
		}
		tx, err := s.createAndSendTx(feeData, &common.Address{}, nil, sidecar, nil)
		assert.NoError(t, err)
		assert.NotNil(t, tx)
		resubmittedTx, err := s.resubmitTransaction(tx, 0, 0)
		assert.NoError(t, err)

		assert.Eventually(t, func() bool {
			_, isPending, err := s.client.TransactionByHash(context.Background(), resubmittedTx.Hash())
			return err == nil && !isPending
		}, 30*time.Second, time.Second)

		assert.Eventually(t, func() bool {
			receipt, err := s.client.TransactionReceipt(context.Background(), resubmittedTx.Hash())
			return err == nil && receipt != nil
		}, 30*time.Second, time.Second)

		s.Stop()
	}
}

func testResubmitUnderpricedTransaction(t *testing.T) {
	for i, txType := range txTypes {
		if txBlob[i] != nil {
			continue
		}

		sqlDB, err := db.DB()
		assert.NoError(t, err)
		assert.NoError(t, migrate.ResetDB(sqlDB))

		cfgCopy := *cfg.L2Config.RelayerConfig.SenderConfig
		// Bump gas price, gas tip cap and gas fee cap less than 10% (default config of geth).
		cfgCopy.EscalateMultipleNum = 109
		cfgCopy.EscalateMultipleDen = 100
		cfgCopy.TxType = txType
		s, err := NewSender(context.Background(), &cfgCopy, privateKey, "test", "test", types.SenderTypeUnknown, db, nil)
		assert.NoError(t, err)
		feeData := &FeeData{
			gasPrice:  big.NewInt(1000000000),
			gasTipCap: big.NewInt(1000000000),
			gasFeeCap: big.NewInt(1000000000),
			gasLimit:  50000,
		}
		tx, err := s.createAndSendTx(feeData, &common.Address{}, nil, nil, nil)
		assert.NoError(t, err)
		assert.NotNil(t, tx)
		_, err = s.resubmitTransaction(tx, 0, 0)
		assert.Error(t, err, "replacement transaction underpriced")

		assert.Eventually(t, func() bool {
			_, isPending, err := s.client.TransactionByHash(context.Background(), tx.Hash())
			return err == nil && !isPending
		}, 30*time.Second, time.Second)

		assert.Eventually(t, func() bool {
			receipt, err := s.client.TransactionReceipt(context.Background(), tx.Hash())
			return err == nil && receipt != nil
		}, 30*time.Second, time.Second)

		s.Stop()
	}
}

func testResubmitDynamicFeeTransactionWithRisingBaseFee(t *testing.T) {
	sqlDB, err := db.DB()
	assert.NoError(t, err)
	assert.NoError(t, migrate.ResetDB(sqlDB))

	txType := "DynamicFeeTx"
	cfgCopy := *cfg.L2Config.RelayerConfig.SenderConfig
	cfgCopy.TxType = txType

	s, err := NewSender(context.Background(), &cfgCopy, privateKey, "test", "test", types.SenderTypeUnknown, db, nil)
	assert.NoError(t, err)

	patchGuard := gomonkey.ApplyMethodFunc(s.client, "SendTransaction", func(_ context.Context, _ *gethTypes.Transaction) error {
		return nil
	})
	defer patchGuard.Reset()

	tx := gethTypes.NewTx(&gethTypes.DynamicFeeTx{
		Nonce:     s.auth.Nonce.Uint64(),
		To:        &common.Address{},
		Data:      nil,
		Gas:       21000,
		ChainID:   s.chainID,
		GasTipCap: big.NewInt(0),
		GasFeeCap: big.NewInt(0),
	})
	baseFeePerGas := uint64(1000)
	// bump the basefee by 10x
	baseFeePerGas *= 10
	// resubmit and check that the gas fee has been adjusted accordingly
	newTx, err := s.resubmitTransaction(tx, baseFeePerGas, 0)
	assert.NoError(t, err)

	maxGasPrice := new(big.Int).SetUint64(s.config.MaxGasPrice)
	expectedGasFeeCap := getGasFeeCap(new(big.Int).SetUint64(baseFeePerGas), tx.GasTipCap())
	if expectedGasFeeCap.Cmp(maxGasPrice) > 0 {
		expectedGasFeeCap = maxGasPrice
	}

	assert.Equal(t, expectedGasFeeCap.Uint64(), newTx.GasFeeCap().Uint64())
	s.Stop()
}

func testResubmitBlobTransactionWithRisingBaseFeeAndBlobBaseFee(t *testing.T) {
	sqlDB, err := db.DB()
	assert.NoError(t, err)
	assert.NoError(t, migrate.ResetDB(sqlDB))

	cfgCopy := *cfg.L2Config.RelayerConfig.SenderConfig
	cfgCopy.TxType = DynamicFeeTxType

	s, err := NewSender(context.Background(), &cfgCopy, privateKey, "test", "test", types.SenderTypeUnknown, db, nil)
	assert.NoError(t, err)

	patchGuard := gomonkey.ApplyMethodFunc(s.client, "SendTransaction", func(_ context.Context, _ *gethTypes.Transaction) error {
		return nil
	})
	defer patchGuard.Reset()

	sidecar, err := makeSidecar(randBlob())
	assert.NoError(t, err)
	tx := gethTypes.NewTx(&gethTypes.BlobTx{
		ChainID:    uint256.MustFromBig(s.chainID),
		Nonce:      s.auth.Nonce.Uint64(),
		GasTipCap:  uint256.MustFromBig(big.NewInt(0)),
		GasFeeCap:  uint256.MustFromBig(big.NewInt(0)),
		Gas:        21000,
		To:         common.Address{},
		Data:       nil,
		BlobFeeCap: uint256.MustFromBig(big.NewInt(1)),
		BlobHashes: sidecar.BlobHashes(),
		Sidecar:    sidecar,
	})
	baseFeePerGas := uint64(1000)
	blobBaseFeePerGas := uint64(10000000000000) // bounded by max blob base fee.
	// bump the basefee and blobbasefee by 10x
	baseFeePerGas *= 10
	blobBaseFeePerGas *= 10
	// resubmit and check that the gas fee has been adjusted accordingly
	newTx, err := s.resubmitTransaction(tx, baseFeePerGas, blobBaseFeePerGas)
	assert.NoError(t, err)

	maxGasPrice := new(big.Int).SetUint64(s.config.MaxGasPrice)
	expectedGasFeeCap := getGasFeeCap(new(big.Int).SetUint64(baseFeePerGas), tx.GasTipCap())
	if expectedGasFeeCap.Cmp(maxGasPrice) > 0 {
		expectedGasFeeCap = maxGasPrice
	}

	maxBlobGasPrice := new(big.Int).SetUint64(s.config.MaxBlobGasPrice)
	expectedBlobGasFeeCap := getBlobGasFeeCap(new(big.Int).SetUint64(blobBaseFeePerGas))
	if expectedBlobGasFeeCap.Cmp(maxBlobGasPrice) > 0 {
		expectedBlobGasFeeCap = maxBlobGasPrice
	}

	assert.Equal(t, expectedGasFeeCap.Uint64(), newTx.GasFeeCap().Uint64())
	assert.Equal(t, expectedBlobGasFeeCap.Uint64(), newTx.BlobGasFeeCap().Uint64())
	s.Stop()
}

func testCheckPendingTransactionTxConfirmed(t *testing.T) {
	for _, txType := range txTypes {
		sqlDB, err := db.DB()
		assert.NoError(t, err)
		assert.NoError(t, migrate.ResetDB(sqlDB))

		cfgCopy := *cfg.L2Config.RelayerConfig.SenderConfig
		cfgCopy.TxType = txType
		s, err := NewSender(context.Background(), &cfgCopy, privateKey, "test", "test", types.SenderTypeCommitBatch, db, nil)
		assert.NoError(t, err)

		patchGuard1 := gomonkey.ApplyMethodFunc(s.client, "SendTransaction", func(_ context.Context, _ *gethTypes.Transaction) error {
			return nil
		})

		_, err = s.SendTransaction("test", &common.Address{}, nil, randBlob(), 0)
		assert.NoError(t, err)

		txs, err := s.pendingTransactionOrm.GetPendingOrReplacedTransactionsBySenderType(context.Background(), s.senderType, 1)
		assert.NoError(t, err)
		assert.Len(t, txs, 1)
		assert.Equal(t, types.TxStatusPending, txs[0].Status)
		assert.Equal(t, types.SenderTypeCommitBatch, txs[0].SenderType)

		patchGuard2 := gomonkey.ApplyMethodFunc(s.client, "TransactionReceipt", func(_ context.Context, hash common.Hash) (*gethTypes.Receipt, error) {
			return &gethTypes.Receipt{TxHash: hash, BlockNumber: big.NewInt(0), Status: gethTypes.ReceiptStatusSuccessful}, nil
		})

		s.checkPendingTransaction()
		assert.NoError(t, err)

		txs, err = s.pendingTransactionOrm.GetPendingOrReplacedTransactionsBySenderType(context.Background(), s.senderType, 1)
		assert.NoError(t, err)
		assert.Len(t, txs, 0)

		s.Stop()
		patchGuard1.Reset()
		patchGuard2.Reset()
	}
}

func testCheckPendingTransactionResubmitTxConfirmed(t *testing.T) {
	for _, txType := range txTypes {
		sqlDB, err := db.DB()
		assert.NoError(t, err)
		assert.NoError(t, migrate.ResetDB(sqlDB))

		cfgCopy := *cfg.L2Config.RelayerConfig.SenderConfig
		cfgCopy.TxType = txType
		cfgCopy.EscalateBlocks = 0
		s, err := NewSender(context.Background(), &cfgCopy, privateKey, "test", "test", types.SenderTypeFinalizeBatch, db, nil)
		assert.NoError(t, err)

		patchGuard1 := gomonkey.ApplyMethodFunc(s.client, "SendTransaction", func(_ context.Context, _ *gethTypes.Transaction) error {
			return nil
		})

		originTxHash, err := s.SendTransaction("test", &common.Address{}, nil, randBlob(), 0)
		assert.NoError(t, err)

		txs, err := s.pendingTransactionOrm.GetPendingOrReplacedTransactionsBySenderType(context.Background(), s.senderType, 1)
		assert.NoError(t, err)
		assert.Len(t, txs, 1)
		assert.Equal(t, types.TxStatusPending, txs[0].Status)
		assert.Equal(t, types.SenderTypeFinalizeBatch, txs[0].SenderType)

		patchGuard2 := gomonkey.ApplyMethodFunc(s.client, "TransactionReceipt", func(_ context.Context, hash common.Hash) (*gethTypes.Receipt, error) {
			if hash == originTxHash {
				return nil, fmt.Errorf("simulated transaction receipt error")
			}
			return &gethTypes.Receipt{TxHash: hash, BlockNumber: big.NewInt(0), Status: gethTypes.ReceiptStatusSuccessful}, nil
		})

		// Attempt to resubmit the transaction.
		s.checkPendingTransaction()
		assert.NoError(t, err)

		status, err := s.pendingTransactionOrm.GetTxStatusByTxHash(context.Background(), originTxHash)
		assert.NoError(t, err)
		assert.Equal(t, types.TxStatusReplaced, status)

		txs, err = s.pendingTransactionOrm.GetPendingOrReplacedTransactionsBySenderType(context.Background(), s.senderType, 2)
		assert.NoError(t, err)
		assert.Len(t, txs, 2)
		assert.Equal(t, types.TxStatusReplaced, txs[0].Status)
		assert.Equal(t, types.TxStatusPending, txs[1].Status)

		// Check the pending transactions again after attempting to resubmit.
		s.checkPendingTransaction()
		assert.NoError(t, err)

		txs, err = s.pendingTransactionOrm.GetPendingOrReplacedTransactionsBySenderType(context.Background(), s.senderType, 1)
		assert.NoError(t, err)
		assert.Len(t, txs, 0)

		s.Stop()
		patchGuard1.Reset()
		patchGuard2.Reset()
	}
}

func testCheckPendingTransactionReplacedTxConfirmed(t *testing.T) {
	for _, txType := range txTypes {
		sqlDB, err := db.DB()
		assert.NoError(t, err)
		assert.NoError(t, migrate.ResetDB(sqlDB))

		cfgCopy := *cfg.L2Config.RelayerConfig.SenderConfig
		cfgCopy.TxType = txType
		cfgCopy.EscalateBlocks = 0
		s, err := NewSender(context.Background(), &cfgCopy, privateKey, "test", "test", types.SenderTypeL1GasOracle, db, nil)
		assert.NoError(t, err)

		patchGuard1 := gomonkey.ApplyMethodFunc(s.client, "SendTransaction", func(_ context.Context, _ *gethTypes.Transaction) error {
			return nil
		})

		txHash, err := s.SendTransaction("test", &common.Address{}, nil, randBlob(), 0)
		assert.NoError(t, err)

		txs, err := s.pendingTransactionOrm.GetPendingOrReplacedTransactionsBySenderType(context.Background(), s.senderType, 1)
		assert.NoError(t, err)
		assert.Len(t, txs, 1)
		assert.Equal(t, types.TxStatusPending, txs[0].Status)
		assert.Equal(t, types.SenderTypeL1GasOracle, txs[0].SenderType)

		patchGuard2 := gomonkey.ApplyMethodFunc(s.client, "TransactionReceipt", func(_ context.Context, hash common.Hash) (*gethTypes.Receipt, error) {
			var status types.TxStatus
			status, err = s.pendingTransactionOrm.GetTxStatusByTxHash(context.Background(), hash)
			if err != nil {
				return nil, fmt.Errorf("failed to get transaction status, hash: %s, err: %w", hash.String(), err)
			}
			// If the transaction status is 'replaced', return a successful receipt.
			if status == types.TxStatusReplaced {
				return &gethTypes.Receipt{
					TxHash:      hash,
					BlockNumber: big.NewInt(0),
					Status:      gethTypes.ReceiptStatusSuccessful,
				}, nil
			}
			return nil, fmt.Errorf("simulated transaction receipt error")
		})

		// Attempt to resubmit the transaction.
		s.checkPendingTransaction()
		assert.NoError(t, err)

		status, err := s.pendingTransactionOrm.GetTxStatusByTxHash(context.Background(), txHash)
		assert.NoError(t, err)
		assert.Equal(t, types.TxStatusReplaced, status)

		txs, err = s.pendingTransactionOrm.GetPendingOrReplacedTransactionsBySenderType(context.Background(), s.senderType, 2)
		assert.NoError(t, err)
		assert.Len(t, txs, 2)
		assert.Equal(t, types.TxStatusReplaced, txs[0].Status)
		assert.Equal(t, types.TxStatusPending, txs[1].Status)

		// Check the pending transactions again after attempting to resubmit.
		s.checkPendingTransaction()
		assert.NoError(t, err)

		txs, err = s.pendingTransactionOrm.GetPendingOrReplacedTransactionsBySenderType(context.Background(), s.senderType, 1)
		assert.NoError(t, err)
		assert.Len(t, txs, 0)

		s.Stop()
		patchGuard1.Reset()
		patchGuard2.Reset()
	}
}

func testCheckPendingTransactionTxMultipleTimesWithOnlyOneTxPending(t *testing.T) {
	for _, txType := range txTypes {
		sqlDB, err := db.DB()
		assert.NoError(t, err)
		assert.NoError(t, migrate.ResetDB(sqlDB))

		cfgCopy := *cfg.L2Config.RelayerConfig.SenderConfig
		cfgCopy.TxType = txType
		cfgCopy.EscalateBlocks = 0
		s, err := NewSender(context.Background(), &cfgCopy, privateKey, "test", "test", types.SenderTypeCommitBatch, db, nil)
		assert.NoError(t, err)

		patchGuard1 := gomonkey.ApplyMethodFunc(s.client, "SendTransaction", func(_ context.Context, _ *gethTypes.Transaction) error {
			return nil
		})

		_, err = s.SendTransaction("test", &common.Address{}, nil, randBlob(), 0)
		assert.NoError(t, err)

		txs, err := s.pendingTransactionOrm.GetPendingOrReplacedTransactionsBySenderType(context.Background(), s.senderType, 1)
		assert.NoError(t, err)
		assert.Len(t, txs, 1)
		assert.Equal(t, types.TxStatusPending, txs[0].Status)
		assert.Equal(t, types.SenderTypeCommitBatch, txs[0].SenderType)

		patchGuard2 := gomonkey.ApplyMethodFunc(s.client, "TransactionReceipt", func(_ context.Context, hash common.Hash) (*gethTypes.Receipt, error) {
			return nil, fmt.Errorf("simulated transaction receipt error")
		})

		for i := 1; i <= 6; i++ {
			s.checkPendingTransaction()
			assert.NoError(t, err)

			txs, err = s.pendingTransactionOrm.GetPendingOrReplacedTransactionsBySenderType(context.Background(), s.senderType, 100)
			assert.NoError(t, err)
			assert.Len(t, txs, i+1)
			for j := 0; j < i; j++ {
				assert.Equal(t, types.TxStatusReplaced, txs[j].Status)
			}
			assert.Equal(t, types.TxStatusPending, txs[i].Status)
		}

		s.Stop()
		patchGuard1.Reset()
		patchGuard2.Reset()
	}
}

func testBlobTransactionWithBlobhashOpContractCall(t *testing.T) {
	sqlDB, err := db.DB()
	assert.NoError(t, err)
	assert.NoError(t, migrate.ResetDB(sqlDB))

	blob := randBlob()
	sideCar, err := makeSidecar(blob)
	assert.NoError(t, err)
	versionedHash := sideCar.BlobHashes()[0]
	blsModulo, ok := new(big.Int).SetString("52435875175126190479447740508185965837690552500527637822603658699938581184513", 10)
	assert.True(t, ok)
	pointHash := crypto.Keccak256Hash(versionedHash.Bytes())
	pointBigInt := new(big.Int).SetBytes(pointHash.Bytes())
	point := kzg4844.Point(new(big.Int).Mod(pointBigInt, blsModulo).Bytes())
	commitment := sideCar.Commitments[0]
	proof, claim, err := kzg4844.ComputeProof(*blob, point)
	assert.NoError(t, err)

	var claimArray [32]byte
	copy(claimArray[:], claim[:])

	demoContractMetaData := &bind.MetaData{ABI: "[{\"inputs\":[{\"internalType\":\"bytes32\",\"name\":\"claim\",\"type\":\"bytes32\"},{\"internalType\":\"bytes\",\"name\":\"commitment\",\"type\":\"bytes\"},{\"internalType\":\"bytes\",\"name\":\"proof\",\"type\":\"bytes\"}],\"name\":\"verifyProof\",\"outputs\":[],\"stateMutability\":\"nonpayable\",\"type\":\"function\"}]"}
	demoContractABI, err := demoContractMetaData.GetAbi()
	assert.NoError(t, err)

	data, err := demoContractABI.Pack(
		"verifyProof",
		claimArray,
		commitment[:],
		proof[:],
	)
	assert.NoError(t, err)

	cfgCopy := *cfg.L2Config.RelayerConfig.SenderConfig
	cfgCopy.TxType = DynamicFeeTxType
	s, err := NewSender(context.Background(), &cfgCopy, privateKey, "test", "test", types.SenderTypeL1GasOracle, db, nil)
	assert.NoError(t, err)
	defer s.Stop()

	_, err = s.SendTransaction("0", &testContractsAddress, data, blob, 0)
	assert.NoError(t, err)

	var txHash common.Hash
	assert.Eventually(t, func() bool {
		txs, err := s.pendingTransactionOrm.GetConfirmedTransactionsBySenderType(context.Background(), s.senderType, 100)
		assert.NoError(t, err)
		if len(txs) == 1 {
			txHash = common.HexToHash(txs[0].Hash)
			return true
		}
		return false
	}, 30*time.Second, time.Second)

	assert.Eventually(t, func() bool {
		receipt, err := s.client.TransactionReceipt(context.Background(), txHash)
		return err == nil && receipt.Status == gethTypes.ReceiptStatusSuccessful
	}, 30*time.Second, time.Second)
}

func randBlob() *kzg4844.Blob {
	var blob kzg4844.Blob
	for i := 0; i < len(blob); i += gokzg4844.SerializedScalarSize {
		fieldElementBytes := randFieldElement()
		copy(blob[i:i+gokzg4844.SerializedScalarSize], fieldElementBytes[:])
	}
	return &blob
}

func randFieldElement() [32]byte {
	bytes := make([]byte, 32)
	_, err := rand.Read(bytes)
	if err != nil {
		panic("failed to get random field element")
	}
	var r fr.Element
	r.SetBytes(bytes)

	return gokzg4844.SerializeScalar(r)
}<|MERGE_RESOLUTION|>--- conflicted
+++ resolved
@@ -35,21 +35,6 @@
 	"github.com/scroll-tech/go-ethereum/rpc"
 	"github.com/stretchr/testify/assert"
 	"gorm.io/gorm"
-<<<<<<< HEAD
-=======
-
-	"scroll-tech/database/migrate"
-
-	"scroll-tech/common/database"
-	"scroll-tech/common/docker"
-	dockercompose "scroll-tech/common/docker-compose/l1"
-	"scroll-tech/common/types"
-
-	bridgeAbi "scroll-tech/rollup/abi"
-	"scroll-tech/rollup/internal/config"
-	"scroll-tech/rollup/internal/orm"
-	"scroll-tech/rollup/mock_bridge"
->>>>>>> d203033e
 )
 
 const TXBatch = 50
@@ -69,7 +54,7 @@
 func TestMain(m *testing.M) {
 	defer func() {
 		if testApps != nil {
-			testApps.Free(context.Background())
+			testApps.Free()
 		}
 		if posL1TestEnv != nil {
 			posL1TestEnv.Stop()
