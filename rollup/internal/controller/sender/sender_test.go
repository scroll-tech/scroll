package sender

import (
	"context"
	"crypto/ecdsa"
	"errors"
	"fmt"
	"math/big"
<<<<<<< HEAD
=======
	"os"
	"strconv"
>>>>>>> 44c5f1c8
	"testing"

	"github.com/agiledragon/gomonkey/v2"
	"github.com/scroll-tech/go-ethereum/accounts/abi/bind"
	"github.com/scroll-tech/go-ethereum/common"
	gethTypes "github.com/scroll-tech/go-ethereum/core/types"
	"github.com/scroll-tech/go-ethereum/crypto"
	"github.com/scroll-tech/go-ethereum/ethclient"
	"github.com/scroll-tech/go-ethereum/log"
	"github.com/scroll-tech/go-ethereum/rpc"
	"github.com/stretchr/testify/assert"
	"gorm.io/gorm"

	"scroll-tech/common/database"
	"scroll-tech/common/docker"
	"scroll-tech/common/types"
	"scroll-tech/database/migrate"

	bridgeAbi "scroll-tech/rollup/abi"

	bridgeAbi "scroll-tech/rollup/abi"
	"scroll-tech/rollup/mock_bridge"

	"scroll-tech/rollup/internal/config"
	"scroll-tech/rollup/mock_bridge"
)

const TXBatch = 50

var (
	privateKey         *ecdsa.PrivateKey
	cfg                *config.Config
	base               *docker.App
	txTypes            = []string{"LegacyTx", "AccessListTx", "DynamicFeeTx"}
<<<<<<< HEAD
	db                 *gorm.DB
=======
>>>>>>> 44c5f1c8
	scrollChainAddress common.Address
)

func TestMain(m *testing.M) {
	base = docker.NewDockerApp()

	m.Run()

	base.Free()
}

func setupEnv(t *testing.T) {
	glogger := log.NewGlogHandler(log.StreamHandler(os.Stderr, log.LogfmtFormat()))
	glogger.Verbosity(log.LvlInfo)
	log.Root().SetHandler(glogger)

	var err error
	cfg, err = config.NewConfig("../../../conf/config.json")
	assert.NoError(t, err)
	priv, err := crypto.HexToECDSA("1212121212121212121212121212121212121212121212121212121212121212")
	assert.NoError(t, err)
	privateKey = priv

	base.RunL1Geth(t)
	cfg.L1Config.RelayerConfig.SenderConfig.Endpoint = base.L1gethImg.Endpoint()
<<<<<<< HEAD

	base.RunDBImage(t)
	db, err = database.InitDB(
		&database.Config{
			DSN:        base.DBConfig.DSN,
			DriverName: base.DBConfig.DriverName,
			MaxOpenNum: base.DBConfig.MaxOpenNum,
			MaxIdleNum: base.DBConfig.MaxIdleNum,
		},
	)
	assert.NoError(t, err)
	sqlDB, err := db.DB()
	assert.NoError(t, err)
	assert.NoError(t, migrate.ResetDB(sqlDB))
=======
	cfg.L1Config.RelayerConfig.SenderConfig.CheckBalanceTime = 1
>>>>>>> 44c5f1c8

	auth, err := bind.NewKeyedTransactorWithChainID(privateKey, base.L1gethImg.ChainID())
	assert.NoError(t, err)

	l1Client, err := base.L1Client()
	assert.NoError(t, err)

	_, tx, _, err := mock_bridge.DeployMockBridgeL1(auth, l1Client)
	assert.NoError(t, err)

	scrollChainAddress, err = bind.WaitDeployed(context.Background(), l1Client, tx)
	assert.NoError(t, err)
}

func TestSender(t *testing.T) {
	// Setup
	setupEnv(t)

	t.Run("test new sender", testNewSender)
	t.Run("test fallback gas limit", testFallbackGasLimit)
<<<<<<< HEAD
	t.Run("test send and retrieve transaction", testSendAndRetrieveTransaction)
=======
>>>>>>> 44c5f1c8
	t.Run("test access list transaction gas limit", testAccessListTransactionGasLimit)
	t.Run("test resubmit zero gas price transaction", testResubmitZeroGasPriceTransaction)
	t.Run("test resubmit non-zero gas price transaction", testResubmitNonZeroGasPriceTransaction)
	t.Run("test resubmit under priced transaction", testResubmitUnderpricedTransaction)
	t.Run("test resubmit transaction with rising base fee", testResubmitTransactionWithRisingBaseFee)
	t.Run("test check pending transaction tx confirmed", testCheckPendingTransactionTxConfirmed)
	t.Run("test check pending transaction resubmit tx confirmed", testCheckPendingTransactionResubmitTxConfirmed)
	t.Run("test check pending transaction replaced tx confirmed", testCheckPendingTransactionReplacedTxConfirmed)
}

func testNewSender(t *testing.T) {
	for _, txType := range txTypes {
		sqlDB, err := db.DB()
		assert.NoError(t, err)
		assert.NoError(t, migrate.ResetDB(sqlDB))

		// exit by Stop()
		cfgCopy1 := *cfg.L1Config.RelayerConfig.SenderConfig
		cfgCopy1.TxType = txType
		newSender1, err := NewSender(context.Background(), &cfgCopy1, privateKey, "test", "test", types.SenderTypeUnknown, db, nil)
		assert.NoError(t, err)
		newSender1.Stop()

		// exit by ctx.Done()
		cfgCopy2 := *cfg.L1Config.RelayerConfig.SenderConfig
		cfgCopy2.TxType = txType
		subCtx, cancel := context.WithCancel(context.Background())
		_, err = NewSender(subCtx, &cfgCopy2, privateKey, "test", "test", types.SenderTypeUnknown, db, nil)
		assert.NoError(t, err)
		cancel()
	}
}

func testSendAndRetrieveTransaction(t *testing.T) {
	for i, txType := range txTypes {
		sqlDB, err := db.DB()
		assert.NoError(t, err)
		assert.NoError(t, migrate.ResetDB(sqlDB))

		cfgCopy := *cfg.L1Config.RelayerConfig.SenderConfig
		cfgCopy.TxType = txType
		s, err := NewSender(context.Background(), &cfgCopy, privateKey, "test", "test", types.SenderTypeUnknown, db, nil)
		assert.NoError(t, err)

		hash, err := s.SendTransaction("0", &common.Address{}, big.NewInt(0), nil, 0)
		assert.NoError(t, err)
		txs, err := s.pendingTransactionOrm.GetPendingOrReplacedTransactionsBySenderType(context.Background(), s.senderType, 1)
		assert.NoError(t, err)
		assert.Len(t, txs, 1)
		assert.Equal(t, "0", txs[0].ContextID)
		assert.Equal(t, hash.String(), txs[0].Hash)
		assert.Equal(t, uint8(i), txs[0].Type)
		assert.Equal(t, types.TxStatusPending, txs[0].Status)
		assert.Equal(t, "0x1C5A77d9FA7eF466951B2F01F724BCa3A5820b63", txs[0].SenderAddress)
		assert.Equal(t, types.SenderTypeUnknown, txs[0].SenderType)
		assert.Equal(t, "test", txs[0].SenderService)
		assert.Equal(t, "test", txs[0].SenderName)
		s.Stop()
	}
}

func testAccessListTransactionGasLimit(t *testing.T) {
	for _, txType := range txTypes {
		cfgCopy := *cfg.L1Config.RelayerConfig.SenderConfig
		cfgCopy.TxType = txType
		s, err := NewSender(context.Background(), &cfgCopy, privateKey, "test", "test", types.SenderTypeUnknown, db, nil)
		assert.NoError(t, err)

		l2GasOracleABI, err := bridgeAbi.L2GasPriceOracleMetaData.GetAbi()
		assert.NoError(t, err)

		data, err := l2GasOracleABI.Pack("setL2BaseFee", big.NewInt(2333))
		assert.NoError(t, err)

		gasLimit, accessList, err := s.estimateGasLimit(&scrollChainAddress, data, big.NewInt(100000000000), big.NewInt(100000000000), big.NewInt(100000000000), big.NewInt(0), true)
		assert.NoError(t, err)
		assert.Equal(t, uint64(43927), gasLimit)
		assert.Nil(t, accessList)

		gasLimit, accessList, err = s.estimateGasLimit(&scrollChainAddress, data, big.NewInt(100000000000), big.NewInt(100000000000), big.NewInt(100000000000), big.NewInt(0), false)
		assert.NoError(t, err)
		assert.Equal(t, uint64(43927), gasLimit)
		assert.Nil(t, accessList)

		s.Stop()
	}
}

func testFallbackGasLimit(t *testing.T) {
	for _, txType := range txTypes {
		sqlDB, err := db.DB()
		assert.NoError(t, err)
		assert.NoError(t, migrate.ResetDB(sqlDB))

		cfgCopy := *cfg.L1Config.RelayerConfig.SenderConfig
		cfgCopy.TxType = txType
		cfgCopy.Confirmations = rpc.LatestBlockNumber
		s, err := NewSender(context.Background(), &cfgCopy, privateKey, "test", "test", types.SenderTypeUnknown, db, nil)
		assert.NoError(t, err)

		client, err := ethclient.Dial(cfgCopy.Endpoint)
		assert.NoError(t, err)

		// FallbackGasLimit = 0
		txHash0, err := s.SendTransaction("0", &common.Address{}, big.NewInt(0), nil, 0)
		assert.NoError(t, err)
		tx0, _, err := client.TransactionByHash(context.Background(), txHash0)
		assert.NoError(t, err)
		assert.Greater(t, tx0.Gas(), uint64(0))

		// FallbackGasLimit = 100000
		patchGuard := gomonkey.ApplyPrivateMethod(s, "estimateGasLimit",
<<<<<<< HEAD
			func(opts *bind.TransactOpts, contract *common.Address, input []byte, gasPrice, gasTipCap, gasFeeCap, value *big.Int) (uint64, *gethTypes.AccessList, error) {
=======
			func(contract *common.Address, input []byte, gasPrice, gasTipCap, gasFeeCap, value *big.Int) (uint64, *types.AccessList, error) {
>>>>>>> 44c5f1c8
				return 0, nil, errors.New("estimateGasLimit error")
			},
		)

		txHash1, err := s.SendTransaction("1", &common.Address{}, big.NewInt(0), nil, 100000)
		assert.NoError(t, err)
		tx1, _, err := client.TransactionByHash(context.Background(), txHash1)
		assert.NoError(t, err)
		assert.Equal(t, uint64(100000), tx1.Gas())

		s.Stop()
		patchGuard.Reset()
	}
}

func testResubmitZeroGasPriceTransaction(t *testing.T) {
	for _, txType := range txTypes {
		sqlDB, err := db.DB()
		assert.NoError(t, err)
		assert.NoError(t, migrate.ResetDB(sqlDB))

		cfgCopy := *cfg.L1Config.RelayerConfig.SenderConfig
		cfgCopy.TxType = txType
		s, err := NewSender(context.Background(), &cfgCopy, privateKey, "test", "test", types.SenderTypeUnknown, db, nil)
		assert.NoError(t, err)
		feeData := &FeeData{
			gasPrice:  big.NewInt(0),
			gasTipCap: big.NewInt(0),
			gasFeeCap: big.NewInt(0),
			gasLimit:  50000,
		}
		tx, err := s.createAndSendTx(feeData, &common.Address{}, big.NewInt(0), nil, nil)
		assert.NoError(t, err)
		assert.NotNil(t, tx)
		// Increase at least 1 wei in gas price, gas tip cap and gas fee cap.
		_, err = s.resubmitTransaction(s.auth, tx, 0)
		assert.NoError(t, err)
		s.Stop()
	}
}

func testAccessListTransactionGasLimit(t *testing.T) {
	for _, txType := range txTypes {
		cfgCopy := *cfg.L1Config.RelayerConfig.SenderConfig
		cfgCopy.TxType = txType
		s, err := NewSender(context.Background(), &cfgCopy, privateKey, "test", "test", nil)
		assert.NoError(t, err)

		l2GasOracleABI, err := bridgeAbi.L2GasPriceOracleMetaData.GetAbi()
		assert.NoError(t, err)

		data, err := l2GasOracleABI.Pack("setL2BaseFee", big.NewInt(2333))
		assert.NoError(t, err)

		gasLimit, accessList, err := s.estimateGasLimit(&scrollChainAddress, data, big.NewInt(100000000000), big.NewInt(100000000000), big.NewInt(100000000000), big.NewInt(0), true)
		assert.NoError(t, err)
		assert.Equal(t, uint64(43472), gasLimit)
		assert.NotNil(t, accessList)

		gasLimit, accessList, err = s.estimateGasLimit(&scrollChainAddress, data, big.NewInt(100000000000), big.NewInt(100000000000), big.NewInt(100000000000), big.NewInt(0), false)
		assert.NoError(t, err)
		assert.Equal(t, uint64(43949), gasLimit)
		assert.Nil(t, accessList)

		s.Stop()
	}
}

func testResubmitNonZeroGasPriceTransaction(t *testing.T) {
	for _, txType := range txTypes {
		sqlDB, err := db.DB()
		assert.NoError(t, err)
		assert.NoError(t, migrate.ResetDB(sqlDB))

		cfgCopy := *cfg.L1Config.RelayerConfig.SenderConfig
		// Bump gas price, gas tip cap and gas fee cap just touch the minimum threshold of 10% (default config of geth).
		cfgCopy.EscalateMultipleNum = 110
		cfgCopy.EscalateMultipleDen = 100
		cfgCopy.TxType = txType
		s, err := NewSender(context.Background(), &cfgCopy, privateKey, "test", "test", types.SenderTypeUnknown, db, nil)
		assert.NoError(t, err)
		feeData := &FeeData{
			gasPrice:  big.NewInt(100000),
			gasTipCap: big.NewInt(100000),
			gasFeeCap: big.NewInt(100000),
			gasLimit:  50000,
		}
		tx, err := s.createAndSendTx(feeData, &common.Address{}, big.NewInt(0), nil, nil)
		assert.NoError(t, err)
		assert.NotNil(t, tx)
		_, err = s.resubmitTransaction(s.auth, tx, 0)
		assert.NoError(t, err)
		s.Stop()
	}
}

func testResubmitUnderpricedTransaction(t *testing.T) {
	for _, txType := range txTypes {
		sqlDB, err := db.DB()
		assert.NoError(t, err)
		assert.NoError(t, migrate.ResetDB(sqlDB))

		cfgCopy := *cfg.L1Config.RelayerConfig.SenderConfig
		// Bump gas price, gas tip cap and gas fee cap less than 10% (default config of geth).
		cfgCopy.EscalateMultipleNum = 109
		cfgCopy.EscalateMultipleDen = 100
		cfgCopy.TxType = txType
		s, err := NewSender(context.Background(), &cfgCopy, privateKey, "test", "test", types.SenderTypeUnknown, db, nil)
		assert.NoError(t, err)
		feeData := &FeeData{
			gasPrice:  big.NewInt(100000),
			gasTipCap: big.NewInt(100000),
			gasFeeCap: big.NewInt(100000),
			gasLimit:  50000,
		}
		tx, err := s.createAndSendTx(feeData, &common.Address{}, big.NewInt(0), nil, nil)
		assert.NoError(t, err)
		assert.NotNil(t, tx)
		_, err = s.resubmitTransaction(s.auth, tx, 0)
		assert.Error(t, err, "replacement transaction underpriced")
		s.Stop()
	}
}

func testResubmitTransactionWithRisingBaseFee(t *testing.T) {
	sqlDB, err := db.DB()
	assert.NoError(t, err)
	assert.NoError(t, migrate.ResetDB(sqlDB))

	txType := "DynamicFeeTx"
	cfgCopy := *cfg.L1Config.RelayerConfig.SenderConfig
	cfgCopy.TxType = txType
<<<<<<< HEAD
	s, err := NewSender(context.Background(), &cfgCopy, privateKey, "test", "test", types.SenderTypeUnknown, db, nil)
=======
	s, err := NewSender(context.Background(), &cfgCopy, privateKey, "test", "test", nil)
	assert.NoError(t, err)
	tx := types.NewTransaction(s.auth.Nonce.Uint64(), common.Address{}, big.NewInt(0), 0, big.NewInt(0), nil)
	s.baseFeePerGas = 1000
	feeData, err := s.getFeeData(&common.Address{}, big.NewInt(0), nil, 0)
>>>>>>> 44c5f1c8
	assert.NoError(t, err)
	tx := gethTypes.NewTransaction(s.auth.Nonce.Uint64(), common.Address{}, big.NewInt(0), 21000, big.NewInt(0), nil)
	baseFeePerGas := uint64(1000)
	// bump the basefee by 10x
	baseFeePerGas *= 10
	// resubmit and check that the gas fee has been adjusted accordingly
	newTx, err := s.resubmitTransaction(s.auth, tx, baseFeePerGas)
	assert.NoError(t, err)

	escalateMultipleNum := new(big.Int).SetUint64(s.config.EscalateMultipleNum)
	escalateMultipleDen := new(big.Int).SetUint64(s.config.EscalateMultipleDen)
	maxGasPrice := new(big.Int).SetUint64(s.config.MaxGasPrice)

	adjBaseFee := new(big.Int)
	adjBaseFee.SetUint64(baseFeePerGas)
	adjBaseFee = adjBaseFee.Mul(adjBaseFee, escalateMultipleNum)
	adjBaseFee = adjBaseFee.Div(adjBaseFee, escalateMultipleDen)

	expectedGasFeeCap := new(big.Int).Add(tx.GasTipCap(), adjBaseFee)
	if expectedGasFeeCap.Cmp(maxGasPrice) > 0 {
		expectedGasFeeCap = maxGasPrice
	}

	assert.Equal(t, expectedGasFeeCap.Int64(), newTx.GasFeeCap().Int64())
	s.Stop()
}

func testCheckPendingTransactionTxConfirmed(t *testing.T) {
	for _, txType := range txTypes {
		sqlDB, err := db.DB()
		assert.NoError(t, err)
		assert.NoError(t, migrate.ResetDB(sqlDB))

		cfgCopy := *cfg.L1Config.RelayerConfig.SenderConfig
		cfgCopy.TxType = txType
		s, err := NewSender(context.Background(), &cfgCopy, privateKey, "test", "test", types.SenderTypeUnknown, db, nil)
		assert.NoError(t, err)

		_, err = s.SendTransaction("test", &common.Address{}, big.NewInt(0), nil, 0)
		assert.NoError(t, err)

		txs, err := s.pendingTransactionOrm.GetPendingOrReplacedTransactionsBySenderType(context.Background(), s.senderType, 1)
		assert.NoError(t, err)
		assert.Len(t, txs, 1)

		patchGuard := gomonkey.ApplyMethodFunc(s.client, "TransactionReceipt", func(_ context.Context, hash common.Hash) (*gethTypes.Receipt, error) {
			return &gethTypes.Receipt{TxHash: hash, BlockNumber: big.NewInt(0), Status: gethTypes.ReceiptStatusSuccessful}, nil
		})

		s.checkPendingTransaction()
		assert.NoError(t, err)

		txs, err = s.pendingTransactionOrm.GetPendingOrReplacedTransactionsBySenderType(context.Background(), s.senderType, 1)
		assert.NoError(t, err)
		assert.Len(t, txs, 0)

		s.Stop()
		patchGuard.Reset()
	}
}

func testCheckPendingTransactionResubmitTxConfirmed(t *testing.T) {
	for _, txType := range txTypes {
		sqlDB, err := db.DB()
		assert.NoError(t, err)
		assert.NoError(t, migrate.ResetDB(sqlDB))

		cfgCopy := *cfg.L1Config.RelayerConfig.SenderConfig
		cfgCopy.TxType = txType
		cfgCopy.EscalateBlocks = 0
		s, err := NewSender(context.Background(), &cfgCopy, privateKey, "test", "test", types.SenderTypeUnknown, db, nil)
		assert.NoError(t, err)

		originTxHash, err := s.SendTransaction("test", &common.Address{}, big.NewInt(0), nil, 0)
		assert.NoError(t, err)

		txs, err := s.pendingTransactionOrm.GetPendingOrReplacedTransactionsBySenderType(context.Background(), s.senderType, 1)
		assert.NoError(t, err)
		assert.Len(t, txs, 1)

		patchGuard := gomonkey.ApplyMethodFunc(s.client, "TransactionReceipt", func(_ context.Context, hash common.Hash) (*gethTypes.Receipt, error) {
			if hash == originTxHash {
				return nil, fmt.Errorf("simulated transaction receipt error")
			}
			return &gethTypes.Receipt{TxHash: hash, BlockNumber: big.NewInt(0), Status: gethTypes.ReceiptStatusSuccessful}, nil
		})

		// Attempt to resubmit the transaction.
		s.checkPendingTransaction()
		assert.NoError(t, err)

		// Check the pending transactions again after attempting to resubmit.
		s.checkPendingTransaction()
		assert.NoError(t, err)

		txs, err = s.pendingTransactionOrm.GetPendingOrReplacedTransactionsBySenderType(context.Background(), s.senderType, 1)
		assert.NoError(t, err)
		assert.Len(t, txs, 0)

		s.Stop()
		patchGuard.Reset()
	}
}

func testCheckPendingTransactionReplacedTxConfirmed(t *testing.T) {
	for _, txType := range txTypes {
		sqlDB, err := db.DB()
		assert.NoError(t, err)
		assert.NoError(t, migrate.ResetDB(sqlDB))

		cfgCopy := *cfg.L1Config.RelayerConfig.SenderConfig
		cfgCopy.TxType = txType
		cfgCopy.EscalateBlocks = 0
		s, err := NewSender(context.Background(), &cfgCopy, privateKey, "test", "test", types.SenderTypeUnknown, db, nil)
		assert.NoError(t, err)

		_, err = s.SendTransaction("test", &common.Address{}, big.NewInt(0), nil, 0)
		assert.NoError(t, err)

		txs, err := s.pendingTransactionOrm.GetPendingOrReplacedTransactionsBySenderType(context.Background(), s.senderType, 1)
		assert.NoError(t, err)
		assert.Len(t, txs, 1)

		patchGuard := gomonkey.ApplyMethodFunc(s.client, "TransactionReceipt", func(_ context.Context, hash common.Hash) (*gethTypes.Receipt, error) {
			var status types.TxStatus
			status, err = s.pendingTransactionOrm.GetTxStatusByTxHash(context.Background(), hash.Hex())
			if err != nil {
				return nil, fmt.Errorf("failed to get transaction status, hash: %s, err: %w", hash.Hex(), err)
			}
			// If the transaction status is 'replaced', return a successful receipt.
			if status == types.TxStatusReplaced {
				return &gethTypes.Receipt{
					TxHash:      hash,
					BlockNumber: big.NewInt(0),
					Status:      gethTypes.ReceiptStatusSuccessful,
				}, nil
			}
			return nil, fmt.Errorf("simulated transaction receipt error")
		})

		// Attempt to resubmit the transaction.
		s.checkPendingTransaction()
		assert.NoError(t, err)

		// Check the pending transactions again after attempting to resubmit.
		s.checkPendingTransaction()
		assert.NoError(t, err)

		txs, err = s.pendingTransactionOrm.GetPendingOrReplacedTransactionsBySenderType(context.Background(), s.senderType, 1)
		assert.NoError(t, err)
		assert.Len(t, txs, 0)

		s.Stop()
		patchGuard.Reset()
	}
}<|MERGE_RESOLUTION|>--- conflicted
+++ resolved
@@ -6,11 +6,7 @@
 	"errors"
 	"fmt"
 	"math/big"
-<<<<<<< HEAD
-=======
 	"os"
-	"strconv"
->>>>>>> 44c5f1c8
 	"testing"
 
 	"github.com/agiledragon/gomonkey/v2"
@@ -41,15 +37,12 @@
 const TXBatch = 50
 
 var (
-	privateKey         *ecdsa.PrivateKey
-	cfg                *config.Config
-	base               *docker.App
-	txTypes            = []string{"LegacyTx", "AccessListTx", "DynamicFeeTx"}
-<<<<<<< HEAD
-	db                 *gorm.DB
-=======
->>>>>>> 44c5f1c8
-	scrollChainAddress common.Address
+	privateKey             *ecdsa.PrivateKey
+	cfg                    *config.Config
+	base                   *docker.App
+	txTypes                = []string{"LegacyTx", "AccessListTx", "DynamicFeeTx"}
+	db                     *gorm.DB
+	mockL1ContractsAddress common.Address
 )
 
 func TestMain(m *testing.M) {
@@ -74,7 +67,6 @@
 
 	base.RunL1Geth(t)
 	cfg.L1Config.RelayerConfig.SenderConfig.Endpoint = base.L1gethImg.Endpoint()
-<<<<<<< HEAD
 
 	base.RunDBImage(t)
 	db, err = database.InitDB(
@@ -89,9 +81,6 @@
 	sqlDB, err := db.DB()
 	assert.NoError(t, err)
 	assert.NoError(t, migrate.ResetDB(sqlDB))
-=======
-	cfg.L1Config.RelayerConfig.SenderConfig.CheckBalanceTime = 1
->>>>>>> 44c5f1c8
 
 	auth, err := bind.NewKeyedTransactorWithChainID(privateKey, base.L1gethImg.ChainID())
 	assert.NoError(t, err)
@@ -102,7 +91,7 @@
 	_, tx, _, err := mock_bridge.DeployMockBridgeL1(auth, l1Client)
 	assert.NoError(t, err)
 
-	scrollChainAddress, err = bind.WaitDeployed(context.Background(), l1Client, tx)
+	mockL1ContractsAddress, err = bind.WaitDeployed(context.Background(), l1Client, tx)
 	assert.NoError(t, err)
 }
 
@@ -112,10 +101,7 @@
 
 	t.Run("test new sender", testNewSender)
 	t.Run("test fallback gas limit", testFallbackGasLimit)
-<<<<<<< HEAD
 	t.Run("test send and retrieve transaction", testSendAndRetrieveTransaction)
-=======
->>>>>>> 44c5f1c8
 	t.Run("test access list transaction gas limit", testAccessListTransactionGasLimit)
 	t.Run("test resubmit zero gas price transaction", testResubmitZeroGasPriceTransaction)
 	t.Run("test resubmit non-zero gas price transaction", testResubmitNonZeroGasPriceTransaction)
@@ -190,12 +176,12 @@
 		data, err := l2GasOracleABI.Pack("setL2BaseFee", big.NewInt(2333))
 		assert.NoError(t, err)
 
-		gasLimit, accessList, err := s.estimateGasLimit(&scrollChainAddress, data, big.NewInt(100000000000), big.NewInt(100000000000), big.NewInt(100000000000), big.NewInt(0), true)
+		gasLimit, accessList, err := s.estimateGasLimit(&mockL1ContractsAddress, data, big.NewInt(100000000000), big.NewInt(100000000000), big.NewInt(100000000000), big.NewInt(0), true)
 		assert.NoError(t, err)
 		assert.Equal(t, uint64(43927), gasLimit)
 		assert.Nil(t, accessList)
 
-		gasLimit, accessList, err = s.estimateGasLimit(&scrollChainAddress, data, big.NewInt(100000000000), big.NewInt(100000000000), big.NewInt(100000000000), big.NewInt(0), false)
+		gasLimit, accessList, err = s.estimateGasLimit(&mockL1ContractsAddress, data, big.NewInt(100000000000), big.NewInt(100000000000), big.NewInt(100000000000), big.NewInt(0), false)
 		assert.NoError(t, err)
 		assert.Equal(t, uint64(43927), gasLimit)
 		assert.Nil(t, accessList)
@@ -228,11 +214,7 @@
 
 		// FallbackGasLimit = 100000
 		patchGuard := gomonkey.ApplyPrivateMethod(s, "estimateGasLimit",
-<<<<<<< HEAD
-			func(opts *bind.TransactOpts, contract *common.Address, input []byte, gasPrice, gasTipCap, gasFeeCap, value *big.Int) (uint64, *gethTypes.AccessList, error) {
-=======
-			func(contract *common.Address, input []byte, gasPrice, gasTipCap, gasFeeCap, value *big.Int) (uint64, *types.AccessList, error) {
->>>>>>> 44c5f1c8
+			func(contract *common.Address, data []byte, gasPrice, gasTipCap, gasFeeCap, value *big.Int) (uint64, *types.AccessList, error) {
 				return 0, nil, errors.New("estimateGasLimit error")
 			},
 		)
@@ -287,12 +269,12 @@
 		data, err := l2GasOracleABI.Pack("setL2BaseFee", big.NewInt(2333))
 		assert.NoError(t, err)
 
-		gasLimit, accessList, err := s.estimateGasLimit(&scrollChainAddress, data, big.NewInt(100000000000), big.NewInt(100000000000), big.NewInt(100000000000), big.NewInt(0), true)
+		gasLimit, accessList, err := s.estimateGasLimit(&mockL1ContractsAddress, data, big.NewInt(100000000000), big.NewInt(100000000000), big.NewInt(100000000000), big.NewInt(0), true)
 		assert.NoError(t, err)
 		assert.Equal(t, uint64(43472), gasLimit)
 		assert.NotNil(t, accessList)
 
-		gasLimit, accessList, err = s.estimateGasLimit(&scrollChainAddress, data, big.NewInt(100000000000), big.NewInt(100000000000), big.NewInt(100000000000), big.NewInt(0), false)
+		gasLimit, accessList, err = s.estimateGasLimit(&mockL1ContractsAddress, data, big.NewInt(100000000000), big.NewInt(100000000000), big.NewInt(100000000000), big.NewInt(0), false)
 		assert.NoError(t, err)
 		assert.Equal(t, uint64(43949), gasLimit)
 		assert.Nil(t, accessList)
@@ -365,15 +347,8 @@
 	txType := "DynamicFeeTx"
 	cfgCopy := *cfg.L1Config.RelayerConfig.SenderConfig
 	cfgCopy.TxType = txType
-<<<<<<< HEAD
+
 	s, err := NewSender(context.Background(), &cfgCopy, privateKey, "test", "test", types.SenderTypeUnknown, db, nil)
-=======
-	s, err := NewSender(context.Background(), &cfgCopy, privateKey, "test", "test", nil)
-	assert.NoError(t, err)
-	tx := types.NewTransaction(s.auth.Nonce.Uint64(), common.Address{}, big.NewInt(0), 0, big.NewInt(0), nil)
-	s.baseFeePerGas = 1000
-	feeData, err := s.getFeeData(&common.Address{}, big.NewInt(0), nil, 0)
->>>>>>> 44c5f1c8
 	assert.NoError(t, err)
 	tx := gethTypes.NewTransaction(s.auth.Nonce.Uint64(), common.Address{}, big.NewInt(0), 21000, big.NewInt(0), nil)
 	baseFeePerGas := uint64(1000)
